// !$*UTF8*$!
{
	archiveVersion = 1;
	classes = {
	};
	objectVersion = 47;
	objects = {

/* Begin PBXBuildFile section */
		31A778841C6A4E0600F507F6 /* FetchedRecordsController.swift in Sources */ = {isa = PBXBuildFile; fileRef = 31A7787C1C6A4DD600F507F6 /* FetchedRecordsController.swift */; };
		5605F1591C672E4000235C62 /* CGFloat.swift in Sources */ = {isa = PBXBuildFile; fileRef = 5605F1491C672E4000235C62 /* CGFloat.swift */; };
		5605F15A1C672E4000235C62 /* CGFloat.swift in Sources */ = {isa = PBXBuildFile; fileRef = 5605F1491C672E4000235C62 /* CGFloat.swift */; };
		5605F15B1C672E4000235C62 /* DatabaseCoder.swift in Sources */ = {isa = PBXBuildFile; fileRef = 5605F14B1C672E4000235C62 /* DatabaseCoder.swift */; };
		5605F15C1C672E4000235C62 /* DatabaseCoder.swift in Sources */ = {isa = PBXBuildFile; fileRef = 5605F14B1C672E4000235C62 /* DatabaseCoder.swift */; };
		5605F15D1C672E4000235C62 /* DatabaseDateComponents.swift in Sources */ = {isa = PBXBuildFile; fileRef = 5605F14C1C672E4000235C62 /* DatabaseDateComponents.swift */; };
		5605F15E1C672E4000235C62 /* DatabaseDateComponents.swift in Sources */ = {isa = PBXBuildFile; fileRef = 5605F14C1C672E4000235C62 /* DatabaseDateComponents.swift */; };
		5605F15F1C672E4000235C62 /* DatabaseValue+Foundation.swift in Sources */ = {isa = PBXBuildFile; fileRef = 5605F14D1C672E4000235C62 /* DatabaseValue+Foundation.swift */; };
		5605F1601C672E4000235C62 /* DatabaseValue+Foundation.swift in Sources */ = {isa = PBXBuildFile; fileRef = 5605F14D1C672E4000235C62 /* DatabaseValue+Foundation.swift */; };
		5605F1631C672E4000235C62 /* Date.swift in Sources */ = {isa = PBXBuildFile; fileRef = 5605F14F1C672E4000235C62 /* Date.swift */; };
		5605F1641C672E4000235C62 /* Date.swift in Sources */ = {isa = PBXBuildFile; fileRef = 5605F14F1C672E4000235C62 /* Date.swift */; };
		5605F1651C672E4000235C62 /* NSNull.swift in Sources */ = {isa = PBXBuildFile; fileRef = 5605F1501C672E4000235C62 /* NSNull.swift */; };
		5605F1661C672E4000235C62 /* NSNull.swift in Sources */ = {isa = PBXBuildFile; fileRef = 5605F1501C672E4000235C62 /* NSNull.swift */; };
		5605F1671C672E4000235C62 /* NSNumber.swift in Sources */ = {isa = PBXBuildFile; fileRef = 5605F1511C672E4000235C62 /* NSNumber.swift */; };
		5605F1681C672E4000235C62 /* NSNumber.swift in Sources */ = {isa = PBXBuildFile; fileRef = 5605F1511C672E4000235C62 /* NSNumber.swift */; };
		5605F1691C672E4000235C62 /* NSString.swift in Sources */ = {isa = PBXBuildFile; fileRef = 5605F1521C672E4000235C62 /* NSString.swift */; };
		5605F16A1C672E4000235C62 /* NSString.swift in Sources */ = {isa = PBXBuildFile; fileRef = 5605F1521C672E4000235C62 /* NSString.swift */; };
		5605F16B1C672E4000235C62 /* NSURL.swift in Sources */ = {isa = PBXBuildFile; fileRef = 5605F1531C672E4000235C62 /* NSURL.swift */; };
		5605F16C1C672E4000235C62 /* NSURL.swift in Sources */ = {isa = PBXBuildFile; fileRef = 5605F1531C672E4000235C62 /* NSURL.swift */; };
		5605F16D1C672E4000235C62 /* Row+Foundation.swift in Sources */ = {isa = PBXBuildFile; fileRef = 5605F1541C672E4000235C62 /* Row+Foundation.swift */; };
		5605F16E1C672E4000235C62 /* Row+Foundation.swift in Sources */ = {isa = PBXBuildFile; fileRef = 5605F1541C672E4000235C62 /* Row+Foundation.swift */; };
		5605F16F1C672E4000235C62 /* StatementArguments+Foundation.swift in Sources */ = {isa = PBXBuildFile; fileRef = 5605F1551C672E4000235C62 /* StatementArguments+Foundation.swift */; };
		5605F1701C672E4000235C62 /* StatementArguments+Foundation.swift in Sources */ = {isa = PBXBuildFile; fileRef = 5605F1551C672E4000235C62 /* StatementArguments+Foundation.swift */; };
		5605F1711C672E4000235C62 /* RawRepresentable.swift in Sources */ = {isa = PBXBuildFile; fileRef = 5605F1571C672E4000235C62 /* RawRepresentable.swift */; };
		5605F1721C672E4000235C62 /* RawRepresentable.swift in Sources */ = {isa = PBXBuildFile; fileRef = 5605F1571C672E4000235C62 /* RawRepresentable.swift */; };
		5605F1731C672E4000235C62 /* StandardLibrary.swift in Sources */ = {isa = PBXBuildFile; fileRef = 5605F1581C672E4000235C62 /* StandardLibrary.swift */; };
		5605F1741C672E4000235C62 /* StandardLibrary.swift in Sources */ = {isa = PBXBuildFile; fileRef = 5605F1581C672E4000235C62 /* StandardLibrary.swift */; };
		5605F1871C69111300235C62 /* StatementInformationTests.swift in Sources */ = {isa = PBXBuildFile; fileRef = 5605F1861C69111300235C62 /* StatementInformationTests.swift */; };
		5605F1881C69111300235C62 /* StatementInformationTests.swift in Sources */ = {isa = PBXBuildFile; fileRef = 5605F1861C69111300235C62 /* StatementInformationTests.swift */; };
		5605F18D1C6B1A8700235C62 /* SQLCollation.swift in Sources */ = {isa = PBXBuildFile; fileRef = 5605F1891C6B1A8700235C62 /* SQLCollation.swift */; };
		5605F18E1C6B1A8700235C62 /* SQLCollation.swift in Sources */ = {isa = PBXBuildFile; fileRef = 5605F1891C6B1A8700235C62 /* SQLCollation.swift */; };
		5605F18F1C6B1A8700235C62 /* SQLFunction.swift in Sources */ = {isa = PBXBuildFile; fileRef = 5605F18A1C6B1A8700235C62 /* SQLFunction.swift */; };
		5605F1901C6B1A8700235C62 /* SQLFunction.swift in Sources */ = {isa = PBXBuildFile; fileRef = 5605F18A1C6B1A8700235C62 /* SQLFunction.swift */; };
		5605F1911C6B1A8700235C62 /* SQLOperator.swift in Sources */ = {isa = PBXBuildFile; fileRef = 5605F18B1C6B1A8700235C62 /* SQLOperator.swift */; };
		5605F1921C6B1A8700235C62 /* SQLOperator.swift in Sources */ = {isa = PBXBuildFile; fileRef = 5605F18B1C6B1A8700235C62 /* SQLOperator.swift */; };
		5605F1931C6B1A8700235C62 /* SQLSelectQuery.swift in Sources */ = {isa = PBXBuildFile; fileRef = 5605F18C1C6B1A8700235C62 /* SQLSelectQuery.swift */; };
		5605F1941C6B1A8700235C62 /* SQLSelectQuery.swift in Sources */ = {isa = PBXBuildFile; fileRef = 5605F18C1C6B1A8700235C62 /* SQLSelectQuery.swift */; };
		5606AF911C0ED37000D20487 /* libsqlite3.tbd in Frameworks */ = {isa = PBXBuildFile; fileRef = 56BB86301BA98AB0001F9168 /* libsqlite3.tbd */; };
		5607EFD31BB8254800605DE3 /* TransactionObserverTests.swift in Sources */ = {isa = PBXBuildFile; fileRef = 5607EFD21BB8254800605DE3 /* TransactionObserverTests.swift */; };
		5607EFD41BB827FD00605DE3 /* TransactionObserverTests.swift in Sources */ = {isa = PBXBuildFile; fileRef = 5607EFD21BB8254800605DE3 /* TransactionObserverTests.swift */; };
		560A37A41C8F625000949E71 /* DatabasePool.swift in Sources */ = {isa = PBXBuildFile; fileRef = 560A37A31C8F625000949E71 /* DatabasePool.swift */; };
		560A37A51C8F625000949E71 /* DatabasePool.swift in Sources */ = {isa = PBXBuildFile; fileRef = 560A37A31C8F625000949E71 /* DatabasePool.swift */; };
		560A37A71C8FF6E500949E71 /* SerializedDatabase.swift in Sources */ = {isa = PBXBuildFile; fileRef = 560A37A61C8FF6E500949E71 /* SerializedDatabase.swift */; };
		560A37A81C8FF6E500949E71 /* SerializedDatabase.swift in Sources */ = {isa = PBXBuildFile; fileRef = 560A37A61C8FF6E500949E71 /* SerializedDatabase.swift */; };
		560A37AB1C90085D00949E71 /* DatabasePoolConcurrencyTests.swift in Sources */ = {isa = PBXBuildFile; fileRef = 560A37AA1C90085D00949E71 /* DatabasePoolConcurrencyTests.swift */; };
		560A37AC1C90085D00949E71 /* DatabasePoolConcurrencyTests.swift in Sources */ = {isa = PBXBuildFile; fileRef = 560A37AA1C90085D00949E71 /* DatabasePoolConcurrencyTests.swift */; };
		560A37AF1C90A8D800949E71 /* DatabasePoolCrashTests.swift in Sources */ = {isa = PBXBuildFile; fileRef = 560A37AE1C90A8D800949E71 /* DatabasePoolCrashTests.swift */; };
		560C97C71BFD0B8400BF8471 /* FunctionTests.swift in Sources */ = {isa = PBXBuildFile; fileRef = 560C97C61BFD0B8400BF8471 /* FunctionTests.swift */; };
		560C97C81BFD0B8400BF8471 /* FunctionTests.swift in Sources */ = {isa = PBXBuildFile; fileRef = 560C97C61BFD0B8400BF8471 /* FunctionTests.swift */; };
		560C97DA1C0E22D300BF8471 /* FMDatabase.m in Sources */ = {isa = PBXBuildFile; fileRef = 56BB86191BA988F2001F9168 /* FMDatabase.m */; };
		560C97DD1C0E22D300BF8471 /* FMDatabaseAdditions.m in Sources */ = {isa = PBXBuildFile; fileRef = 56BB861B1BA988F2001F9168 /* FMDatabaseAdditions.m */; };
		560C97E81C0E22D300BF8471 /* FMResultSet.m in Sources */ = {isa = PBXBuildFile; fileRef = 56BB86221BA988F2001F9168 /* FMResultSet.m */; };
		560C97EC1C0E22D300BF8471 /* FMDatabaseQueue.m in Sources */ = {isa = PBXBuildFile; fileRef = 56BB861F1BA988F2001F9168 /* FMDatabaseQueue.m */; };
		560C97F21C0E22D300BF8471 /* FMDatabasePool.m in Sources */ = {isa = PBXBuildFile; fileRef = 56BB861D1BA988F2001F9168 /* FMDatabasePool.m */; };
		560C98121C0E22D300BF8471 /* SQLite.framework in Frameworks */ = {isa = PBXBuildFile; fileRef = 56CA220F1BB414FE009A04C5 /* SQLite.framework */; };
		560C98131C0E22D300BF8471 /* libsqlite3.tbd in Frameworks */ = {isa = PBXBuildFile; fileRef = 56BB86301BA98AB0001F9168 /* libsqlite3.tbd */; };
		560C98141C0E22D300BF8471 /* GRDB.framework in Frameworks */ = {isa = PBXBuildFile; fileRef = DC3773F319C8CBB3004FCF85 /* GRDB.framework */; };
		560C98161C0E22D300BF8471 /* PerformanceTests.sqlite in Resources */ = {isa = PBXBuildFile; fileRef = 56BB86111BA9886D001F9168 /* PerformanceTests.sqlite */; };
		560C98231C0E23BB00BF8471 /* InsertRecordTests.swift in Sources */ = {isa = PBXBuildFile; fileRef = 56BB86121BA9886D001F9168 /* InsertRecordTests.swift */; };
		560C98241C0E23BB00BF8471 /* PerformanceTests.swift in Sources */ = {isa = PBXBuildFile; fileRef = 56CA22211BB41565009A04C5 /* PerformanceTests.swift */; };
		560D92401C672C3E00F4F92B /* DatabaseValueConvertible.swift in Sources */ = {isa = PBXBuildFile; fileRef = 560D923E1C672C3E00F4F92B /* DatabaseValueConvertible.swift */; };
		560D92411C672C3E00F4F92B /* DatabaseValueConvertible.swift in Sources */ = {isa = PBXBuildFile; fileRef = 560D923E1C672C3E00F4F92B /* DatabaseValueConvertible.swift */; };
		560D92421C672C3E00F4F92B /* StatementColumnConvertible.swift in Sources */ = {isa = PBXBuildFile; fileRef = 560D923F1C672C3E00F4F92B /* StatementColumnConvertible.swift */; };
		560D92431C672C3E00F4F92B /* StatementColumnConvertible.swift in Sources */ = {isa = PBXBuildFile; fileRef = 560D923F1C672C3E00F4F92B /* StatementColumnConvertible.swift */; };
		560D92471C672C4B00F4F92B /* Persistable.swift in Sources */ = {isa = PBXBuildFile; fileRef = 560D92441C672C4B00F4F92B /* Persistable.swift */; };
		560D92481C672C4B00F4F92B /* Persistable.swift in Sources */ = {isa = PBXBuildFile; fileRef = 560D92441C672C4B00F4F92B /* Persistable.swift */; };
		560D92491C672C4B00F4F92B /* RowConvertible.swift in Sources */ = {isa = PBXBuildFile; fileRef = 560D92451C672C4B00F4F92B /* RowConvertible.swift */; };
		560D924A1C672C4B00F4F92B /* RowConvertible.swift in Sources */ = {isa = PBXBuildFile; fileRef = 560D92451C672C4B00F4F92B /* RowConvertible.swift */; };
		560D924B1C672C4B00F4F92B /* TableMapping.swift in Sources */ = {isa = PBXBuildFile; fileRef = 560D92461C672C4B00F4F92B /* TableMapping.swift */; };
		560D924C1C672C4B00F4F92B /* TableMapping.swift in Sources */ = {isa = PBXBuildFile; fileRef = 560D92461C672C4B00F4F92B /* TableMapping.swift */; };
		560FC51C1CB003810014AA8E /* QueryInterfaceRequest.swift in Sources */ = {isa = PBXBuildFile; fileRef = 56300B6F1C53F592005A543B /* QueryInterfaceRequest.swift */; };
		560FC51D1CB003810014AA8E /* SQLCollation.swift in Sources */ = {isa = PBXBuildFile; fileRef = 5605F1891C6B1A8700235C62 /* SQLCollation.swift */; };
		560FC51E1CB003810014AA8E /* Utils.swift in Sources */ = {isa = PBXBuildFile; fileRef = 563445041C4A7FD7003D3DC6 /* Utils.swift */; };
		560FC51F1CB003810014AA8E /* CGFloat.swift in Sources */ = {isa = PBXBuildFile; fileRef = 5605F1491C672E4000235C62 /* CGFloat.swift */; };
		560FC5201CB003810014AA8E /* Date.swift in Sources */ = {isa = PBXBuildFile; fileRef = 5605F14F1C672E4000235C62 /* Date.swift */; };
		560FC5211CB003810014AA8E /* SQLFunction.swift in Sources */ = {isa = PBXBuildFile; fileRef = 5605F18A1C6B1A8700235C62 /* SQLFunction.swift */; };
		560FC5221CB003810014AA8E /* RawRepresentable.swift in Sources */ = {isa = PBXBuildFile; fileRef = 5605F1571C672E4000235C62 /* RawRepresentable.swift */; };
		560FC5231CB003810014AA8E /* Configuration.swift in Sources */ = {isa = PBXBuildFile; fileRef = 56A238701B9C75030082EB20 /* Configuration.swift */; };
		560FC5241CB003810014AA8E /* DatabaseWriter.swift in Sources */ = {isa = PBXBuildFile; fileRef = 563363C31C942C37000BE133 /* DatabaseWriter.swift */; };
		560FC5251CB003810014AA8E /* DatabaseStore.swift in Sources */ = {isa = PBXBuildFile; fileRef = 563363D71C95787F000BE133 /* DatabaseStore.swift */; };
		560FC5261CB003810014AA8E /* SerializedDatabase.swift in Sources */ = {isa = PBXBuildFile; fileRef = 560A37A61C8FF6E500949E71 /* SerializedDatabase.swift */; };
		560FC5271CB003810014AA8E /* NSString.swift in Sources */ = {isa = PBXBuildFile; fileRef = 5605F1521C672E4000235C62 /* NSString.swift */; };
		560FC5281CB003810014AA8E /* Row+Foundation.swift in Sources */ = {isa = PBXBuildFile; fileRef = 5605F1541C672E4000235C62 /* Row+Foundation.swift */; };
		560FC5291CB003810014AA8E /* DatabaseValueConvertible.swift in Sources */ = {isa = PBXBuildFile; fileRef = 560D923E1C672C3E00F4F92B /* DatabaseValueConvertible.swift */; };
		560FC52A1CB003810014AA8E /* DatabaseError.swift in Sources */ = {isa = PBXBuildFile; fileRef = 56A238731B9C75030082EB20 /* DatabaseError.swift */; };
		560FC52B1CB003810014AA8E /* DatabaseValue.swift in Sources */ = {isa = PBXBuildFile; fileRef = 56A238751B9C75030082EB20 /* DatabaseValue.swift */; };
		560FC52C1CB003810014AA8E /* SQLOperator.swift in Sources */ = {isa = PBXBuildFile; fileRef = 5605F18B1C6B1A8700235C62 /* SQLOperator.swift */; };
		560FC52D1CB003810014AA8E /* StatementArguments+Foundation.swift in Sources */ = {isa = PBXBuildFile; fileRef = 5605F1551C672E4000235C62 /* StatementArguments+Foundation.swift */; };
		560FC52E1CB003810014AA8E /* Record.swift in Sources */ = {isa = PBXBuildFile; fileRef = 56A238A11B9C753B0082EB20 /* Record.swift */; };
		560FC52F1CB003810014AA8E /* DatabaseCoder.swift in Sources */ = {isa = PBXBuildFile; fileRef = 5605F14B1C672E4000235C62 /* DatabaseCoder.swift */; };
		560FC5301CB003810014AA8E /* NSURL.swift in Sources */ = {isa = PBXBuildFile; fileRef = 5605F1531C672E4000235C62 /* NSURL.swift */; };
		560FC5311CB003810014AA8E /* TableMapping.swift in Sources */ = {isa = PBXBuildFile; fileRef = 560D92461C672C4B00F4F92B /* TableMapping.swift */; };
		560FC5321CB003810014AA8E /* DatabasePool.swift in Sources */ = {isa = PBXBuildFile; fileRef = 560A37A31C8F625000949E71 /* DatabasePool.swift */; };
		560FC5331CB003810014AA8E /* Migration.swift in Sources */ = {isa = PBXBuildFile; fileRef = 56B7F4391BEB42D500E39BBF /* Migration.swift */; };
		560FC5341CB003810014AA8E /* SQLSelectQuery.swift in Sources */ = {isa = PBXBuildFile; fileRef = 5605F18C1C6B1A8700235C62 /* SQLSelectQuery.swift */; };
		560FC5351CB003810014AA8E /* Statement.swift in Sources */ = {isa = PBXBuildFile; fileRef = 56A238781B9C75030082EB20 /* Statement.swift */; };
		560FC5361CB003810014AA8E /* DatabaseMigrator.swift in Sources */ = {isa = PBXBuildFile; fileRef = 56A238921B9C750B0082EB20 /* DatabaseMigrator.swift */; };
		560FC5371CB003810014AA8E /* DatabaseSchemaCache.swift in Sources */ = {isa = PBXBuildFile; fileRef = 5695311E1C907A8C00CF1A2B /* DatabaseSchemaCache.swift */; };
		560FC5381CB003810014AA8E /* DatabaseDateComponents.swift in Sources */ = {isa = PBXBuildFile; fileRef = 5605F14C1C672E4000235C62 /* DatabaseDateComponents.swift */; };
		560FC5391CB003810014AA8E /* DatabaseReader.swift in Sources */ = {isa = PBXBuildFile; fileRef = 563363BF1C942C04000BE133 /* DatabaseReader.swift */; };
		560FC53A1CB003810014AA8E /* NSNull.swift in Sources */ = {isa = PBXBuildFile; fileRef = 5605F1501C672E4000235C62 /* NSNull.swift */; };
		560FC53B1CB003810014AA8E /* Database.swift in Sources */ = {isa = PBXBuildFile; fileRef = 56A238711B9C75030082EB20 /* Database.swift */; };
		560FC53C1CB003810014AA8E /* DatabaseQueue.swift in Sources */ = {isa = PBXBuildFile; fileRef = 56A238741B9C75030082EB20 /* DatabaseQueue.swift */; };
		560FC53D1CB003810014AA8E /* NSNumber.swift in Sources */ = {isa = PBXBuildFile; fileRef = 5605F1511C672E4000235C62 /* NSNumber.swift */; };
		560FC53E1CB003810014AA8E /* DatabaseValue+Foundation.swift in Sources */ = {isa = PBXBuildFile; fileRef = 5605F14D1C672E4000235C62 /* DatabaseValue+Foundation.swift */; };
		560FC53F1CB003810014AA8E /* Row.swift in Sources */ = {isa = PBXBuildFile; fileRef = 56A238761B9C75030082EB20 /* Row.swift */; };
		560FC5401CB003810014AA8E /* StandardLibrary.swift in Sources */ = {isa = PBXBuildFile; fileRef = 5605F1581C672E4000235C62 /* StandardLibrary.swift */; };
		560FC5411CB003810014AA8E /* Persistable.swift in Sources */ = {isa = PBXBuildFile; fileRef = 560D92441C672C4B00F4F92B /* Persistable.swift */; };
		560FC5421CB003810014AA8E /* StatementColumnConvertible.swift in Sources */ = {isa = PBXBuildFile; fileRef = 560D923F1C672C3E00F4F92B /* StatementColumnConvertible.swift */; };
		560FC5431CB003810014AA8E /* RowConvertible.swift in Sources */ = {isa = PBXBuildFile; fileRef = 560D92451C672C4B00F4F92B /* RowConvertible.swift */; };
		560FC5611CB00B880014AA8E /* DatabaseValueConversionTests.swift in Sources */ = {isa = PBXBuildFile; fileRef = 56A2381B1B9C74A90082EB20 /* DatabaseValueConversionTests.swift */; };
		560FC5621CB00B880014AA8E /* Record+QueryInterfaceRequestTests.swift in Sources */ = {isa = PBXBuildFile; fileRef = 56300B841C54DC95005A543B /* Record+QueryInterfaceRequestTests.swift */; };
		560FC5641CB00B880014AA8E /* DatabaseQueueConcurrencyTests.swift in Sources */ = {isa = PBXBuildFile; fileRef = 563363BC1C93FD5E000BE133 /* DatabaseQueueConcurrencyTests.swift */; };
		560FC5651CB00B880014AA8E /* PrimaryKeyNoneTests.swift in Sources */ = {isa = PBXBuildFile; fileRef = 56A238291B9C74A90082EB20 /* PrimaryKeyNoneTests.swift */; };
		560FC5661CB00B880014AA8E /* MinimalPrimaryKeyRowIDTests.swift in Sources */ = {isa = PBXBuildFile; fileRef = 56A238261B9C74A90082EB20 /* MinimalPrimaryKeyRowIDTests.swift */; };
		560FC5671CB00B880014AA8E /* DictionaryRowTests.swift in Sources */ = {isa = PBXBuildFile; fileRef = 56A2381E1B9C74A90082EB20 /* DictionaryRowTests.swift */; };
		560FC5681CB00B880014AA8E /* SelectStatementTests.swift in Sources */ = {isa = PBXBuildFile; fileRef = 56A238211B9C74A90082EB20 /* SelectStatementTests.swift */; };
		560FC5691CB00B880014AA8E /* DatabaseCoderTests.swift in Sources */ = {isa = PBXBuildFile; fileRef = 56B7F4361BE4C11200E39BBF /* DatabaseCoderTests.swift */; };
		560FC56A1CB00B880014AA8E /* SQLSupportTests.swift in Sources */ = {isa = PBXBuildFile; fileRef = 56300B671C53D25E005A543B /* SQLSupportTests.swift */; };
		560FC56B1CB00B880014AA8E /* CollationTests.swift in Sources */ = {isa = PBXBuildFile; fileRef = 564A50C61BFF4B7F00B3A3A2 /* CollationTests.swift */; };
		560FC56C1CB00B880014AA8E /* UpdateStatementTests.swift in Sources */ = {isa = PBXBuildFile; fileRef = 56A238221B9C74A90082EB20 /* UpdateStatementTests.swift */; };
		560FC56D1CB00B880014AA8E /* DatabaseMigratorTests.swift in Sources */ = {isa = PBXBuildFile; fileRef = 56A238241B9C74A90082EB20 /* DatabaseMigratorTests.swift */; };
		560FC56F1CB00B880014AA8E /* RecordAwakeFromFetchTests.swift in Sources */ = {isa = PBXBuildFile; fileRef = 56A238301B9C74A90082EB20 /* RecordAwakeFromFetchTests.swift */; };
		560FC5701CB00B880014AA8E /* DatabasePoolCollationTests.swift in Sources */ = {isa = PBXBuildFile; fileRef = 569531331C919DF200CF1A2B /* DatabasePoolCollationTests.swift */; };
		560FC5711CB00B880014AA8E /* PrimaryKeySingleTests.swift in Sources */ = {isa = PBXBuildFile; fileRef = 56A2382B1B9C74A90082EB20 /* PrimaryKeySingleTests.swift */; };
		560FC5721CB00B880014AA8E /* StatementColumnConvertibleTests.swift in Sources */ = {isa = PBXBuildFile; fileRef = 56EE573C1BB317B7007A6A95 /* StatementColumnConvertibleTests.swift */; };
		560FC5731CB00B880014AA8E /* RecordFetchTests.swift in Sources */ = {isa = PBXBuildFile; fileRef = 56A238311B9C74A90082EB20 /* RecordFetchTests.swift */; };
		560FC5741CB00B880014AA8E /* DatabasePoolFunctionTests.swift in Sources */ = {isa = PBXBuildFile; fileRef = 569531361C919DF700CF1A2B /* DatabasePoolFunctionTests.swift */; };
		560FC5761CB00B880014AA8E /* DetachedRowTests.swift in Sources */ = {isa = PBXBuildFile; fileRef = 56A2381F1B9C74A90082EB20 /* DetachedRowTests.swift */; };
		560FC5771CB00B880014AA8E /* DatabaseQueueSchemaCacheTests.swift in Sources */ = {isa = PBXBuildFile; fileRef = 569531231C90878D00CF1A2B /* DatabaseQueueSchemaCacheTests.swift */; };
		560FC5781CB00B880014AA8E /* MetalRowTests.swift in Sources */ = {isa = PBXBuildFile; fileRef = 56FDECE11BB32DFD009AD709 /* MetalRowTests.swift */; };
		560FC5791CB00B880014AA8E /* PrimaryKeyMultipleTests.swift in Sources */ = {isa = PBXBuildFile; fileRef = 56A238281B9C74A90082EB20 /* PrimaryKeyMultipleTests.swift */; };
		560FC57A1CB00B880014AA8E /* DatabasePoolFileAttributesTests.swift in Sources */ = {isa = PBXBuildFile; fileRef = 563363DE1C959295000BE133 /* DatabasePoolFileAttributesTests.swift */; };
		560FC57C1CB00B880014AA8E /* StatementArgumentsTests.swift in Sources */ = {isa = PBXBuildFile; fileRef = 56DE7B101C3D93ED00861EB8 /* StatementArgumentsTests.swift */; };
		560FC57D1CB00B880014AA8E /* RecordInitializersTests.swift in Sources */ = {isa = PBXBuildFile; fileRef = 56A238321B9C74A90082EB20 /* RecordInitializersTests.swift */; };
		560FC57E1CB00B880014AA8E /* MutablePersistableTests.swift in Sources */ = {isa = PBXBuildFile; fileRef = 563363A91C933FF8000BE133 /* MutablePersistableTests.swift */; };
		560FC57F1CB00B880014AA8E /* RowConvertible+QueryInterfaceRequestTests.swift in Sources */ = {isa = PBXBuildFile; fileRef = 56300B601C53C42C005A543B /* RowConvertible+QueryInterfaceRequestTests.swift */; };
		560FC5801CB00B880014AA8E /* DatabasePoolReadOnlyTests.swift in Sources */ = {isa = PBXBuildFile; fileRef = 56EA869D1C932597002BB4DF /* DatabasePoolReadOnlyTests.swift */; };
		560FC5811CB00B880014AA8E /* RecordCopyTests.swift in Sources */ = {isa = PBXBuildFile; fileRef = 56A2382D1B9C74A90082EB20 /* RecordCopyTests.swift */; };
		560FC5821CB00B880014AA8E /* RawRepresentableTests.swift in Sources */ = {isa = PBXBuildFile; fileRef = 56A2381C1B9C74A90082EB20 /* RawRepresentableTests.swift */; };
		560FC5841CB00B880014AA8E /* PersistableTests.swift in Sources */ = {isa = PBXBuildFile; fileRef = 563363AA1C933FF8000BE133 /* PersistableTests.swift */; };
		560FC5851CB00B880014AA8E /* ManagedDataControllerTests.swift in Sources */ = {isa = PBXBuildFile; fileRef = 56FC78651BBAEB8C00CA1285 /* ManagedDataControllerTests.swift */; };
		560FC5861CB00B880014AA8E /* MappingTests.swift in Sources */ = {isa = PBXBuildFile; fileRef = 56FC78641BBAEB8C00CA1285 /* MappingTests.swift */; };
		560FC5871CB00B880014AA8E /* RecordSubClassTests.swift in Sources */ = {isa = PBXBuildFile; fileRef = 56A238331B9C74A90082EB20 /* RecordSubClassTests.swift */; };
		560FC5881CB00B880014AA8E /* DatabasePoolConcurrencyTests.swift in Sources */ = {isa = PBXBuildFile; fileRef = 560A37AA1C90085D00949E71 /* DatabasePoolConcurrencyTests.swift */; };
		560FC5891CB00B880014AA8E /* TransactionObserverTests.swift in Sources */ = {isa = PBXBuildFile; fileRef = 5607EFD21BB8254800605DE3 /* TransactionObserverTests.swift */; };
		560FC58A1CB00B880014AA8E /* DatabasePoolReleaseMemoryTests.swift in Sources */ = {isa = PBXBuildFile; fileRef = 563363CF1C943D13000BE133 /* DatabasePoolReleaseMemoryTests.swift */; };
		560FC58B1CB00B880014AA8E /* DatabaseValueTests.swift in Sources */ = {isa = PBXBuildFile; fileRef = 56A238181B9C74A90082EB20 /* DatabaseValueTests.swift */; };
		560FC58D1CB00B880014AA8E /* Row+FoundationTests.swift in Sources */ = {isa = PBXBuildFile; fileRef = 565D5D701BBC694D00DC9BD4 /* Row+FoundationTests.swift */; };
		560FC58E1CB00B880014AA8E /* PrimaryKeyRowIDTests.swift in Sources */ = {isa = PBXBuildFile; fileRef = 56A2382A1B9C74A90082EB20 /* PrimaryKeyRowIDTests.swift */; };
		560FC58F1CB00B880014AA8E /* DatabaseReaderTests.swift in Sources */ = {isa = PBXBuildFile; fileRef = 56EA86931C91DFE7002BB4DF /* DatabaseReaderTests.swift */; };
		560FC5901CB00B880014AA8E /* RecordEditedTests.swift in Sources */ = {isa = PBXBuildFile; fileRef = 56A2382F1B9C74A90082EB20 /* RecordEditedTests.swift */; };
		560FC5911CB00B880014AA8E /* PrimaryKeySingleWithReplaceConflictResolutionTests.swift in Sources */ = {isa = PBXBuildFile; fileRef = 56A2382C1B9C74A90082EB20 /* PrimaryKeySingleWithReplaceConflictResolutionTests.swift */; };
		560FC5921CB00B880014AA8E /* RowConvertibleTests.swift in Sources */ = {isa = PBXBuildFile; fileRef = 565B0FEE1BBC7D980098DE03 /* RowConvertibleTests.swift */; };
		560FC5931CB00B880014AA8E /* DatabaseQueueReleaseMemoryTests.swift in Sources */ = {isa = PBXBuildFile; fileRef = 563363D41C94484E000BE133 /* DatabaseQueueReleaseMemoryTests.swift */; };
		560FC5941CB00B880014AA8E /* DatabaseValueConvertibleSubclassTests.swift in Sources */ = {isa = PBXBuildFile; fileRef = 56A2381A1B9C74A90082EB20 /* DatabaseValueConvertibleSubclassTests.swift */; };
		560FC5951CB00B880014AA8E /* DatabasePoolSchemaCacheTests.swift in Sources */ = {isa = PBXBuildFile; fileRef = 569531281C908A5B00CF1A2B /* DatabasePoolSchemaCacheTests.swift */; };
		560FC5961CB00B880014AA8E /* DatabaseValueConvertibleFetchTests.swift in Sources */ = {isa = PBXBuildFile; fileRef = 56E8CE0C1BB4FA5600828BEC /* DatabaseValueConvertibleFetchTests.swift */; };
		560FC5971CB00B880014AA8E /* DatabaseErrorTests.swift in Sources */ = {isa = PBXBuildFile; fileRef = 56A238161B9C74A90082EB20 /* DatabaseErrorTests.swift */; };
		560FC5991CB00B880014AA8E /* MinimalPrimaryKeySingleTests.swift in Sources */ = {isa = PBXBuildFile; fileRef = 56A238271B9C74A90082EB20 /* MinimalPrimaryKeySingleTests.swift */; };
		560FC59B1CB00B880014AA8E /* DatabaseTimestampTests.swift in Sources */ = {isa = PBXBuildFile; fileRef = 56A238B51B9CA2590082EB20 /* DatabaseTimestampTests.swift */; };
		560FC59C1CB00B880014AA8E /* StatementArguments+FoundationTests.swift in Sources */ = {isa = PBXBuildFile; fileRef = 565D5D731BBC70AE00DC9BD4 /* StatementArguments+FoundationTests.swift */; };
		560FC59D1CB00B880014AA8E /* TableMapping+QueryInterfaceRequestTests.swift in Sources */ = {isa = PBXBuildFile; fileRef = 56300B6A1C53D3E8005A543B /* TableMapping+QueryInterfaceRequestTests.swift */; };
		560FC59E1CB00B880014AA8E /* NSDateTests.swift in Sources */ = {isa = PBXBuildFile; fileRef = 56F0B98E1B6001C600A2F135 /* NSDateTests.swift */; };
		560FC59F1CB00B880014AA8E /* DatabaseTests.swift in Sources */ = {isa = PBXBuildFile; fileRef = 56A238131B9C74A90082EB20 /* DatabaseTests.swift */; };
		560FC5A01CB00B880014AA8E /* QueryInterfaceRequestTests.swift in Sources */ = {isa = PBXBuildFile; fileRef = 56300B5D1C53C38F005A543B /* QueryInterfaceRequestTests.swift */; };
		560FC5A21CB00B880014AA8E /* FunctionTests.swift in Sources */ = {isa = PBXBuildFile; fileRef = 560C97C61BFD0B8400BF8471 /* FunctionTests.swift */; };
		560FC5A41CB00B880014AA8E /* RecordWithColumnNameManglingTests.swift in Sources */ = {isa = PBXBuildFile; fileRef = 56A5E4081BA2BCF900707640 /* RecordWithColumnNameManglingTests.swift */; };
		560FC5A51CB00B880014AA8E /* CGFloatTests.swift in Sources */ = {isa = PBXBuildFile; fileRef = 56B7F4291BE14A1900E39BBF /* CGFloatTests.swift */; };
		560FC5A61CB00B880014AA8E /* StatementInformationTests.swift in Sources */ = {isa = PBXBuildFile; fileRef = 5605F1861C69111300235C62 /* StatementInformationTests.swift */; };
		560FC5A71CB00B880014AA8E /* GRDBTestCase.swift in Sources */ = {isa = PBXBuildFile; fileRef = 5623E0901B4AFACC00B20B7F /* GRDBTestCase.swift */; };
		560FC5A81CB00B880014AA8E /* DatabaseQueueFileAttributesTests.swift in Sources */ = {isa = PBXBuildFile; fileRef = 563363DB1C95891E000BE133 /* DatabaseQueueFileAttributesTests.swift */; };
		560FC5B21CB031E30014AA8E /* StatementColumnConvertibleFetchTests.swift in Sources */ = {isa = PBXBuildFile; fileRef = 56E8CE0F1BB4FE5B00828BEC /* StatementColumnConvertibleFetchTests.swift */; };
		560FC5B31CB031EA0014AA8E /* DataMemoryTests.swift in Sources */ = {isa = PBXBuildFile; fileRef = 56EB0AB11BCD787300A3DC55 /* DataMemoryTests.swift */; };
		5614DEF81BAA1B43003163B3 /* DatabaseValueConversionTests.swift in Sources */ = {isa = PBXBuildFile; fileRef = 56A2381B1B9C74A90082EB20 /* DatabaseValueConversionTests.swift */; };
		561667011D08A49900ADD404 /* NSDecimalNumberTests.swift in Sources */ = {isa = PBXBuildFile; fileRef = 561667001D08A49900ADD404 /* NSDecimalNumberTests.swift */; };
		561667021D08A49900ADD404 /* NSDecimalNumberTests.swift in Sources */ = {isa = PBXBuildFile; fileRef = 561667001D08A49900ADD404 /* NSDecimalNumberTests.swift */; };
		561667031D08A49900ADD404 /* NSDecimalNumberTests.swift in Sources */ = {isa = PBXBuildFile; fileRef = 561667001D08A49900ADD404 /* NSDecimalNumberTests.swift */; };
		561667041D08A49900ADD404 /* NSDecimalNumberTests.swift in Sources */ = {isa = PBXBuildFile; fileRef = 561667001D08A49900ADD404 /* NSDecimalNumberTests.swift */; };
		561667051D08A49900ADD404 /* NSDecimalNumberTests.swift in Sources */ = {isa = PBXBuildFile; fileRef = 561667001D08A49900ADD404 /* NSDecimalNumberTests.swift */; };
		561667061D08A49900ADD404 /* NSDecimalNumberTests.swift in Sources */ = {isa = PBXBuildFile; fileRef = 561667001D08A49900ADD404 /* NSDecimalNumberTests.swift */; };
		561667071D08A49900ADD404 /* NSDecimalNumberTests.swift in Sources */ = {isa = PBXBuildFile; fileRef = 561667001D08A49900ADD404 /* NSDecimalNumberTests.swift */; };
		561667081D08A49900ADD404 /* NSDecimalNumberTests.swift in Sources */ = {isa = PBXBuildFile; fileRef = 561667001D08A49900ADD404 /* NSDecimalNumberTests.swift */; };
		56193E8E1CD8A3E200F95862 /* FetchedRecordsController.swift in Sources */ = {isa = PBXBuildFile; fileRef = 31A7787C1C6A4DD600F507F6 /* FetchedRecordsController.swift */; };
		56193E961CD8A3E300F95862 /* FetchedRecordsController.swift in Sources */ = {isa = PBXBuildFile; fileRef = 31A7787C1C6A4DD600F507F6 /* FetchedRecordsController.swift */; };
		56300B5F1C53C38F005A543B /* QueryInterfaceRequestTests.swift in Sources */ = {isa = PBXBuildFile; fileRef = 56300B5D1C53C38F005A543B /* QueryInterfaceRequestTests.swift */; };
		56300B611C53C42C005A543B /* RowConvertible+QueryInterfaceRequestTests.swift in Sources */ = {isa = PBXBuildFile; fileRef = 56300B601C53C42C005A543B /* RowConvertible+QueryInterfaceRequestTests.swift */; };
		56300B621C53C42C005A543B /* RowConvertible+QueryInterfaceRequestTests.swift in Sources */ = {isa = PBXBuildFile; fileRef = 56300B601C53C42C005A543B /* RowConvertible+QueryInterfaceRequestTests.swift */; };
		56300B661C53C8A7005A543B /* QueryInterfaceRequestTests.swift in Sources */ = {isa = PBXBuildFile; fileRef = 56300B5D1C53C38F005A543B /* QueryInterfaceRequestTests.swift */; };
		56300B681C53D25E005A543B /* SQLSupportTests.swift in Sources */ = {isa = PBXBuildFile; fileRef = 56300B671C53D25E005A543B /* SQLSupportTests.swift */; };
		56300B691C53D25E005A543B /* SQLSupportTests.swift in Sources */ = {isa = PBXBuildFile; fileRef = 56300B671C53D25E005A543B /* SQLSupportTests.swift */; };
		56300B6B1C53D3E8005A543B /* TableMapping+QueryInterfaceRequestTests.swift in Sources */ = {isa = PBXBuildFile; fileRef = 56300B6A1C53D3E8005A543B /* TableMapping+QueryInterfaceRequestTests.swift */; };
		56300B6C1C53D3E8005A543B /* TableMapping+QueryInterfaceRequestTests.swift in Sources */ = {isa = PBXBuildFile; fileRef = 56300B6A1C53D3E8005A543B /* TableMapping+QueryInterfaceRequestTests.swift */; };
		56300B781C53F592005A543B /* QueryInterfaceRequest.swift in Sources */ = {isa = PBXBuildFile; fileRef = 56300B6F1C53F592005A543B /* QueryInterfaceRequest.swift */; };
		56300B791C53F592005A543B /* QueryInterfaceRequest.swift in Sources */ = {isa = PBXBuildFile; fileRef = 56300B6F1C53F592005A543B /* QueryInterfaceRequest.swift */; };
		56300B851C54DC95005A543B /* Record+QueryInterfaceRequestTests.swift in Sources */ = {isa = PBXBuildFile; fileRef = 56300B841C54DC95005A543B /* Record+QueryInterfaceRequestTests.swift */; };
		56300B861C54DC95005A543B /* Record+QueryInterfaceRequestTests.swift in Sources */ = {isa = PBXBuildFile; fileRef = 56300B841C54DC95005A543B /* Record+QueryInterfaceRequestTests.swift */; };
		563363AF1C933FF8000BE133 /* MutablePersistableTests.swift in Sources */ = {isa = PBXBuildFile; fileRef = 563363A91C933FF8000BE133 /* MutablePersistableTests.swift */; };
		563363B01C933FF8000BE133 /* MutablePersistableTests.swift in Sources */ = {isa = PBXBuildFile; fileRef = 563363A91C933FF8000BE133 /* MutablePersistableTests.swift */; };
		563363B11C933FF8000BE133 /* PersistableTests.swift in Sources */ = {isa = PBXBuildFile; fileRef = 563363AA1C933FF8000BE133 /* PersistableTests.swift */; };
		563363B21C933FF8000BE133 /* PersistableTests.swift in Sources */ = {isa = PBXBuildFile; fileRef = 563363AA1C933FF8000BE133 /* PersistableTests.swift */; };
		563363BD1C93FD5E000BE133 /* DatabaseQueueConcurrencyTests.swift in Sources */ = {isa = PBXBuildFile; fileRef = 563363BC1C93FD5E000BE133 /* DatabaseQueueConcurrencyTests.swift */; };
		563363BE1C93FD5E000BE133 /* DatabaseQueueConcurrencyTests.swift in Sources */ = {isa = PBXBuildFile; fileRef = 563363BC1C93FD5E000BE133 /* DatabaseQueueConcurrencyTests.swift */; };
		563363C01C942C04000BE133 /* DatabaseReader.swift in Sources */ = {isa = PBXBuildFile; fileRef = 563363BF1C942C04000BE133 /* DatabaseReader.swift */; };
		563363C11C942C04000BE133 /* DatabaseReader.swift in Sources */ = {isa = PBXBuildFile; fileRef = 563363BF1C942C04000BE133 /* DatabaseReader.swift */; };
		563363C41C942C37000BE133 /* DatabaseWriter.swift in Sources */ = {isa = PBXBuildFile; fileRef = 563363C31C942C37000BE133 /* DatabaseWriter.swift */; };
		563363C51C942C37000BE133 /* DatabaseWriter.swift in Sources */ = {isa = PBXBuildFile; fileRef = 563363C31C942C37000BE133 /* DatabaseWriter.swift */; };
		563363D01C943D13000BE133 /* DatabasePoolReleaseMemoryTests.swift in Sources */ = {isa = PBXBuildFile; fileRef = 563363CF1C943D13000BE133 /* DatabasePoolReleaseMemoryTests.swift */; };
		563363D11C943D13000BE133 /* DatabasePoolReleaseMemoryTests.swift in Sources */ = {isa = PBXBuildFile; fileRef = 563363CF1C943D13000BE133 /* DatabasePoolReleaseMemoryTests.swift */; };
		563363D51C94484E000BE133 /* DatabaseQueueReleaseMemoryTests.swift in Sources */ = {isa = PBXBuildFile; fileRef = 563363D41C94484E000BE133 /* DatabaseQueueReleaseMemoryTests.swift */; };
		563363D61C94484E000BE133 /* DatabaseQueueReleaseMemoryTests.swift in Sources */ = {isa = PBXBuildFile; fileRef = 563363D41C94484E000BE133 /* DatabaseQueueReleaseMemoryTests.swift */; };
		563363D81C95787F000BE133 /* DatabaseStore.swift in Sources */ = {isa = PBXBuildFile; fileRef = 563363D71C95787F000BE133 /* DatabaseStore.swift */; };
		563363D91C95787F000BE133 /* DatabaseStore.swift in Sources */ = {isa = PBXBuildFile; fileRef = 563363D71C95787F000BE133 /* DatabaseStore.swift */; };
		563363DC1C95891E000BE133 /* DatabaseQueueFileAttributesTests.swift in Sources */ = {isa = PBXBuildFile; fileRef = 563363DB1C95891E000BE133 /* DatabaseQueueFileAttributesTests.swift */; };
		563363DD1C95891E000BE133 /* DatabaseQueueFileAttributesTests.swift in Sources */ = {isa = PBXBuildFile; fileRef = 563363DB1C95891E000BE133 /* DatabaseQueueFileAttributesTests.swift */; };
		563363DF1C959295000BE133 /* DatabasePoolFileAttributesTests.swift in Sources */ = {isa = PBXBuildFile; fileRef = 563363DE1C959295000BE133 /* DatabasePoolFileAttributesTests.swift */; };
		563363E01C959295000BE133 /* DatabasePoolFileAttributesTests.swift in Sources */ = {isa = PBXBuildFile; fileRef = 563363DE1C959295000BE133 /* DatabasePoolFileAttributesTests.swift */; };
		563363F91C960711000BE133 /* PerformanceRealmTests.realm in Resources */ = {isa = PBXBuildFile; fileRef = 563363F81C960711000BE133 /* PerformanceRealmTests.realm */; };
		563445051C4A7FD7003D3DC6 /* Utils.swift in Sources */ = {isa = PBXBuildFile; fileRef = 563445041C4A7FD7003D3DC6 /* Utils.swift */; };
		563445061C4A7FD7003D3DC6 /* Utils.swift in Sources */ = {isa = PBXBuildFile; fileRef = 563445041C4A7FD7003D3DC6 /* Utils.swift */; };
		5634B0731CF22BEF005360B9 /* FetchRequestTests.swift in Sources */ = {isa = PBXBuildFile; fileRef = 5634B0721CF22BEF005360B9 /* FetchRequestTests.swift */; };
		5634B0741CF22BEF005360B9 /* FetchRequestTests.swift in Sources */ = {isa = PBXBuildFile; fileRef = 5634B0721CF22BEF005360B9 /* FetchRequestTests.swift */; };
		5634B0751CF22BEF005360B9 /* FetchRequestTests.swift in Sources */ = {isa = PBXBuildFile; fileRef = 5634B0721CF22BEF005360B9 /* FetchRequestTests.swift */; };
		5634B0761CF22BEF005360B9 /* FetchRequestTests.swift in Sources */ = {isa = PBXBuildFile; fileRef = 5634B0721CF22BEF005360B9 /* FetchRequestTests.swift */; };
		5634B0771CF22BEF005360B9 /* FetchRequestTests.swift in Sources */ = {isa = PBXBuildFile; fileRef = 5634B0721CF22BEF005360B9 /* FetchRequestTests.swift */; };
		5634B0781CF22BEF005360B9 /* FetchRequestTests.swift in Sources */ = {isa = PBXBuildFile; fileRef = 5634B0721CF22BEF005360B9 /* FetchRequestTests.swift */; };
		5634B1071CF9B970005360B9 /* TransactionObserverSavepointsTests.swift in Sources */ = {isa = PBXBuildFile; fileRef = 5634B1061CF9B970005360B9 /* TransactionObserverSavepointsTests.swift */; };
		5634B1081CF9B970005360B9 /* TransactionObserverSavepointsTests.swift in Sources */ = {isa = PBXBuildFile; fileRef = 5634B1061CF9B970005360B9 /* TransactionObserverSavepointsTests.swift */; };
		5634B1091CF9B970005360B9 /* TransactionObserverSavepointsTests.swift in Sources */ = {isa = PBXBuildFile; fileRef = 5634B1061CF9B970005360B9 /* TransactionObserverSavepointsTests.swift */; };
		5634B10A1CF9B970005360B9 /* TransactionObserverSavepointsTests.swift in Sources */ = {isa = PBXBuildFile; fileRef = 5634B1061CF9B970005360B9 /* TransactionObserverSavepointsTests.swift */; };
		5634B10B1CF9B970005360B9 /* TransactionObserverSavepointsTests.swift in Sources */ = {isa = PBXBuildFile; fileRef = 5634B1061CF9B970005360B9 /* TransactionObserverSavepointsTests.swift */; };
		5634B10C1CF9B970005360B9 /* TransactionObserverSavepointsTests.swift in Sources */ = {isa = PBXBuildFile; fileRef = 5634B1061CF9B970005360B9 /* TransactionObserverSavepointsTests.swift */; };
		5636E9BC1D22574100B9B05F /* FetchRequest.swift in Sources */ = {isa = PBXBuildFile; fileRef = 5636E9BB1D22574100B9B05F /* FetchRequest.swift */; };
		5636E9BD1D22574100B9B05F /* FetchRequest.swift in Sources */ = {isa = PBXBuildFile; fileRef = 5636E9BB1D22574100B9B05F /* FetchRequest.swift */; };
		5636E9BE1D22574100B9B05F /* FetchRequest.swift in Sources */ = {isa = PBXBuildFile; fileRef = 5636E9BB1D22574100B9B05F /* FetchRequest.swift */; };
		5636E9BF1D22574100B9B05F /* FetchRequest.swift in Sources */ = {isa = PBXBuildFile; fileRef = 5636E9BB1D22574100B9B05F /* FetchRequest.swift */; };
		5636E9C01D22574100B9B05F /* FetchRequest.swift in Sources */ = {isa = PBXBuildFile; fileRef = 5636E9BB1D22574100B9B05F /* FetchRequest.swift */; };
		5636E9C11D22574100B9B05F /* FetchRequest.swift in Sources */ = {isa = PBXBuildFile; fileRef = 5636E9BB1D22574100B9B05F /* FetchRequest.swift */; };
		563ABAF71D18824F003B37F3 /* NSUUID.swift in Sources */ = {isa = PBXBuildFile; fileRef = 563ABAF61D18824F003B37F3 /* NSUUID.swift */; };
		563ABAF81D18824F003B37F3 /* NSUUID.swift in Sources */ = {isa = PBXBuildFile; fileRef = 563ABAF61D18824F003B37F3 /* NSUUID.swift */; };
		563ABAF91D18824F003B37F3 /* NSUUID.swift in Sources */ = {isa = PBXBuildFile; fileRef = 563ABAF61D18824F003B37F3 /* NSUUID.swift */; };
		563ABAFA1D18824F003B37F3 /* NSUUID.swift in Sources */ = {isa = PBXBuildFile; fileRef = 563ABAF61D18824F003B37F3 /* NSUUID.swift */; };
		563ABAFB1D18824F003B37F3 /* NSUUID.swift in Sources */ = {isa = PBXBuildFile; fileRef = 563ABAF61D18824F003B37F3 /* NSUUID.swift */; };
		563ABAFC1D18824F003B37F3 /* NSUUID.swift in Sources */ = {isa = PBXBuildFile; fileRef = 563ABAF61D18824F003B37F3 /* NSUUID.swift */; };
		564A50C71BFF4B7F00B3A3A2 /* CollationTests.swift in Sources */ = {isa = PBXBuildFile; fileRef = 564A50C61BFF4B7F00B3A3A2 /* CollationTests.swift */; };
		564A50C81BFF4B7F00B3A3A2 /* CollationTests.swift in Sources */ = {isa = PBXBuildFile; fileRef = 564A50C61BFF4B7F00B3A3A2 /* CollationTests.swift */; };
		565049051CE32543000A97D8 /* FetchedRecordsControllerTests.swift in Sources */ = {isa = PBXBuildFile; fileRef = 565049041CE32543000A97D8 /* FetchedRecordsControllerTests.swift */; };
		565049061CE32543000A97D8 /* FetchedRecordsControllerTests.swift in Sources */ = {isa = PBXBuildFile; fileRef = 565049041CE32543000A97D8 /* FetchedRecordsControllerTests.swift */; };
		565049071CE32543000A97D8 /* FetchedRecordsControllerTests.swift in Sources */ = {isa = PBXBuildFile; fileRef = 565049041CE32543000A97D8 /* FetchedRecordsControllerTests.swift */; };
		56553C101C3E906C00522B5C /* GRDBTestCase.swift in Sources */ = {isa = PBXBuildFile; fileRef = 5623E0901B4AFACC00B20B7F /* GRDBTestCase.swift */; };
		56553C121C3E906C00522B5C /* libsqlite3.tbd in Frameworks */ = {isa = PBXBuildFile; fileRef = 56BB86301BA98AB0001F9168 /* libsqlite3.tbd */; };
		56553C131C3E906C00522B5C /* GRDB.framework in Frameworks */ = {isa = PBXBuildFile; fileRef = DC3773F319C8CBB3004FCF85 /* GRDB.framework */; };
		5657AAAA1D106E39006283EF /* NSDate.swift in Sources */ = {isa = PBXBuildFile; fileRef = 5657AAA91D106E39006283EF /* NSDate.swift */; };
		5657AAAB1D106E39006283EF /* NSDate.swift in Sources */ = {isa = PBXBuildFile; fileRef = 5657AAA91D106E39006283EF /* NSDate.swift */; };
		5657AAAC1D106E39006283EF /* NSDate.swift in Sources */ = {isa = PBXBuildFile; fileRef = 5657AAA91D106E39006283EF /* NSDate.swift */; };
		5657AAAD1D106E39006283EF /* NSDate.swift in Sources */ = {isa = PBXBuildFile; fileRef = 5657AAA91D106E39006283EF /* NSDate.swift */; };
		5657AAAE1D106E39006283EF /* NSDate.swift in Sources */ = {isa = PBXBuildFile; fileRef = 5657AAA91D106E39006283EF /* NSDate.swift */; };
		5657AAAF1D106E39006283EF /* NSDate.swift in Sources */ = {isa = PBXBuildFile; fileRef = 5657AAA91D106E39006283EF /* NSDate.swift */; };
		5657AAB91D107001006283EF /* NSData.swift in Sources */ = {isa = PBXBuildFile; fileRef = 5657AAB81D107001006283EF /* NSData.swift */; };
		5657AABA1D107001006283EF /* NSData.swift in Sources */ = {isa = PBXBuildFile; fileRef = 5657AAB81D107001006283EF /* NSData.swift */; };
		5657AABB1D107001006283EF /* NSData.swift in Sources */ = {isa = PBXBuildFile; fileRef = 5657AAB81D107001006283EF /* NSData.swift */; };
		5657AABC1D107001006283EF /* NSData.swift in Sources */ = {isa = PBXBuildFile; fileRef = 5657AAB81D107001006283EF /* NSData.swift */; };
		5657AABD1D107001006283EF /* NSData.swift in Sources */ = {isa = PBXBuildFile; fileRef = 5657AAB81D107001006283EF /* NSData.swift */; };
		5657AABE1D107001006283EF /* NSData.swift in Sources */ = {isa = PBXBuildFile; fileRef = 5657AAB81D107001006283EF /* NSData.swift */; };
		5657AB0F1D10899D006283EF /* URL.swift in Sources */ = {isa = PBXBuildFile; fileRef = 5657AB0E1D10899D006283EF /* URL.swift */; };
		5657AB101D10899D006283EF /* URL.swift in Sources */ = {isa = PBXBuildFile; fileRef = 5657AB0E1D10899D006283EF /* URL.swift */; };
		5657AB111D10899D006283EF /* URL.swift in Sources */ = {isa = PBXBuildFile; fileRef = 5657AB0E1D10899D006283EF /* URL.swift */; };
		5657AB121D10899D006283EF /* URL.swift in Sources */ = {isa = PBXBuildFile; fileRef = 5657AB0E1D10899D006283EF /* URL.swift */; };
		5657AB131D10899D006283EF /* URL.swift in Sources */ = {isa = PBXBuildFile; fileRef = 5657AB0E1D10899D006283EF /* URL.swift */; };
		5657AB141D10899D006283EF /* URL.swift in Sources */ = {isa = PBXBuildFile; fileRef = 5657AB0E1D10899D006283EF /* URL.swift */; };
		5657AB361D108BA9006283EF /* DataTests.swift in Sources */ = {isa = PBXBuildFile; fileRef = 5657AB2F1D108BA9006283EF /* DataTests.swift */; };
		5657AB371D108BA9006283EF /* DataTests.swift in Sources */ = {isa = PBXBuildFile; fileRef = 5657AB2F1D108BA9006283EF /* DataTests.swift */; };
		5657AB381D108BA9006283EF /* DataTests.swift in Sources */ = {isa = PBXBuildFile; fileRef = 5657AB2F1D108BA9006283EF /* DataTests.swift */; };
		5657AB391D108BA9006283EF /* DataTests.swift in Sources */ = {isa = PBXBuildFile; fileRef = 5657AB2F1D108BA9006283EF /* DataTests.swift */; };
		5657AB3A1D108BA9006283EF /* DataTests.swift in Sources */ = {isa = PBXBuildFile; fileRef = 5657AB2F1D108BA9006283EF /* DataTests.swift */; };
		5657AB3B1D108BA9006283EF /* DataTests.swift in Sources */ = {isa = PBXBuildFile; fileRef = 5657AB2F1D108BA9006283EF /* DataTests.swift */; };
		5657AB3C1D108BA9006283EF /* DataTests.swift in Sources */ = {isa = PBXBuildFile; fileRef = 5657AB2F1D108BA9006283EF /* DataTests.swift */; };
		5657AB3D1D108BA9006283EF /* DataTests.swift in Sources */ = {isa = PBXBuildFile; fileRef = 5657AB2F1D108BA9006283EF /* DataTests.swift */; };
		5657AB3E1D108BA9006283EF /* NSDataTests.swift in Sources */ = {isa = PBXBuildFile; fileRef = 5657AB301D108BA9006283EF /* NSDataTests.swift */; };
		5657AB3F1D108BA9006283EF /* NSDataTests.swift in Sources */ = {isa = PBXBuildFile; fileRef = 5657AB301D108BA9006283EF /* NSDataTests.swift */; };
		5657AB401D108BA9006283EF /* NSDataTests.swift in Sources */ = {isa = PBXBuildFile; fileRef = 5657AB301D108BA9006283EF /* NSDataTests.swift */; };
		5657AB411D108BA9006283EF /* NSDataTests.swift in Sources */ = {isa = PBXBuildFile; fileRef = 5657AB301D108BA9006283EF /* NSDataTests.swift */; };
		5657AB421D108BA9006283EF /* NSDataTests.swift in Sources */ = {isa = PBXBuildFile; fileRef = 5657AB301D108BA9006283EF /* NSDataTests.swift */; };
		5657AB431D108BA9006283EF /* NSDataTests.swift in Sources */ = {isa = PBXBuildFile; fileRef = 5657AB301D108BA9006283EF /* NSDataTests.swift */; };
		5657AB441D108BA9006283EF /* NSDataTests.swift in Sources */ = {isa = PBXBuildFile; fileRef = 5657AB301D108BA9006283EF /* NSDataTests.swift */; };
		5657AB451D108BA9006283EF /* NSDataTests.swift in Sources */ = {isa = PBXBuildFile; fileRef = 5657AB301D108BA9006283EF /* NSDataTests.swift */; };
		5657AB461D108BA9006283EF /* NSNullTests.swift in Sources */ = {isa = PBXBuildFile; fileRef = 5657AB311D108BA9006283EF /* NSNullTests.swift */; };
		5657AB471D108BA9006283EF /* NSNullTests.swift in Sources */ = {isa = PBXBuildFile; fileRef = 5657AB311D108BA9006283EF /* NSNullTests.swift */; };
		5657AB481D108BA9006283EF /* NSNullTests.swift in Sources */ = {isa = PBXBuildFile; fileRef = 5657AB311D108BA9006283EF /* NSNullTests.swift */; };
		5657AB491D108BA9006283EF /* NSNullTests.swift in Sources */ = {isa = PBXBuildFile; fileRef = 5657AB311D108BA9006283EF /* NSNullTests.swift */; };
		5657AB4A1D108BA9006283EF /* NSNullTests.swift in Sources */ = {isa = PBXBuildFile; fileRef = 5657AB311D108BA9006283EF /* NSNullTests.swift */; };
		5657AB4B1D108BA9006283EF /* NSNullTests.swift in Sources */ = {isa = PBXBuildFile; fileRef = 5657AB311D108BA9006283EF /* NSNullTests.swift */; };
		5657AB4C1D108BA9006283EF /* NSNullTests.swift in Sources */ = {isa = PBXBuildFile; fileRef = 5657AB311D108BA9006283EF /* NSNullTests.swift */; };
		5657AB4D1D108BA9006283EF /* NSNullTests.swift in Sources */ = {isa = PBXBuildFile; fileRef = 5657AB311D108BA9006283EF /* NSNullTests.swift */; };
		5657AB4E1D108BA9006283EF /* NSNumberTests.swift in Sources */ = {isa = PBXBuildFile; fileRef = 5657AB321D108BA9006283EF /* NSNumberTests.swift */; };
		5657AB4F1D108BA9006283EF /* NSNumberTests.swift in Sources */ = {isa = PBXBuildFile; fileRef = 5657AB321D108BA9006283EF /* NSNumberTests.swift */; };
		5657AB501D108BA9006283EF /* NSNumberTests.swift in Sources */ = {isa = PBXBuildFile; fileRef = 5657AB321D108BA9006283EF /* NSNumberTests.swift */; };
		5657AB511D108BA9006283EF /* NSNumberTests.swift in Sources */ = {isa = PBXBuildFile; fileRef = 5657AB321D108BA9006283EF /* NSNumberTests.swift */; };
		5657AB521D108BA9006283EF /* NSNumberTests.swift in Sources */ = {isa = PBXBuildFile; fileRef = 5657AB321D108BA9006283EF /* NSNumberTests.swift */; };
		5657AB531D108BA9006283EF /* NSNumberTests.swift in Sources */ = {isa = PBXBuildFile; fileRef = 5657AB321D108BA9006283EF /* NSNumberTests.swift */; };
		5657AB541D108BA9006283EF /* NSNumberTests.swift in Sources */ = {isa = PBXBuildFile; fileRef = 5657AB321D108BA9006283EF /* NSNumberTests.swift */; };
		5657AB551D108BA9006283EF /* NSNumberTests.swift in Sources */ = {isa = PBXBuildFile; fileRef = 5657AB321D108BA9006283EF /* NSNumberTests.swift */; };
		5657AB561D108BA9006283EF /* NSStringTests.swift in Sources */ = {isa = PBXBuildFile; fileRef = 5657AB331D108BA9006283EF /* NSStringTests.swift */; };
		5657AB571D108BA9006283EF /* NSStringTests.swift in Sources */ = {isa = PBXBuildFile; fileRef = 5657AB331D108BA9006283EF /* NSStringTests.swift */; };
		5657AB581D108BA9006283EF /* NSStringTests.swift in Sources */ = {isa = PBXBuildFile; fileRef = 5657AB331D108BA9006283EF /* NSStringTests.swift */; };
		5657AB591D108BA9006283EF /* NSStringTests.swift in Sources */ = {isa = PBXBuildFile; fileRef = 5657AB331D108BA9006283EF /* NSStringTests.swift */; };
		5657AB5A1D108BA9006283EF /* NSStringTests.swift in Sources */ = {isa = PBXBuildFile; fileRef = 5657AB331D108BA9006283EF /* NSStringTests.swift */; };
		5657AB5B1D108BA9006283EF /* NSStringTests.swift in Sources */ = {isa = PBXBuildFile; fileRef = 5657AB331D108BA9006283EF /* NSStringTests.swift */; };
		5657AB5C1D108BA9006283EF /* NSStringTests.swift in Sources */ = {isa = PBXBuildFile; fileRef = 5657AB331D108BA9006283EF /* NSStringTests.swift */; };
		5657AB5D1D108BA9006283EF /* NSStringTests.swift in Sources */ = {isa = PBXBuildFile; fileRef = 5657AB331D108BA9006283EF /* NSStringTests.swift */; };
		5657AB5E1D108BA9006283EF /* NSURLTests.swift in Sources */ = {isa = PBXBuildFile; fileRef = 5657AB341D108BA9006283EF /* NSURLTests.swift */; };
		5657AB5F1D108BA9006283EF /* NSURLTests.swift in Sources */ = {isa = PBXBuildFile; fileRef = 5657AB341D108BA9006283EF /* NSURLTests.swift */; };
		5657AB601D108BA9006283EF /* NSURLTests.swift in Sources */ = {isa = PBXBuildFile; fileRef = 5657AB341D108BA9006283EF /* NSURLTests.swift */; };
		5657AB611D108BA9006283EF /* NSURLTests.swift in Sources */ = {isa = PBXBuildFile; fileRef = 5657AB341D108BA9006283EF /* NSURLTests.swift */; };
		5657AB621D108BA9006283EF /* NSURLTests.swift in Sources */ = {isa = PBXBuildFile; fileRef = 5657AB341D108BA9006283EF /* NSURLTests.swift */; };
		5657AB631D108BA9006283EF /* NSURLTests.swift in Sources */ = {isa = PBXBuildFile; fileRef = 5657AB341D108BA9006283EF /* NSURLTests.swift */; };
		5657AB641D108BA9006283EF /* NSURLTests.swift in Sources */ = {isa = PBXBuildFile; fileRef = 5657AB341D108BA9006283EF /* NSURLTests.swift */; };
		5657AB651D108BA9006283EF /* NSURLTests.swift in Sources */ = {isa = PBXBuildFile; fileRef = 5657AB341D108BA9006283EF /* NSURLTests.swift */; };
		5657AB661D108BA9006283EF /* URLTests.swift in Sources */ = {isa = PBXBuildFile; fileRef = 5657AB351D108BA9006283EF /* URLTests.swift */; };
		5657AB671D108BA9006283EF /* URLTests.swift in Sources */ = {isa = PBXBuildFile; fileRef = 5657AB351D108BA9006283EF /* URLTests.swift */; };
		5657AB681D108BA9006283EF /* URLTests.swift in Sources */ = {isa = PBXBuildFile; fileRef = 5657AB351D108BA9006283EF /* URLTests.swift */; };
		5657AB691D108BA9006283EF /* URLTests.swift in Sources */ = {isa = PBXBuildFile; fileRef = 5657AB351D108BA9006283EF /* URLTests.swift */; };
		5657AB6A1D108BA9006283EF /* URLTests.swift in Sources */ = {isa = PBXBuildFile; fileRef = 5657AB351D108BA9006283EF /* URLTests.swift */; };
		5657AB6B1D108BA9006283EF /* URLTests.swift in Sources */ = {isa = PBXBuildFile; fileRef = 5657AB351D108BA9006283EF /* URLTests.swift */; };
		5657AB6C1D108BA9006283EF /* URLTests.swift in Sources */ = {isa = PBXBuildFile; fileRef = 5657AB351D108BA9006283EF /* URLTests.swift */; };
		5657AB6D1D108BA9006283EF /* URLTests.swift in Sources */ = {isa = PBXBuildFile; fileRef = 5657AB351D108BA9006283EF /* URLTests.swift */; };
		565B0FEF1BBC7D980098DE03 /* RowConvertibleTests.swift in Sources */ = {isa = PBXBuildFile; fileRef = 565B0FEE1BBC7D980098DE03 /* RowConvertibleTests.swift */; };
		565B0FF01BBC7D980098DE03 /* RowConvertibleTests.swift in Sources */ = {isa = PBXBuildFile; fileRef = 565B0FEE1BBC7D980098DE03 /* RowConvertibleTests.swift */; };
		565D5D711BBC694D00DC9BD4 /* Row+FoundationTests.swift in Sources */ = {isa = PBXBuildFile; fileRef = 565D5D701BBC694D00DC9BD4 /* Row+FoundationTests.swift */; };
		565D5D721BBC694D00DC9BD4 /* Row+FoundationTests.swift in Sources */ = {isa = PBXBuildFile; fileRef = 565D5D701BBC694D00DC9BD4 /* Row+FoundationTests.swift */; };
		565D5D741BBC70AE00DC9BD4 /* StatementArguments+FoundationTests.swift in Sources */ = {isa = PBXBuildFile; fileRef = 565D5D731BBC70AE00DC9BD4 /* StatementArguments+FoundationTests.swift */; };
		565D5D751BBC70AE00DC9BD4 /* StatementArguments+FoundationTests.swift in Sources */ = {isa = PBXBuildFile; fileRef = 565D5D731BBC70AE00DC9BD4 /* StatementArguments+FoundationTests.swift */; };
		565EFAEE1D0436CE00A8FA9D /* NumericOverflowTests.swift in Sources */ = {isa = PBXBuildFile; fileRef = 565EFAED1D0436CE00A8FA9D /* NumericOverflowTests.swift */; };
		565EFAEF1D0436CE00A8FA9D /* NumericOverflowTests.swift in Sources */ = {isa = PBXBuildFile; fileRef = 565EFAED1D0436CE00A8FA9D /* NumericOverflowTests.swift */; };
		565EFAF01D0436CE00A8FA9D /* NumericOverflowTests.swift in Sources */ = {isa = PBXBuildFile; fileRef = 565EFAED1D0436CE00A8FA9D /* NumericOverflowTests.swift */; };
		565EFAF11D0436CE00A8FA9D /* NumericOverflowTests.swift in Sources */ = {isa = PBXBuildFile; fileRef = 565EFAED1D0436CE00A8FA9D /* NumericOverflowTests.swift */; };
		565EFAF21D0436CE00A8FA9D /* NumericOverflowTests.swift in Sources */ = {isa = PBXBuildFile; fileRef = 565EFAED1D0436CE00A8FA9D /* NumericOverflowTests.swift */; };
		565EFAF31D0436CE00A8FA9D /* NumericOverflowTests.swift in Sources */ = {isa = PBXBuildFile; fileRef = 565EFAED1D0436CE00A8FA9D /* NumericOverflowTests.swift */; };
		565EFAF41D0436CE00A8FA9D /* NumericOverflowTests.swift in Sources */ = {isa = PBXBuildFile; fileRef = 565EFAED1D0436CE00A8FA9D /* NumericOverflowTests.swift */; };
		565EFAF51D0436CE00A8FA9D /* NumericOverflowTests.swift in Sources */ = {isa = PBXBuildFile; fileRef = 565EFAED1D0436CE00A8FA9D /* NumericOverflowTests.swift */; };
		565F03C31CE5D3AA00DE108F /* AdapterRowTests.swift in Sources */ = {isa = PBXBuildFile; fileRef = 565F03C11CE5D3AA00DE108F /* AdapterRowTests.swift */; };
		565F03C41CE5D3AA00DE108F /* AdapterRowTests.swift in Sources */ = {isa = PBXBuildFile; fileRef = 565F03C11CE5D3AA00DE108F /* AdapterRowTests.swift */; };
		565F03C71CE5D3AA00DE108F /* AdapterRowTests.swift in Sources */ = {isa = PBXBuildFile; fileRef = 565F03C11CE5D3AA00DE108F /* AdapterRowTests.swift */; };
		567156141CB141D0007DC145 /* InMemoryDatabaseTests.swift in Sources */ = {isa = PBXBuildFile; fileRef = 56A238141B9C74A90082EB20 /* InMemoryDatabaseTests.swift */; };
		567156161CB142AA007DC145 /* ReadOnlyDatabaseTests.swift in Sources */ = {isa = PBXBuildFile; fileRef = 567156151CB142AA007DC145 /* ReadOnlyDatabaseTests.swift */; };
		567156171CB142AA007DC145 /* ReadOnlyDatabaseTests.swift in Sources */ = {isa = PBXBuildFile; fileRef = 567156151CB142AA007DC145 /* ReadOnlyDatabaseTests.swift */; };
		567156181CB142AA007DC145 /* ReadOnlyDatabaseTests.swift in Sources */ = {isa = PBXBuildFile; fileRef = 567156151CB142AA007DC145 /* ReadOnlyDatabaseTests.swift */; };
		5671561D1CB16729007DC145 /* DatabaseValueConversionTests.swift in Sources */ = {isa = PBXBuildFile; fileRef = 56A2381B1B9C74A90082EB20 /* DatabaseValueConversionTests.swift */; };
		5671561E1CB16729007DC145 /* DataMemoryTests.swift in Sources */ = {isa = PBXBuildFile; fileRef = 56EB0AB11BCD787300A3DC55 /* DataMemoryTests.swift */; };
		5671561F1CB16729007DC145 /* Record+QueryInterfaceRequestTests.swift in Sources */ = {isa = PBXBuildFile; fileRef = 56300B841C54DC95005A543B /* Record+QueryInterfaceRequestTests.swift */; };
		567156211CB16729007DC145 /* DatabaseQueueConcurrencyTests.swift in Sources */ = {isa = PBXBuildFile; fileRef = 563363BC1C93FD5E000BE133 /* DatabaseQueueConcurrencyTests.swift */; };
		567156221CB16729007DC145 /* StatementColumnConvertibleFetchTests.swift in Sources */ = {isa = PBXBuildFile; fileRef = 56E8CE0F1BB4FE5B00828BEC /* StatementColumnConvertibleFetchTests.swift */; };
		567156231CB16729007DC145 /* PrimaryKeyNoneTests.swift in Sources */ = {isa = PBXBuildFile; fileRef = 56A238291B9C74A90082EB20 /* PrimaryKeyNoneTests.swift */; };
		567156241CB16729007DC145 /* MinimalPrimaryKeyRowIDTests.swift in Sources */ = {isa = PBXBuildFile; fileRef = 56A238261B9C74A90082EB20 /* MinimalPrimaryKeyRowIDTests.swift */; };
		567156251CB16729007DC145 /* DictionaryRowTests.swift in Sources */ = {isa = PBXBuildFile; fileRef = 56A2381E1B9C74A90082EB20 /* DictionaryRowTests.swift */; };
		567156261CB16729007DC145 /* SelectStatementTests.swift in Sources */ = {isa = PBXBuildFile; fileRef = 56A238211B9C74A90082EB20 /* SelectStatementTests.swift */; };
		567156271CB16729007DC145 /* DatabaseCoderTests.swift in Sources */ = {isa = PBXBuildFile; fileRef = 56B7F4361BE4C11200E39BBF /* DatabaseCoderTests.swift */; };
		567156281CB16729007DC145 /* SQLSupportTests.swift in Sources */ = {isa = PBXBuildFile; fileRef = 56300B671C53D25E005A543B /* SQLSupportTests.swift */; };
		567156291CB16729007DC145 /* CollationTests.swift in Sources */ = {isa = PBXBuildFile; fileRef = 564A50C61BFF4B7F00B3A3A2 /* CollationTests.swift */; };
		5671562A1CB16729007DC145 /* UpdateStatementTests.swift in Sources */ = {isa = PBXBuildFile; fileRef = 56A238221B9C74A90082EB20 /* UpdateStatementTests.swift */; };
		5671562B1CB16729007DC145 /* DatabaseMigratorTests.swift in Sources */ = {isa = PBXBuildFile; fileRef = 56A238241B9C74A90082EB20 /* DatabaseMigratorTests.swift */; };
		5671562D1CB16729007DC145 /* RecordAwakeFromFetchTests.swift in Sources */ = {isa = PBXBuildFile; fileRef = 56A238301B9C74A90082EB20 /* RecordAwakeFromFetchTests.swift */; };
		5671562E1CB16729007DC145 /* DatabasePoolCollationTests.swift in Sources */ = {isa = PBXBuildFile; fileRef = 569531331C919DF200CF1A2B /* DatabasePoolCollationTests.swift */; };
		5671562F1CB16729007DC145 /* PrimaryKeySingleTests.swift in Sources */ = {isa = PBXBuildFile; fileRef = 56A2382B1B9C74A90082EB20 /* PrimaryKeySingleTests.swift */; };
		567156301CB16729007DC145 /* StatementColumnConvertibleTests.swift in Sources */ = {isa = PBXBuildFile; fileRef = 56EE573C1BB317B7007A6A95 /* StatementColumnConvertibleTests.swift */; };
		567156311CB16729007DC145 /* RecordFetchTests.swift in Sources */ = {isa = PBXBuildFile; fileRef = 56A238311B9C74A90082EB20 /* RecordFetchTests.swift */; };
		567156321CB16729007DC145 /* DatabasePoolFunctionTests.swift in Sources */ = {isa = PBXBuildFile; fileRef = 569531361C919DF700CF1A2B /* DatabasePoolFunctionTests.swift */; };
		567156341CB16729007DC145 /* DetachedRowTests.swift in Sources */ = {isa = PBXBuildFile; fileRef = 56A2381F1B9C74A90082EB20 /* DetachedRowTests.swift */; };
		567156351CB16729007DC145 /* DatabaseQueueSchemaCacheTests.swift in Sources */ = {isa = PBXBuildFile; fileRef = 569531231C90878D00CF1A2B /* DatabaseQueueSchemaCacheTests.swift */; };
		567156361CB16729007DC145 /* MetalRowTests.swift in Sources */ = {isa = PBXBuildFile; fileRef = 56FDECE11BB32DFD009AD709 /* MetalRowTests.swift */; };
		567156371CB16729007DC145 /* PrimaryKeyMultipleTests.swift in Sources */ = {isa = PBXBuildFile; fileRef = 56A238281B9C74A90082EB20 /* PrimaryKeyMultipleTests.swift */; };
		567156381CB16729007DC145 /* DatabasePoolFileAttributesTests.swift in Sources */ = {isa = PBXBuildFile; fileRef = 563363DE1C959295000BE133 /* DatabasePoolFileAttributesTests.swift */; };
		5671563A1CB16729007DC145 /* StatementArgumentsTests.swift in Sources */ = {isa = PBXBuildFile; fileRef = 56DE7B101C3D93ED00861EB8 /* StatementArgumentsTests.swift */; };
		5671563B1CB16729007DC145 /* RecordInitializersTests.swift in Sources */ = {isa = PBXBuildFile; fileRef = 56A238321B9C74A90082EB20 /* RecordInitializersTests.swift */; };
		5671563C1CB16729007DC145 /* MutablePersistableTests.swift in Sources */ = {isa = PBXBuildFile; fileRef = 563363A91C933FF8000BE133 /* MutablePersistableTests.swift */; };
		5671563D1CB16729007DC145 /* RowConvertible+QueryInterfaceRequestTests.swift in Sources */ = {isa = PBXBuildFile; fileRef = 56300B601C53C42C005A543B /* RowConvertible+QueryInterfaceRequestTests.swift */; };
		5671563E1CB16729007DC145 /* DatabasePoolReadOnlyTests.swift in Sources */ = {isa = PBXBuildFile; fileRef = 56EA869D1C932597002BB4DF /* DatabasePoolReadOnlyTests.swift */; };
		5671563F1CB16729007DC145 /* RecordCopyTests.swift in Sources */ = {isa = PBXBuildFile; fileRef = 56A2382D1B9C74A90082EB20 /* RecordCopyTests.swift */; };
		567156401CB16729007DC145 /* RawRepresentableTests.swift in Sources */ = {isa = PBXBuildFile; fileRef = 56A2381C1B9C74A90082EB20 /* RawRepresentableTests.swift */; };
		567156411CB16729007DC145 /* PersistableTests.swift in Sources */ = {isa = PBXBuildFile; fileRef = 563363AA1C933FF8000BE133 /* PersistableTests.swift */; };
		567156421CB16729007DC145 /* ManagedDataControllerTests.swift in Sources */ = {isa = PBXBuildFile; fileRef = 56FC78651BBAEB8C00CA1285 /* ManagedDataControllerTests.swift */; };
		567156431CB16729007DC145 /* MappingTests.swift in Sources */ = {isa = PBXBuildFile; fileRef = 56FC78641BBAEB8C00CA1285 /* MappingTests.swift */; };
		567156441CB16729007DC145 /* RecordSubClassTests.swift in Sources */ = {isa = PBXBuildFile; fileRef = 56A238331B9C74A90082EB20 /* RecordSubClassTests.swift */; };
		567156451CB16729007DC145 /* DatabasePoolConcurrencyTests.swift in Sources */ = {isa = PBXBuildFile; fileRef = 560A37AA1C90085D00949E71 /* DatabasePoolConcurrencyTests.swift */; };
		567156461CB16729007DC145 /* TransactionObserverTests.swift in Sources */ = {isa = PBXBuildFile; fileRef = 5607EFD21BB8254800605DE3 /* TransactionObserverTests.swift */; };
		567156471CB16729007DC145 /* DatabasePoolReleaseMemoryTests.swift in Sources */ = {isa = PBXBuildFile; fileRef = 563363CF1C943D13000BE133 /* DatabasePoolReleaseMemoryTests.swift */; };
		567156481CB16729007DC145 /* DatabaseValueTests.swift in Sources */ = {isa = PBXBuildFile; fileRef = 56A238181B9C74A90082EB20 /* DatabaseValueTests.swift */; };
		5671564A1CB16729007DC145 /* ReadOnlyDatabaseTests.swift in Sources */ = {isa = PBXBuildFile; fileRef = 567156151CB142AA007DC145 /* ReadOnlyDatabaseTests.swift */; };
		5671564B1CB16729007DC145 /* Row+FoundationTests.swift in Sources */ = {isa = PBXBuildFile; fileRef = 565D5D701BBC694D00DC9BD4 /* Row+FoundationTests.swift */; };
		5671564C1CB16729007DC145 /* InMemoryDatabaseTests.swift in Sources */ = {isa = PBXBuildFile; fileRef = 56A238141B9C74A90082EB20 /* InMemoryDatabaseTests.swift */; };
		5671564D1CB16729007DC145 /* PrimaryKeyRowIDTests.swift in Sources */ = {isa = PBXBuildFile; fileRef = 56A2382A1B9C74A90082EB20 /* PrimaryKeyRowIDTests.swift */; };
		5671564E1CB16729007DC145 /* DatabaseReaderTests.swift in Sources */ = {isa = PBXBuildFile; fileRef = 56EA86931C91DFE7002BB4DF /* DatabaseReaderTests.swift */; };
		5671564F1CB16729007DC145 /* RecordEditedTests.swift in Sources */ = {isa = PBXBuildFile; fileRef = 56A2382F1B9C74A90082EB20 /* RecordEditedTests.swift */; };
		567156501CB16729007DC145 /* PrimaryKeySingleWithReplaceConflictResolutionTests.swift in Sources */ = {isa = PBXBuildFile; fileRef = 56A2382C1B9C74A90082EB20 /* PrimaryKeySingleWithReplaceConflictResolutionTests.swift */; };
		567156511CB16729007DC145 /* RowConvertibleTests.swift in Sources */ = {isa = PBXBuildFile; fileRef = 565B0FEE1BBC7D980098DE03 /* RowConvertibleTests.swift */; };
		567156521CB16729007DC145 /* DatabaseQueueReleaseMemoryTests.swift in Sources */ = {isa = PBXBuildFile; fileRef = 563363D41C94484E000BE133 /* DatabaseQueueReleaseMemoryTests.swift */; };
		567156531CB16729007DC145 /* DatabaseValueConvertibleSubclassTests.swift in Sources */ = {isa = PBXBuildFile; fileRef = 56A2381A1B9C74A90082EB20 /* DatabaseValueConvertibleSubclassTests.swift */; };
		567156541CB16729007DC145 /* DatabasePoolSchemaCacheTests.swift in Sources */ = {isa = PBXBuildFile; fileRef = 569531281C908A5B00CF1A2B /* DatabasePoolSchemaCacheTests.swift */; };
		567156551CB16729007DC145 /* DatabaseValueConvertibleFetchTests.swift in Sources */ = {isa = PBXBuildFile; fileRef = 56E8CE0C1BB4FA5600828BEC /* DatabaseValueConvertibleFetchTests.swift */; };
		567156561CB16729007DC145 /* DatabaseErrorTests.swift in Sources */ = {isa = PBXBuildFile; fileRef = 56A238161B9C74A90082EB20 /* DatabaseErrorTests.swift */; };
		567156571CB16729007DC145 /* MinimalPrimaryKeySingleTests.swift in Sources */ = {isa = PBXBuildFile; fileRef = 56A238271B9C74A90082EB20 /* MinimalPrimaryKeySingleTests.swift */; };
		567156591CB16729007DC145 /* DatabaseTimestampTests.swift in Sources */ = {isa = PBXBuildFile; fileRef = 56A238B51B9CA2590082EB20 /* DatabaseTimestampTests.swift */; };
		5671565A1CB16729007DC145 /* StatementArguments+FoundationTests.swift in Sources */ = {isa = PBXBuildFile; fileRef = 565D5D731BBC70AE00DC9BD4 /* StatementArguments+FoundationTests.swift */; };
		5671565B1CB16729007DC145 /* TableMapping+QueryInterfaceRequestTests.swift in Sources */ = {isa = PBXBuildFile; fileRef = 56300B6A1C53D3E8005A543B /* TableMapping+QueryInterfaceRequestTests.swift */; };
		5671565C1CB16729007DC145 /* NSDateTests.swift in Sources */ = {isa = PBXBuildFile; fileRef = 56F0B98E1B6001C600A2F135 /* NSDateTests.swift */; };
		5671565D1CB16729007DC145 /* DatabaseTests.swift in Sources */ = {isa = PBXBuildFile; fileRef = 56A238131B9C74A90082EB20 /* DatabaseTests.swift */; };
		5671565E1CB16729007DC145 /* QueryInterfaceRequestTests.swift in Sources */ = {isa = PBXBuildFile; fileRef = 56300B5D1C53C38F005A543B /* QueryInterfaceRequestTests.swift */; };
		567156601CB16729007DC145 /* FunctionTests.swift in Sources */ = {isa = PBXBuildFile; fileRef = 560C97C61BFD0B8400BF8471 /* FunctionTests.swift */; };
		567156611CB16729007DC145 /* RecordWithColumnNameManglingTests.swift in Sources */ = {isa = PBXBuildFile; fileRef = 56A5E4081BA2BCF900707640 /* RecordWithColumnNameManglingTests.swift */; };
		567156621CB16729007DC145 /* CGFloatTests.swift in Sources */ = {isa = PBXBuildFile; fileRef = 56B7F4291BE14A1900E39BBF /* CGFloatTests.swift */; };
		567156631CB16729007DC145 /* StatementInformationTests.swift in Sources */ = {isa = PBXBuildFile; fileRef = 5605F1861C69111300235C62 /* StatementInformationTests.swift */; };
		567156641CB16729007DC145 /* GRDBTestCase.swift in Sources */ = {isa = PBXBuildFile; fileRef = 5623E0901B4AFACC00B20B7F /* GRDBTestCase.swift */; };
		567156651CB16729007DC145 /* DatabaseQueueFileAttributesTests.swift in Sources */ = {isa = PBXBuildFile; fileRef = 563363DB1C95891E000BE133 /* DatabaseQueueFileAttributesTests.swift */; };
		567156671CB16729007DC145 /* GRDBCipher.framework in Frameworks */ = {isa = PBXBuildFile; fileRef = 560FC54D1CB003810014AA8E /* GRDBCipher.framework */; };
		5672DE591CDB72520022BA81 /* DatabaseQueueBackupTests.swift in Sources */ = {isa = PBXBuildFile; fileRef = 5672DE581CDB72520022BA81 /* DatabaseQueueBackupTests.swift */; };
		5672DE5A1CDB72520022BA81 /* DatabaseQueueBackupTests.swift in Sources */ = {isa = PBXBuildFile; fileRef = 5672DE581CDB72520022BA81 /* DatabaseQueueBackupTests.swift */; };
		5672DE5B1CDB72520022BA81 /* DatabaseQueueBackupTests.swift in Sources */ = {isa = PBXBuildFile; fileRef = 5672DE581CDB72520022BA81 /* DatabaseQueueBackupTests.swift */; };
		5672DE5C1CDB72520022BA81 /* DatabaseQueueBackupTests.swift in Sources */ = {isa = PBXBuildFile; fileRef = 5672DE581CDB72520022BA81 /* DatabaseQueueBackupTests.swift */; };
		5672DE5D1CDB72520022BA81 /* DatabaseQueueBackupTests.swift in Sources */ = {isa = PBXBuildFile; fileRef = 5672DE581CDB72520022BA81 /* DatabaseQueueBackupTests.swift */; };
		5672DE5E1CDB72520022BA81 /* DatabaseQueueBackupTests.swift in Sources */ = {isa = PBXBuildFile; fileRef = 5672DE581CDB72520022BA81 /* DatabaseQueueBackupTests.swift */; };
		5672DE671CDB751D0022BA81 /* DatabasePoolBackupTests.swift in Sources */ = {isa = PBXBuildFile; fileRef = 5672DE661CDB751D0022BA81 /* DatabasePoolBackupTests.swift */; };
		5672DE681CDB751D0022BA81 /* DatabasePoolBackupTests.swift in Sources */ = {isa = PBXBuildFile; fileRef = 5672DE661CDB751D0022BA81 /* DatabasePoolBackupTests.swift */; };
		5672DE691CDB751D0022BA81 /* DatabasePoolBackupTests.swift in Sources */ = {isa = PBXBuildFile; fileRef = 5672DE661CDB751D0022BA81 /* DatabasePoolBackupTests.swift */; };
		5672DE6A1CDB751D0022BA81 /* DatabasePoolBackupTests.swift in Sources */ = {isa = PBXBuildFile; fileRef = 5672DE661CDB751D0022BA81 /* DatabasePoolBackupTests.swift */; };
		5672DE6B1CDB751D0022BA81 /* DatabasePoolBackupTests.swift in Sources */ = {isa = PBXBuildFile; fileRef = 5672DE661CDB751D0022BA81 /* DatabasePoolBackupTests.swift */; };
		5672DE6C1CDB751D0022BA81 /* DatabasePoolBackupTests.swift in Sources */ = {isa = PBXBuildFile; fileRef = 5672DE661CDB751D0022BA81 /* DatabasePoolBackupTests.swift */; };
		567404881CEF84C8003ED5CC /* RowAdapter.swift in Sources */ = {isa = PBXBuildFile; fileRef = 567404871CEF84C8003ED5CC /* RowAdapter.swift */; };
		567404891CEF84C8003ED5CC /* RowAdapter.swift in Sources */ = {isa = PBXBuildFile; fileRef = 567404871CEF84C8003ED5CC /* RowAdapter.swift */; };
		5674048A1CEF84C8003ED5CC /* RowAdapter.swift in Sources */ = {isa = PBXBuildFile; fileRef = 567404871CEF84C8003ED5CC /* RowAdapter.swift */; };
		5674048B1CEF84C8003ED5CC /* RowAdapter.swift in Sources */ = {isa = PBXBuildFile; fileRef = 567404871CEF84C8003ED5CC /* RowAdapter.swift */; };
		567404931CF02B56003ED5CC /* AdapterRowTests.swift in Sources */ = {isa = PBXBuildFile; fileRef = 565F03C11CE5D3AA00DE108F /* AdapterRowTests.swift */; };
<<<<<<< HEAD
=======
		567A80531D41350C00C7DCEC /* IndexInfoTests.swift in Sources */ = {isa = PBXBuildFile; fileRef = 567A80521D41350C00C7DCEC /* IndexInfoTests.swift */; };
		567A80541D41350C00C7DCEC /* IndexInfoTests.swift in Sources */ = {isa = PBXBuildFile; fileRef = 567A80521D41350C00C7DCEC /* IndexInfoTests.swift */; };
		567A80551D41350C00C7DCEC /* IndexInfoTests.swift in Sources */ = {isa = PBXBuildFile; fileRef = 567A80521D41350C00C7DCEC /* IndexInfoTests.swift */; };
		567A80561D41350C00C7DCEC /* IndexInfoTests.swift in Sources */ = {isa = PBXBuildFile; fileRef = 567A80521D41350C00C7DCEC /* IndexInfoTests.swift */; };
		567A80571D41350C00C7DCEC /* IndexInfoTests.swift in Sources */ = {isa = PBXBuildFile; fileRef = 567A80521D41350C00C7DCEC /* IndexInfoTests.swift */; };
		567A80581D41350C00C7DCEC /* IndexInfoTests.swift in Sources */ = {isa = PBXBuildFile; fileRef = 567A80521D41350C00C7DCEC /* IndexInfoTests.swift */; };
		567A80591D41350C00C7DCEC /* IndexInfoTests.swift in Sources */ = {isa = PBXBuildFile; fileRef = 567A80521D41350C00C7DCEC /* IndexInfoTests.swift */; };
		567A805A1D41350C00C7DCEC /* IndexInfoTests.swift in Sources */ = {isa = PBXBuildFile; fileRef = 567A80521D41350C00C7DCEC /* IndexInfoTests.swift */; };
>>>>>>> d9229611
		567E55ED1D2BDD3D00CC6F79 /* EncryptionTests.swift in Sources */ = {isa = PBXBuildFile; fileRef = 567156701CB18050007DC145 /* EncryptionTests.swift */; };
		567E55EE1D2BDD3F00CC6F79 /* EncryptionTests.swift in Sources */ = {isa = PBXBuildFile; fileRef = 567156701CB18050007DC145 /* EncryptionTests.swift */; };
		567E55F31D2BDDFE00CC6F79 /* EncryptionTests.swift in Sources */ = {isa = PBXBuildFile; fileRef = 567156701CB18050007DC145 /* EncryptionTests.swift */; };
		567E55F41D2BDDFF00CC6F79 /* EncryptionTests.swift in Sources */ = {isa = PBXBuildFile; fileRef = 567156701CB18050007DC145 /* EncryptionTests.swift */; };
		5683C2691B4D445E00296494 /* libsqlite3.dylib in Frameworks */ = {isa = PBXBuildFile; fileRef = 5683C2681B4D445E00296494 /* libsqlite3.dylib */; };
		5687359F1CEDE16C009B9116 /* Betty.jpeg in Resources */ = {isa = PBXBuildFile; fileRef = 5687359E1CEDE16C009B9116 /* Betty.jpeg */; };
		568735A01CEDE16C009B9116 /* Betty.jpeg in Resources */ = {isa = PBXBuildFile; fileRef = 5687359E1CEDE16C009B9116 /* Betty.jpeg */; };
		568735A11CEDE16C009B9116 /* Betty.jpeg in Resources */ = {isa = PBXBuildFile; fileRef = 5687359E1CEDE16C009B9116 /* Betty.jpeg */; };
		568735A21CEDE16C009B9116 /* Betty.jpeg in Resources */ = {isa = PBXBuildFile; fileRef = 5687359E1CEDE16C009B9116 /* Betty.jpeg */; };
		568735A31CEDE16C009B9116 /* Betty.jpeg in Resources */ = {isa = PBXBuildFile; fileRef = 5687359E1CEDE16C009B9116 /* Betty.jpeg */; };
		568735A41CEDE16C009B9116 /* Betty.jpeg in Resources */ = {isa = PBXBuildFile; fileRef = 5687359E1CEDE16C009B9116 /* Betty.jpeg */; };
		568BE5231CB0371D00270F93 /* GRDBCipher.framework in Frameworks */ = {isa = PBXBuildFile; fileRef = 560FC54D1CB003810014AA8E /* GRDBCipher.framework */; };
		568E1CB21CB037BA008D97A6 /* sqlite3.h in Headers */ = {isa = PBXBuildFile; fileRef = 568BE5191CB035A900270F93 /* sqlite3.h */; settings = {ATTRIBUTES = (Public, ); }; };
		568E1CB91CB03847008D97A6 /* GRDBCipher-Bridging.h in Headers */ = {isa = PBXBuildFile; fileRef = 568E1CB71CB03847008D97A6 /* GRDBCipher-Bridging.h */; settings = {ATTRIBUTES = (Public, ); }; };
		568E1CBA1CB03847008D97A6 /* GRDBCipher.h in Headers */ = {isa = PBXBuildFile; fileRef = 568E1CB81CB03847008D97A6 /* GRDBCipher.h */; settings = {ATTRIBUTES = (Public, ); }; };
		5690C3261D23E6D800E59934 /* DateComponentsTests.swift in Sources */ = {isa = PBXBuildFile; fileRef = 5690C3251D23E6D800E59934 /* DateComponentsTests.swift */; };
		5690C3271D23E6D800E59934 /* DateComponentsTests.swift in Sources */ = {isa = PBXBuildFile; fileRef = 5690C3251D23E6D800E59934 /* DateComponentsTests.swift */; };
		5690C3281D23E6D800E59934 /* DateComponentsTests.swift in Sources */ = {isa = PBXBuildFile; fileRef = 5690C3251D23E6D800E59934 /* DateComponentsTests.swift */; };
		5690C3291D23E6D800E59934 /* DateComponentsTests.swift in Sources */ = {isa = PBXBuildFile; fileRef = 5690C3251D23E6D800E59934 /* DateComponentsTests.swift */; };
		5690C32A1D23E6D800E59934 /* DateComponentsTests.swift in Sources */ = {isa = PBXBuildFile; fileRef = 5690C3251D23E6D800E59934 /* DateComponentsTests.swift */; };
		5690C32B1D23E6D800E59934 /* DateComponentsTests.swift in Sources */ = {isa = PBXBuildFile; fileRef = 5690C3251D23E6D800E59934 /* DateComponentsTests.swift */; };
		5690C32C1D23E6D800E59934 /* DateComponentsTests.swift in Sources */ = {isa = PBXBuildFile; fileRef = 5690C3251D23E6D800E59934 /* DateComponentsTests.swift */; };
		5690C32D1D23E6D800E59934 /* DateComponentsTests.swift in Sources */ = {isa = PBXBuildFile; fileRef = 5690C3251D23E6D800E59934 /* DateComponentsTests.swift */; };
		5690C3371D23E7D200E59934 /* DateTests.swift in Sources */ = {isa = PBXBuildFile; fileRef = 5690C3361D23E7D200E59934 /* DateTests.swift */; };
		5690C3381D23E7D200E59934 /* DateTests.swift in Sources */ = {isa = PBXBuildFile; fileRef = 5690C3361D23E7D200E59934 /* DateTests.swift */; };
		5690C3391D23E7D200E59934 /* DateTests.swift in Sources */ = {isa = PBXBuildFile; fileRef = 5690C3361D23E7D200E59934 /* DateTests.swift */; };
		5690C33A1D23E7D200E59934 /* DateTests.swift in Sources */ = {isa = PBXBuildFile; fileRef = 5690C3361D23E7D200E59934 /* DateTests.swift */; };
		5690C33B1D23E7D200E59934 /* DateTests.swift in Sources */ = {isa = PBXBuildFile; fileRef = 5690C3361D23E7D200E59934 /* DateTests.swift */; };
		5690C33C1D23E7D200E59934 /* DateTests.swift in Sources */ = {isa = PBXBuildFile; fileRef = 5690C3361D23E7D200E59934 /* DateTests.swift */; };
		5690C33D1D23E7D200E59934 /* DateTests.swift in Sources */ = {isa = PBXBuildFile; fileRef = 5690C3361D23E7D200E59934 /* DateTests.swift */; };
		5690C33E1D23E7D200E59934 /* DateTests.swift in Sources */ = {isa = PBXBuildFile; fileRef = 5690C3361D23E7D200E59934 /* DateTests.swift */; };
		5690C3401D23E82A00E59934 /* Data.swift in Sources */ = {isa = PBXBuildFile; fileRef = 5690C33F1D23E82A00E59934 /* Data.swift */; };
		5690C3411D23E82A00E59934 /* Data.swift in Sources */ = {isa = PBXBuildFile; fileRef = 5690C33F1D23E82A00E59934 /* Data.swift */; };
		5690C3421D23E82A00E59934 /* Data.swift in Sources */ = {isa = PBXBuildFile; fileRef = 5690C33F1D23E82A00E59934 /* Data.swift */; };
		5690C3431D23E82A00E59934 /* Data.swift in Sources */ = {isa = PBXBuildFile; fileRef = 5690C33F1D23E82A00E59934 /* Data.swift */; };
		5690C3441D23E82A00E59934 /* Data.swift in Sources */ = {isa = PBXBuildFile; fileRef = 5690C33F1D23E82A00E59934 /* Data.swift */; };
		5690C3451D23E82A00E59934 /* Data.swift in Sources */ = {isa = PBXBuildFile; fileRef = 5690C33F1D23E82A00E59934 /* Data.swift */; };
		569178391CED8E0A00E179EA /* FetchedRecordsControllerTests.swift in Sources */ = {isa = PBXBuildFile; fileRef = 565049041CE32543000A97D8 /* FetchedRecordsControllerTests.swift */; };
		569178411CED8E0C00E179EA /* FetchedRecordsControllerTests.swift in Sources */ = {isa = PBXBuildFile; fileRef = 565049041CE32543000A97D8 /* FetchedRecordsControllerTests.swift */; };
		569178421CED8E0D00E179EA /* FetchedRecordsControllerTests.swift in Sources */ = {isa = PBXBuildFile; fileRef = 565049041CE32543000A97D8 /* FetchedRecordsControllerTests.swift */; };
		569178461CED9B6000E179EA /* DatabaseQueueTests.swift in Sources */ = {isa = PBXBuildFile; fileRef = 569178451CED9B6000E179EA /* DatabaseQueueTests.swift */; };
		569178471CED9B6000E179EA /* DatabaseQueueTests.swift in Sources */ = {isa = PBXBuildFile; fileRef = 569178451CED9B6000E179EA /* DatabaseQueueTests.swift */; };
		569178481CED9B6000E179EA /* DatabaseQueueTests.swift in Sources */ = {isa = PBXBuildFile; fileRef = 569178451CED9B6000E179EA /* DatabaseQueueTests.swift */; };
		569178491CED9B6000E179EA /* DatabaseQueueTests.swift in Sources */ = {isa = PBXBuildFile; fileRef = 569178451CED9B6000E179EA /* DatabaseQueueTests.swift */; };
		5691784A1CED9B6000E179EA /* DatabaseQueueTests.swift in Sources */ = {isa = PBXBuildFile; fileRef = 569178451CED9B6000E179EA /* DatabaseQueueTests.swift */; };
		5691784B1CED9B6000E179EA /* DatabaseQueueTests.swift in Sources */ = {isa = PBXBuildFile; fileRef = 569178451CED9B6000E179EA /* DatabaseQueueTests.swift */; };
		569531091C9067DC00CF1A2B /* DatabaseQueueCrashTests.swift in Sources */ = {isa = PBXBuildFile; fileRef = 569530FB1C9067CC00CF1A2B /* DatabaseQueueCrashTests.swift */; };
		5695310A1C9067DC00CF1A2B /* DatabaseValueConvertibleCrashTests.swift in Sources */ = {isa = PBXBuildFile; fileRef = 569530FC1C9067CC00CF1A2B /* DatabaseValueConvertibleCrashTests.swift */; };
		5695310B1C9067DC00CF1A2B /* GRDBCrashTestCase.swift in Sources */ = {isa = PBXBuildFile; fileRef = 569530FD1C9067CC00CF1A2B /* GRDBCrashTestCase.swift */; };
		5695310C1C9067DC00CF1A2B /* MigrationCrashTests.swift in Sources */ = {isa = PBXBuildFile; fileRef = 569530FE1C9067CC00CF1A2B /* MigrationCrashTests.swift */; };
		5695310D1C9067DC00CF1A2B /* RecordCrashTests.swift in Sources */ = {isa = PBXBuildFile; fileRef = 569530FF1C9067CC00CF1A2B /* RecordCrashTests.swift */; };
		5695310E1C9067DC00CF1A2B /* StatementColumnConvertibleCrashTests.swift in Sources */ = {isa = PBXBuildFile; fileRef = 569531001C9067CC00CF1A2B /* StatementColumnConvertibleCrashTests.swift */; };
		5695310F1C9067DC00CF1A2B /* StatementCrashTests.swift in Sources */ = {isa = PBXBuildFile; fileRef = 569531011C9067CC00CF1A2B /* StatementCrashTests.swift */; };
		5695311F1C907A8C00CF1A2B /* DatabaseSchemaCache.swift in Sources */ = {isa = PBXBuildFile; fileRef = 5695311E1C907A8C00CF1A2B /* DatabaseSchemaCache.swift */; };
		569531201C907A8C00CF1A2B /* DatabaseSchemaCache.swift in Sources */ = {isa = PBXBuildFile; fileRef = 5695311E1C907A8C00CF1A2B /* DatabaseSchemaCache.swift */; };
		569531261C9087B600CF1A2B /* DatabaseQueueSchemaCacheTests.swift in Sources */ = {isa = PBXBuildFile; fileRef = 569531231C90878D00CF1A2B /* DatabaseQueueSchemaCacheTests.swift */; };
		569531271C9087B700CF1A2B /* DatabaseQueueSchemaCacheTests.swift in Sources */ = {isa = PBXBuildFile; fileRef = 569531231C90878D00CF1A2B /* DatabaseQueueSchemaCacheTests.swift */; };
		569531291C908A5B00CF1A2B /* DatabasePoolSchemaCacheTests.swift in Sources */ = {isa = PBXBuildFile; fileRef = 569531281C908A5B00CF1A2B /* DatabasePoolSchemaCacheTests.swift */; };
		5695312A1C908A5B00CF1A2B /* DatabasePoolSchemaCacheTests.swift in Sources */ = {isa = PBXBuildFile; fileRef = 569531281C908A5B00CF1A2B /* DatabasePoolSchemaCacheTests.swift */; };
		569531341C919DF200CF1A2B /* DatabasePoolCollationTests.swift in Sources */ = {isa = PBXBuildFile; fileRef = 569531331C919DF200CF1A2B /* DatabasePoolCollationTests.swift */; };
		569531351C919DF200CF1A2B /* DatabasePoolCollationTests.swift in Sources */ = {isa = PBXBuildFile; fileRef = 569531331C919DF200CF1A2B /* DatabasePoolCollationTests.swift */; };
		569531371C919DF700CF1A2B /* DatabasePoolFunctionTests.swift in Sources */ = {isa = PBXBuildFile; fileRef = 569531361C919DF700CF1A2B /* DatabasePoolFunctionTests.swift */; };
		569531381C919DF700CF1A2B /* DatabasePoolFunctionTests.swift in Sources */ = {isa = PBXBuildFile; fileRef = 569531361C919DF700CF1A2B /* DatabasePoolFunctionTests.swift */; };
		569C1EB21CF07DDD0042627B /* DatabaseSchedulerTests.swift in Sources */ = {isa = PBXBuildFile; fileRef = 569C1EB11CF07DDD0042627B /* DatabaseSchedulerTests.swift */; };
		569C1EB31CF07DDD0042627B /* DatabaseSchedulerTests.swift in Sources */ = {isa = PBXBuildFile; fileRef = 569C1EB11CF07DDD0042627B /* DatabaseSchedulerTests.swift */; };
		569C1EB41CF07DDD0042627B /* DatabaseSchedulerTests.swift in Sources */ = {isa = PBXBuildFile; fileRef = 569C1EB11CF07DDD0042627B /* DatabaseSchedulerTests.swift */; };
		569C1EB51CF07DDD0042627B /* DatabaseSchedulerTests.swift in Sources */ = {isa = PBXBuildFile; fileRef = 569C1EB11CF07DDD0042627B /* DatabaseSchedulerTests.swift */; };
		569C1EB61CF07DDD0042627B /* DatabaseSchedulerTests.swift in Sources */ = {isa = PBXBuildFile; fileRef = 569C1EB11CF07DDD0042627B /* DatabaseSchedulerTests.swift */; };
		569C1EB71CF07DDD0042627B /* DatabaseSchedulerTests.swift in Sources */ = {isa = PBXBuildFile; fileRef = 569C1EB11CF07DDD0042627B /* DatabaseSchedulerTests.swift */; };
		56A238371B9C74A90082EB20 /* DatabaseTests.swift in Sources */ = {isa = PBXBuildFile; fileRef = 56A238131B9C74A90082EB20 /* DatabaseTests.swift */; };
		56A238381B9C74A90082EB20 /* DatabaseTests.swift in Sources */ = {isa = PBXBuildFile; fileRef = 56A238131B9C74A90082EB20 /* DatabaseTests.swift */; };
		56A238391B9C74A90082EB20 /* InMemoryDatabaseTests.swift in Sources */ = {isa = PBXBuildFile; fileRef = 56A238141B9C74A90082EB20 /* InMemoryDatabaseTests.swift */; };
		56A2383A1B9C74A90082EB20 /* InMemoryDatabaseTests.swift in Sources */ = {isa = PBXBuildFile; fileRef = 56A238141B9C74A90082EB20 /* InMemoryDatabaseTests.swift */; };
		56A2383B1B9C74A90082EB20 /* DatabaseErrorTests.swift in Sources */ = {isa = PBXBuildFile; fileRef = 56A238161B9C74A90082EB20 /* DatabaseErrorTests.swift */; };
		56A2383C1B9C74A90082EB20 /* DatabaseErrorTests.swift in Sources */ = {isa = PBXBuildFile; fileRef = 56A238161B9C74A90082EB20 /* DatabaseErrorTests.swift */; };
		56A2383D1B9C74A90082EB20 /* DatabaseValueTests.swift in Sources */ = {isa = PBXBuildFile; fileRef = 56A238181B9C74A90082EB20 /* DatabaseValueTests.swift */; };
		56A2383E1B9C74A90082EB20 /* DatabaseValueTests.swift in Sources */ = {isa = PBXBuildFile; fileRef = 56A238181B9C74A90082EB20 /* DatabaseValueTests.swift */; };
		56A2383F1B9C74A90082EB20 /* DatabaseValueConvertibleSubclassTests.swift in Sources */ = {isa = PBXBuildFile; fileRef = 56A2381A1B9C74A90082EB20 /* DatabaseValueConvertibleSubclassTests.swift */; };
		56A238401B9C74A90082EB20 /* DatabaseValueConvertibleSubclassTests.swift in Sources */ = {isa = PBXBuildFile; fileRef = 56A2381A1B9C74A90082EB20 /* DatabaseValueConvertibleSubclassTests.swift */; };
		56A238421B9C74A90082EB20 /* DatabaseValueConversionTests.swift in Sources */ = {isa = PBXBuildFile; fileRef = 56A2381B1B9C74A90082EB20 /* DatabaseValueConversionTests.swift */; };
		56A238431B9C74A90082EB20 /* RawRepresentableTests.swift in Sources */ = {isa = PBXBuildFile; fileRef = 56A2381C1B9C74A90082EB20 /* RawRepresentableTests.swift */; };
		56A238441B9C74A90082EB20 /* RawRepresentableTests.swift in Sources */ = {isa = PBXBuildFile; fileRef = 56A2381C1B9C74A90082EB20 /* RawRepresentableTests.swift */; };
		56A238451B9C74A90082EB20 /* DictionaryRowTests.swift in Sources */ = {isa = PBXBuildFile; fileRef = 56A2381E1B9C74A90082EB20 /* DictionaryRowTests.swift */; };
		56A238461B9C74A90082EB20 /* DictionaryRowTests.swift in Sources */ = {isa = PBXBuildFile; fileRef = 56A2381E1B9C74A90082EB20 /* DictionaryRowTests.swift */; };
		56A238471B9C74A90082EB20 /* DetachedRowTests.swift in Sources */ = {isa = PBXBuildFile; fileRef = 56A2381F1B9C74A90082EB20 /* DetachedRowTests.swift */; };
		56A238481B9C74A90082EB20 /* DetachedRowTests.swift in Sources */ = {isa = PBXBuildFile; fileRef = 56A2381F1B9C74A90082EB20 /* DetachedRowTests.swift */; };
		56A238491B9C74A90082EB20 /* SelectStatementTests.swift in Sources */ = {isa = PBXBuildFile; fileRef = 56A238211B9C74A90082EB20 /* SelectStatementTests.swift */; };
		56A2384A1B9C74A90082EB20 /* SelectStatementTests.swift in Sources */ = {isa = PBXBuildFile; fileRef = 56A238211B9C74A90082EB20 /* SelectStatementTests.swift */; };
		56A2384B1B9C74A90082EB20 /* UpdateStatementTests.swift in Sources */ = {isa = PBXBuildFile; fileRef = 56A238221B9C74A90082EB20 /* UpdateStatementTests.swift */; };
		56A2384C1B9C74A90082EB20 /* UpdateStatementTests.swift in Sources */ = {isa = PBXBuildFile; fileRef = 56A238221B9C74A90082EB20 /* UpdateStatementTests.swift */; };
		56A2384D1B9C74A90082EB20 /* DatabaseMigratorTests.swift in Sources */ = {isa = PBXBuildFile; fileRef = 56A238241B9C74A90082EB20 /* DatabaseMigratorTests.swift */; };
		56A2384E1B9C74A90082EB20 /* DatabaseMigratorTests.swift in Sources */ = {isa = PBXBuildFile; fileRef = 56A238241B9C74A90082EB20 /* DatabaseMigratorTests.swift */; };
		56A2384F1B9C74A90082EB20 /* MinimalPrimaryKeyRowIDTests.swift in Sources */ = {isa = PBXBuildFile; fileRef = 56A238261B9C74A90082EB20 /* MinimalPrimaryKeyRowIDTests.swift */; };
		56A238501B9C74A90082EB20 /* MinimalPrimaryKeyRowIDTests.swift in Sources */ = {isa = PBXBuildFile; fileRef = 56A238261B9C74A90082EB20 /* MinimalPrimaryKeyRowIDTests.swift */; };
		56A238511B9C74A90082EB20 /* MinimalPrimaryKeySingleTests.swift in Sources */ = {isa = PBXBuildFile; fileRef = 56A238271B9C74A90082EB20 /* MinimalPrimaryKeySingleTests.swift */; };
		56A238521B9C74A90082EB20 /* MinimalPrimaryKeySingleTests.swift in Sources */ = {isa = PBXBuildFile; fileRef = 56A238271B9C74A90082EB20 /* MinimalPrimaryKeySingleTests.swift */; };
		56A238531B9C74A90082EB20 /* PrimaryKeyMultipleTests.swift in Sources */ = {isa = PBXBuildFile; fileRef = 56A238281B9C74A90082EB20 /* PrimaryKeyMultipleTests.swift */; };
		56A238541B9C74A90082EB20 /* PrimaryKeyMultipleTests.swift in Sources */ = {isa = PBXBuildFile; fileRef = 56A238281B9C74A90082EB20 /* PrimaryKeyMultipleTests.swift */; };
		56A238551B9C74A90082EB20 /* PrimaryKeyNoneTests.swift in Sources */ = {isa = PBXBuildFile; fileRef = 56A238291B9C74A90082EB20 /* PrimaryKeyNoneTests.swift */; };
		56A238561B9C74A90082EB20 /* PrimaryKeyNoneTests.swift in Sources */ = {isa = PBXBuildFile; fileRef = 56A238291B9C74A90082EB20 /* PrimaryKeyNoneTests.swift */; };
		56A238571B9C74A90082EB20 /* PrimaryKeyRowIDTests.swift in Sources */ = {isa = PBXBuildFile; fileRef = 56A2382A1B9C74A90082EB20 /* PrimaryKeyRowIDTests.swift */; };
		56A238581B9C74A90082EB20 /* PrimaryKeyRowIDTests.swift in Sources */ = {isa = PBXBuildFile; fileRef = 56A2382A1B9C74A90082EB20 /* PrimaryKeyRowIDTests.swift */; };
		56A238591B9C74A90082EB20 /* PrimaryKeySingleTests.swift in Sources */ = {isa = PBXBuildFile; fileRef = 56A2382B1B9C74A90082EB20 /* PrimaryKeySingleTests.swift */; };
		56A2385A1B9C74A90082EB20 /* PrimaryKeySingleTests.swift in Sources */ = {isa = PBXBuildFile; fileRef = 56A2382B1B9C74A90082EB20 /* PrimaryKeySingleTests.swift */; };
		56A2385B1B9C74A90082EB20 /* PrimaryKeySingleWithReplaceConflictResolutionTests.swift in Sources */ = {isa = PBXBuildFile; fileRef = 56A2382C1B9C74A90082EB20 /* PrimaryKeySingleWithReplaceConflictResolutionTests.swift */; };
		56A2385C1B9C74A90082EB20 /* PrimaryKeySingleWithReplaceConflictResolutionTests.swift in Sources */ = {isa = PBXBuildFile; fileRef = 56A2382C1B9C74A90082EB20 /* PrimaryKeySingleWithReplaceConflictResolutionTests.swift */; };
		56A2385D1B9C74A90082EB20 /* RecordCopyTests.swift in Sources */ = {isa = PBXBuildFile; fileRef = 56A2382D1B9C74A90082EB20 /* RecordCopyTests.swift */; };
		56A2385E1B9C74A90082EB20 /* RecordCopyTests.swift in Sources */ = {isa = PBXBuildFile; fileRef = 56A2382D1B9C74A90082EB20 /* RecordCopyTests.swift */; };
		56A238611B9C74A90082EB20 /* RecordEditedTests.swift in Sources */ = {isa = PBXBuildFile; fileRef = 56A2382F1B9C74A90082EB20 /* RecordEditedTests.swift */; };
		56A238621B9C74A90082EB20 /* RecordEditedTests.swift in Sources */ = {isa = PBXBuildFile; fileRef = 56A2382F1B9C74A90082EB20 /* RecordEditedTests.swift */; };
		56A238631B9C74A90082EB20 /* RecordAwakeFromFetchTests.swift in Sources */ = {isa = PBXBuildFile; fileRef = 56A238301B9C74A90082EB20 /* RecordAwakeFromFetchTests.swift */; };
		56A238641B9C74A90082EB20 /* RecordAwakeFromFetchTests.swift in Sources */ = {isa = PBXBuildFile; fileRef = 56A238301B9C74A90082EB20 /* RecordAwakeFromFetchTests.swift */; };
		56A238651B9C74A90082EB20 /* RecordFetchTests.swift in Sources */ = {isa = PBXBuildFile; fileRef = 56A238311B9C74A90082EB20 /* RecordFetchTests.swift */; };
		56A238661B9C74A90082EB20 /* RecordFetchTests.swift in Sources */ = {isa = PBXBuildFile; fileRef = 56A238311B9C74A90082EB20 /* RecordFetchTests.swift */; };
		56A238671B9C74A90082EB20 /* RecordInitializersTests.swift in Sources */ = {isa = PBXBuildFile; fileRef = 56A238321B9C74A90082EB20 /* RecordInitializersTests.swift */; };
		56A238681B9C74A90082EB20 /* RecordInitializersTests.swift in Sources */ = {isa = PBXBuildFile; fileRef = 56A238321B9C74A90082EB20 /* RecordInitializersTests.swift */; };
		56A238691B9C74A90082EB20 /* RecordSubClassTests.swift in Sources */ = {isa = PBXBuildFile; fileRef = 56A238331B9C74A90082EB20 /* RecordSubClassTests.swift */; };
		56A2386A1B9C74A90082EB20 /* RecordSubClassTests.swift in Sources */ = {isa = PBXBuildFile; fileRef = 56A238331B9C74A90082EB20 /* RecordSubClassTests.swift */; };
		56A2387B1B9C75030082EB20 /* Configuration.swift in Sources */ = {isa = PBXBuildFile; fileRef = 56A238701B9C75030082EB20 /* Configuration.swift */; };
		56A2387C1B9C75030082EB20 /* Configuration.swift in Sources */ = {isa = PBXBuildFile; fileRef = 56A238701B9C75030082EB20 /* Configuration.swift */; };
		56A2387D1B9C75030082EB20 /* Database.swift in Sources */ = {isa = PBXBuildFile; fileRef = 56A238711B9C75030082EB20 /* Database.swift */; };
		56A2387E1B9C75030082EB20 /* Database.swift in Sources */ = {isa = PBXBuildFile; fileRef = 56A238711B9C75030082EB20 /* Database.swift */; };
		56A238811B9C75030082EB20 /* DatabaseError.swift in Sources */ = {isa = PBXBuildFile; fileRef = 56A238731B9C75030082EB20 /* DatabaseError.swift */; };
		56A238821B9C75030082EB20 /* DatabaseError.swift in Sources */ = {isa = PBXBuildFile; fileRef = 56A238731B9C75030082EB20 /* DatabaseError.swift */; };
		56A238831B9C75030082EB20 /* DatabaseQueue.swift in Sources */ = {isa = PBXBuildFile; fileRef = 56A238741B9C75030082EB20 /* DatabaseQueue.swift */; };
		56A238841B9C75030082EB20 /* DatabaseQueue.swift in Sources */ = {isa = PBXBuildFile; fileRef = 56A238741B9C75030082EB20 /* DatabaseQueue.swift */; };
		56A238851B9C75030082EB20 /* DatabaseValue.swift in Sources */ = {isa = PBXBuildFile; fileRef = 56A238751B9C75030082EB20 /* DatabaseValue.swift */; };
		56A238861B9C75030082EB20 /* DatabaseValue.swift in Sources */ = {isa = PBXBuildFile; fileRef = 56A238751B9C75030082EB20 /* DatabaseValue.swift */; };
		56A238871B9C75030082EB20 /* Row.swift in Sources */ = {isa = PBXBuildFile; fileRef = 56A238761B9C75030082EB20 /* Row.swift */; };
		56A238881B9C75030082EB20 /* Row.swift in Sources */ = {isa = PBXBuildFile; fileRef = 56A238761B9C75030082EB20 /* Row.swift */; };
		56A2388B1B9C75030082EB20 /* Statement.swift in Sources */ = {isa = PBXBuildFile; fileRef = 56A238781B9C75030082EB20 /* Statement.swift */; };
		56A2388C1B9C75030082EB20 /* Statement.swift in Sources */ = {isa = PBXBuildFile; fileRef = 56A238781B9C75030082EB20 /* Statement.swift */; };
		56A238931B9C750B0082EB20 /* DatabaseMigrator.swift in Sources */ = {isa = PBXBuildFile; fileRef = 56A238921B9C750B0082EB20 /* DatabaseMigrator.swift */; };
		56A238941B9C750B0082EB20 /* DatabaseMigrator.swift in Sources */ = {isa = PBXBuildFile; fileRef = 56A238921B9C750B0082EB20 /* DatabaseMigrator.swift */; };
		56A238A41B9C753B0082EB20 /* Record.swift in Sources */ = {isa = PBXBuildFile; fileRef = 56A238A11B9C753B0082EB20 /* Record.swift */; };
		56A238A51B9C753B0082EB20 /* Record.swift in Sources */ = {isa = PBXBuildFile; fileRef = 56A238A11B9C753B0082EB20 /* Record.swift */; };
		56A238B61B9CA2590082EB20 /* DatabaseTimestampTests.swift in Sources */ = {isa = PBXBuildFile; fileRef = 56A238B51B9CA2590082EB20 /* DatabaseTimestampTests.swift */; };
		56A238B71B9CA2590082EB20 /* DatabaseTimestampTests.swift in Sources */ = {isa = PBXBuildFile; fileRef = 56A238B51B9CA2590082EB20 /* DatabaseTimestampTests.swift */; };
		56A4CDB01D4234B200B1A9B9 /* SQLExpressionLiteralTests.swift in Sources */ = {isa = PBXBuildFile; fileRef = 56A4CDAF1D4234B200B1A9B9 /* SQLExpressionLiteralTests.swift */; };
		56A4CDB11D4234B200B1A9B9 /* SQLExpressionLiteralTests.swift in Sources */ = {isa = PBXBuildFile; fileRef = 56A4CDAF1D4234B200B1A9B9 /* SQLExpressionLiteralTests.swift */; };
		56A4CDB21D4234B200B1A9B9 /* SQLExpressionLiteralTests.swift in Sources */ = {isa = PBXBuildFile; fileRef = 56A4CDAF1D4234B200B1A9B9 /* SQLExpressionLiteralTests.swift */; };
		56A4CDB31D4234B200B1A9B9 /* SQLExpressionLiteralTests.swift in Sources */ = {isa = PBXBuildFile; fileRef = 56A4CDAF1D4234B200B1A9B9 /* SQLExpressionLiteralTests.swift */; };
		56A4CDB41D4234B200B1A9B9 /* SQLExpressionLiteralTests.swift in Sources */ = {isa = PBXBuildFile; fileRef = 56A4CDAF1D4234B200B1A9B9 /* SQLExpressionLiteralTests.swift */; };
		56A4CDB51D4234B200B1A9B9 /* SQLExpressionLiteralTests.swift in Sources */ = {isa = PBXBuildFile; fileRef = 56A4CDAF1D4234B200B1A9B9 /* SQLExpressionLiteralTests.swift */; };
		56A4CDB61D4234B200B1A9B9 /* SQLExpressionLiteralTests.swift in Sources */ = {isa = PBXBuildFile; fileRef = 56A4CDAF1D4234B200B1A9B9 /* SQLExpressionLiteralTests.swift */; };
		56A4CDB71D4234B200B1A9B9 /* SQLExpressionLiteralTests.swift in Sources */ = {isa = PBXBuildFile; fileRef = 56A4CDAF1D4234B200B1A9B9 /* SQLExpressionLiteralTests.swift */; };
		56A5E4091BA2BCF900707640 /* RecordWithColumnNameManglingTests.swift in Sources */ = {isa = PBXBuildFile; fileRef = 56A5E4081BA2BCF900707640 /* RecordWithColumnNameManglingTests.swift */; };
		56A5E40A1BA2BCF900707640 /* RecordWithColumnNameManglingTests.swift in Sources */ = {isa = PBXBuildFile; fileRef = 56A5E4081BA2BCF900707640 /* RecordWithColumnNameManglingTests.swift */; };
		56A8C2301D1914540096E9D4 /* UUID.swift in Sources */ = {isa = PBXBuildFile; fileRef = 56A8C22F1D1914540096E9D4 /* UUID.swift */; };
		56A8C2311D1914540096E9D4 /* UUID.swift in Sources */ = {isa = PBXBuildFile; fileRef = 56A8C22F1D1914540096E9D4 /* UUID.swift */; };
		56A8C2321D1914540096E9D4 /* UUID.swift in Sources */ = {isa = PBXBuildFile; fileRef = 56A8C22F1D1914540096E9D4 /* UUID.swift */; };
		56A8C2331D1914540096E9D4 /* UUID.swift in Sources */ = {isa = PBXBuildFile; fileRef = 56A8C22F1D1914540096E9D4 /* UUID.swift */; };
		56A8C2341D1914540096E9D4 /* UUID.swift in Sources */ = {isa = PBXBuildFile; fileRef = 56A8C22F1D1914540096E9D4 /* UUID.swift */; };
		56A8C2351D1914540096E9D4 /* UUID.swift in Sources */ = {isa = PBXBuildFile; fileRef = 56A8C22F1D1914540096E9D4 /* UUID.swift */; };
		56A8C23F1D1918ED0096E9D4 /* NSUUIDTests.swift in Sources */ = {isa = PBXBuildFile; fileRef = 56A8C2361D1914790096E9D4 /* NSUUIDTests.swift */; };
		56A8C2401D1918ED0096E9D4 /* UUIDTests.swift in Sources */ = {isa = PBXBuildFile; fileRef = 56A8C21E1D1914110096E9D4 /* UUIDTests.swift */; };
		56A8C2411D1918EE0096E9D4 /* NSUUIDTests.swift in Sources */ = {isa = PBXBuildFile; fileRef = 56A8C2361D1914790096E9D4 /* NSUUIDTests.swift */; };
		56A8C2421D1918EE0096E9D4 /* UUIDTests.swift in Sources */ = {isa = PBXBuildFile; fileRef = 56A8C21E1D1914110096E9D4 /* UUIDTests.swift */; };
		56A8C2431D1918EE0096E9D4 /* NSUUIDTests.swift in Sources */ = {isa = PBXBuildFile; fileRef = 56A8C2361D1914790096E9D4 /* NSUUIDTests.swift */; };
		56A8C2441D1918EE0096E9D4 /* UUIDTests.swift in Sources */ = {isa = PBXBuildFile; fileRef = 56A8C21E1D1914110096E9D4 /* UUIDTests.swift */; };
		56A8C2451D1918EF0096E9D4 /* NSUUIDTests.swift in Sources */ = {isa = PBXBuildFile; fileRef = 56A8C2361D1914790096E9D4 /* NSUUIDTests.swift */; };
		56A8C2461D1918EF0096E9D4 /* UUIDTests.swift in Sources */ = {isa = PBXBuildFile; fileRef = 56A8C21E1D1914110096E9D4 /* UUIDTests.swift */; };
		56A8C2471D1918F00096E9D4 /* NSUUIDTests.swift in Sources */ = {isa = PBXBuildFile; fileRef = 56A8C2361D1914790096E9D4 /* NSUUIDTests.swift */; };
		56A8C2481D1918F00096E9D4 /* UUIDTests.swift in Sources */ = {isa = PBXBuildFile; fileRef = 56A8C21E1D1914110096E9D4 /* UUIDTests.swift */; };
		56A8C2491D1918F10096E9D4 /* NSUUIDTests.swift in Sources */ = {isa = PBXBuildFile; fileRef = 56A8C2361D1914790096E9D4 /* NSUUIDTests.swift */; };
		56A8C24A1D1918F10096E9D4 /* UUIDTests.swift in Sources */ = {isa = PBXBuildFile; fileRef = 56A8C21E1D1914110096E9D4 /* UUIDTests.swift */; };
		56A8C24B1D1918F10096E9D4 /* NSUUIDTests.swift in Sources */ = {isa = PBXBuildFile; fileRef = 56A8C2361D1914790096E9D4 /* NSUUIDTests.swift */; };
		56A8C24C1D1918F10096E9D4 /* UUIDTests.swift in Sources */ = {isa = PBXBuildFile; fileRef = 56A8C21E1D1914110096E9D4 /* UUIDTests.swift */; };
		56A8C24D1D1918F30096E9D4 /* NSUUIDTests.swift in Sources */ = {isa = PBXBuildFile; fileRef = 56A8C2361D1914790096E9D4 /* NSUUIDTests.swift */; };
		56A8C24E1D1918F30096E9D4 /* UUIDTests.swift in Sources */ = {isa = PBXBuildFile; fileRef = 56A8C21E1D1914110096E9D4 /* UUIDTests.swift */; };
		56AF74621D41FB89005E9FF3 /* TableIndexTests.swift in Sources */ = {isa = PBXBuildFile; fileRef = 56AF74611D41FB89005E9FF3 /* TableIndexTests.swift */; };
		56AF74631D41FB89005E9FF3 /* TableIndexTests.swift in Sources */ = {isa = PBXBuildFile; fileRef = 56AF74611D41FB89005E9FF3 /* TableIndexTests.swift */; };
		56AF74641D41FB89005E9FF3 /* TableIndexTests.swift in Sources */ = {isa = PBXBuildFile; fileRef = 56AF74611D41FB89005E9FF3 /* TableIndexTests.swift */; };
		56AF74651D41FB89005E9FF3 /* TableIndexTests.swift in Sources */ = {isa = PBXBuildFile; fileRef = 56AF74611D41FB89005E9FF3 /* TableIndexTests.swift */; };
		56AF74661D41FB89005E9FF3 /* TableIndexTests.swift in Sources */ = {isa = PBXBuildFile; fileRef = 56AF74611D41FB89005E9FF3 /* TableIndexTests.swift */; };
		56AF74671D41FB89005E9FF3 /* TableIndexTests.swift in Sources */ = {isa = PBXBuildFile; fileRef = 56AF74611D41FB89005E9FF3 /* TableIndexTests.swift */; };
		56AF74681D41FB89005E9FF3 /* TableIndexTests.swift in Sources */ = {isa = PBXBuildFile; fileRef = 56AF74611D41FB89005E9FF3 /* TableIndexTests.swift */; };
		56AF74691D41FB89005E9FF3 /* TableIndexTests.swift in Sources */ = {isa = PBXBuildFile; fileRef = 56AF74611D41FB89005E9FF3 /* TableIndexTests.swift */; };
		56AF746B1D41FB9C005E9FF3 /* DatabaseValueConvertibleEscapingTests.swift in Sources */ = {isa = PBXBuildFile; fileRef = 56AF746A1D41FB9C005E9FF3 /* DatabaseValueConvertibleEscapingTests.swift */; };
		56AF746C1D41FB9C005E9FF3 /* DatabaseValueConvertibleEscapingTests.swift in Sources */ = {isa = PBXBuildFile; fileRef = 56AF746A1D41FB9C005E9FF3 /* DatabaseValueConvertibleEscapingTests.swift */; };
		56AF746D1D41FB9C005E9FF3 /* DatabaseValueConvertibleEscapingTests.swift in Sources */ = {isa = PBXBuildFile; fileRef = 56AF746A1D41FB9C005E9FF3 /* DatabaseValueConvertibleEscapingTests.swift */; };
		56AF746E1D41FB9C005E9FF3 /* DatabaseValueConvertibleEscapingTests.swift in Sources */ = {isa = PBXBuildFile; fileRef = 56AF746A1D41FB9C005E9FF3 /* DatabaseValueConvertibleEscapingTests.swift */; };
		56AF746F1D41FB9C005E9FF3 /* DatabaseValueConvertibleEscapingTests.swift in Sources */ = {isa = PBXBuildFile; fileRef = 56AF746A1D41FB9C005E9FF3 /* DatabaseValueConvertibleEscapingTests.swift */; };
		56AF74701D41FB9C005E9FF3 /* DatabaseValueConvertibleEscapingTests.swift in Sources */ = {isa = PBXBuildFile; fileRef = 56AF746A1D41FB9C005E9FF3 /* DatabaseValueConvertibleEscapingTests.swift */; };
		56AF74711D41FB9C005E9FF3 /* DatabaseValueConvertibleEscapingTests.swift in Sources */ = {isa = PBXBuildFile; fileRef = 56AF746A1D41FB9C005E9FF3 /* DatabaseValueConvertibleEscapingTests.swift */; };
		56AF74721D41FB9C005E9FF3 /* DatabaseValueConvertibleEscapingTests.swift in Sources */ = {isa = PBXBuildFile; fileRef = 56AF746A1D41FB9C005E9FF3 /* DatabaseValueConvertibleEscapingTests.swift */; };
		56AFC97A1CB1A41E00F48B96 /* libsqlcipher.a in Frameworks */ = {isa = PBXBuildFile; fileRef = 560FC5561CB004AD0014AA8E /* libsqlcipher.a */; };
		56AFC9F11CB1A8BB00F48B96 /* QueryInterfaceRequest.swift in Sources */ = {isa = PBXBuildFile; fileRef = 56300B6F1C53F592005A543B /* QueryInterfaceRequest.swift */; };
		56AFC9F21CB1A8BB00F48B96 /* SQLCollation.swift in Sources */ = {isa = PBXBuildFile; fileRef = 5605F1891C6B1A8700235C62 /* SQLCollation.swift */; };
		56AFC9F31CB1A8BB00F48B96 /* Database.swift in Sources */ = {isa = PBXBuildFile; fileRef = 56A238711B9C75030082EB20 /* Database.swift */; };
		56AFC9F41CB1A8BB00F48B96 /* CGFloat.swift in Sources */ = {isa = PBXBuildFile; fileRef = 5605F1491C672E4000235C62 /* CGFloat.swift */; };
		56AFC9F51CB1A8BB00F48B96 /* Date.swift in Sources */ = {isa = PBXBuildFile; fileRef = 5605F14F1C672E4000235C62 /* Date.swift */; };
		56AFC9F61CB1A8BB00F48B96 /* SQLFunction.swift in Sources */ = {isa = PBXBuildFile; fileRef = 5605F18A1C6B1A8700235C62 /* SQLFunction.swift */; };
		56AFC9F71CB1A8BB00F48B96 /* RawRepresentable.swift in Sources */ = {isa = PBXBuildFile; fileRef = 5605F1571C672E4000235C62 /* RawRepresentable.swift */; };
		56AFC9F81CB1A8BB00F48B96 /* Utils.swift in Sources */ = {isa = PBXBuildFile; fileRef = 563445041C4A7FD7003D3DC6 /* Utils.swift */; };
		56AFC9F91CB1A8BB00F48B96 /* DatabaseWriter.swift in Sources */ = {isa = PBXBuildFile; fileRef = 563363C31C942C37000BE133 /* DatabaseWriter.swift */; };
		56AFC9FA1CB1A8BB00F48B96 /* DatabaseStore.swift in Sources */ = {isa = PBXBuildFile; fileRef = 563363D71C95787F000BE133 /* DatabaseStore.swift */; };
		56AFC9FB1CB1A8BB00F48B96 /* SerializedDatabase.swift in Sources */ = {isa = PBXBuildFile; fileRef = 560A37A61C8FF6E500949E71 /* SerializedDatabase.swift */; };
		56AFC9FC1CB1A8BB00F48B96 /* DatabaseMigrator.swift in Sources */ = {isa = PBXBuildFile; fileRef = 56A238921B9C750B0082EB20 /* DatabaseMigrator.swift */; };
		56AFC9FD1CB1A8BB00F48B96 /* NSString.swift in Sources */ = {isa = PBXBuildFile; fileRef = 5605F1521C672E4000235C62 /* NSString.swift */; };
		56AFC9FE1CB1A8BB00F48B96 /* Row+Foundation.swift in Sources */ = {isa = PBXBuildFile; fileRef = 5605F1541C672E4000235C62 /* Row+Foundation.swift */; };
		56AFC9FF1CB1A8BB00F48B96 /* DatabaseValueConvertible.swift in Sources */ = {isa = PBXBuildFile; fileRef = 560D923E1C672C3E00F4F92B /* DatabaseValueConvertible.swift */; };
		56AFCA001CB1A8BB00F48B96 /* Record.swift in Sources */ = {isa = PBXBuildFile; fileRef = 56A238A11B9C753B0082EB20 /* Record.swift */; };
		56AFCA011CB1A8BB00F48B96 /* SQLOperator.swift in Sources */ = {isa = PBXBuildFile; fileRef = 5605F18B1C6B1A8700235C62 /* SQLOperator.swift */; };
		56AFCA021CB1A8BB00F48B96 /* StatementArguments+Foundation.swift in Sources */ = {isa = PBXBuildFile; fileRef = 5605F1551C672E4000235C62 /* StatementArguments+Foundation.swift */; };
		56AFCA031CB1A8BB00F48B96 /* TableMapping.swift in Sources */ = {isa = PBXBuildFile; fileRef = 560D92461C672C4B00F4F92B /* TableMapping.swift */; };
		56AFCA041CB1A8BB00F48B96 /* DatabaseCoder.swift in Sources */ = {isa = PBXBuildFile; fileRef = 5605F14B1C672E4000235C62 /* DatabaseCoder.swift */; };
		56AFCA051CB1A8BB00F48B96 /* NSURL.swift in Sources */ = {isa = PBXBuildFile; fileRef = 5605F1531C672E4000235C62 /* NSURL.swift */; };
		56AFCA061CB1A8BB00F48B96 /* Configuration.swift in Sources */ = {isa = PBXBuildFile; fileRef = 56A238701B9C75030082EB20 /* Configuration.swift */; };
		56AFCA071CB1A8BB00F48B96 /* DatabasePool.swift in Sources */ = {isa = PBXBuildFile; fileRef = 560A37A31C8F625000949E71 /* DatabasePool.swift */; };
		56AFCA081CB1A8BB00F48B96 /* Statement.swift in Sources */ = {isa = PBXBuildFile; fileRef = 56A238781B9C75030082EB20 /* Statement.swift */; };
		56AFCA091CB1A8BB00F48B96 /* SQLSelectQuery.swift in Sources */ = {isa = PBXBuildFile; fileRef = 5605F18C1C6B1A8700235C62 /* SQLSelectQuery.swift */; };
		56AFCA0A1CB1A8BB00F48B96 /* Migration.swift in Sources */ = {isa = PBXBuildFile; fileRef = 56B7F4391BEB42D500E39BBF /* Migration.swift */; };
		56AFCA0B1CB1A8BB00F48B96 /* Row.swift in Sources */ = {isa = PBXBuildFile; fileRef = 56A238761B9C75030082EB20 /* Row.swift */; };
		56AFCA0C1CB1A8BB00F48B96 /* DatabaseSchemaCache.swift in Sources */ = {isa = PBXBuildFile; fileRef = 5695311E1C907A8C00CF1A2B /* DatabaseSchemaCache.swift */; };
		56AFCA0D1CB1A8BB00F48B96 /* DatabaseDateComponents.swift in Sources */ = {isa = PBXBuildFile; fileRef = 5605F14C1C672E4000235C62 /* DatabaseDateComponents.swift */; };
		56AFCA0E1CB1A8BB00F48B96 /* DatabaseReader.swift in Sources */ = {isa = PBXBuildFile; fileRef = 563363BF1C942C04000BE133 /* DatabaseReader.swift */; };
		56AFCA0F1CB1A8BB00F48B96 /* NSNull.swift in Sources */ = {isa = PBXBuildFile; fileRef = 5605F1501C672E4000235C62 /* NSNull.swift */; };
		56AFCA101CB1A8BB00F48B96 /* DatabaseQueue.swift in Sources */ = {isa = PBXBuildFile; fileRef = 56A238741B9C75030082EB20 /* DatabaseQueue.swift */; };
		56AFCA111CB1A8BB00F48B96 /* DatabaseError.swift in Sources */ = {isa = PBXBuildFile; fileRef = 56A238731B9C75030082EB20 /* DatabaseError.swift */; };
		56AFCA121CB1A8BB00F48B96 /* NSNumber.swift in Sources */ = {isa = PBXBuildFile; fileRef = 5605F1511C672E4000235C62 /* NSNumber.swift */; };
		56AFCA131CB1A8BB00F48B96 /* DatabaseValue+Foundation.swift in Sources */ = {isa = PBXBuildFile; fileRef = 5605F14D1C672E4000235C62 /* DatabaseValue+Foundation.swift */; };
		56AFCA141CB1A8BB00F48B96 /* StandardLibrary.swift in Sources */ = {isa = PBXBuildFile; fileRef = 5605F1581C672E4000235C62 /* StandardLibrary.swift */; };
		56AFCA151CB1A8BB00F48B96 /* Persistable.swift in Sources */ = {isa = PBXBuildFile; fileRef = 560D92441C672C4B00F4F92B /* Persistable.swift */; };
		56AFCA161CB1A8BB00F48B96 /* StatementColumnConvertible.swift in Sources */ = {isa = PBXBuildFile; fileRef = 560D923F1C672C3E00F4F92B /* StatementColumnConvertible.swift */; };
		56AFCA171CB1A8BB00F48B96 /* RowConvertible.swift in Sources */ = {isa = PBXBuildFile; fileRef = 560D92451C672C4B00F4F92B /* RowConvertible.swift */; };
		56AFCA181CB1A8BB00F48B96 /* FetchedRecordsController.swift in Sources */ = {isa = PBXBuildFile; fileRef = 31A7787C1C6A4DD600F507F6 /* FetchedRecordsController.swift */; };
		56AFCA191CB1A8BB00F48B96 /* DatabaseValue.swift in Sources */ = {isa = PBXBuildFile; fileRef = 56A238751B9C75030082EB20 /* DatabaseValue.swift */; };
		56AFCA271CB1A97600F48B96 /* libsqlcipher.a in Frameworks */ = {isa = PBXBuildFile; fileRef = 560FC5561CB004AD0014AA8E /* libsqlcipher.a */; };
		56AFCA281CB1A98D00F48B96 /* sqlite3.h in Headers */ = {isa = PBXBuildFile; fileRef = 568BE5191CB035A900270F93 /* sqlite3.h */; settings = {ATTRIBUTES = (Public, ); }; };
		56AFCA291CB1A98D00F48B96 /* GRDBCipher.h in Headers */ = {isa = PBXBuildFile; fileRef = 568E1CB81CB03847008D97A6 /* GRDBCipher.h */; settings = {ATTRIBUTES = (Public, ); }; };
		56AFCA2A1CB1A98D00F48B96 /* GRDBCipher-Bridging.h in Headers */ = {isa = PBXBuildFile; fileRef = 568E1CB71CB03847008D97A6 /* GRDBCipher-Bridging.h */; settings = {ATTRIBUTES = (Public, ); }; };
		56AFCA301CB1AA9900F48B96 /* Record+QueryInterfaceRequestTests.swift in Sources */ = {isa = PBXBuildFile; fileRef = 56300B841C54DC95005A543B /* Record+QueryInterfaceRequestTests.swift */; };
		56AFCA311CB1AA9900F48B96 /* PrimaryKeyNoneTests.swift in Sources */ = {isa = PBXBuildFile; fileRef = 56A238291B9C74A90082EB20 /* PrimaryKeyNoneTests.swift */; };
		56AFCA321CB1AA9900F48B96 /* DatabaseQueueConcurrencyTests.swift in Sources */ = {isa = PBXBuildFile; fileRef = 563363BC1C93FD5E000BE133 /* DatabaseQueueConcurrencyTests.swift */; };
		56AFCA331CB1AA9900F48B96 /* MinimalPrimaryKeyRowIDTests.swift in Sources */ = {isa = PBXBuildFile; fileRef = 56A238261B9C74A90082EB20 /* MinimalPrimaryKeyRowIDTests.swift */; };
		56AFCA341CB1AA9900F48B96 /* DictionaryRowTests.swift in Sources */ = {isa = PBXBuildFile; fileRef = 56A2381E1B9C74A90082EB20 /* DictionaryRowTests.swift */; };
		56AFCA351CB1AA9900F48B96 /* DatabaseCoderTests.swift in Sources */ = {isa = PBXBuildFile; fileRef = 56B7F4361BE4C11200E39BBF /* DatabaseCoderTests.swift */; };
		56AFCA361CB1AA9900F48B96 /* CollationTests.swift in Sources */ = {isa = PBXBuildFile; fileRef = 564A50C61BFF4B7F00B3A3A2 /* CollationTests.swift */; };
		56AFCA371CB1AA9900F48B96 /* StatementColumnConvertibleFetchTests.swift in Sources */ = {isa = PBXBuildFile; fileRef = 56E8CE0F1BB4FE5B00828BEC /* StatementColumnConvertibleFetchTests.swift */; };
		56AFCA381CB1AA9900F48B96 /* SQLSupportTests.swift in Sources */ = {isa = PBXBuildFile; fileRef = 56300B671C53D25E005A543B /* SQLSupportTests.swift */; };
		56AFCA391CB1AA9900F48B96 /* SelectStatementTests.swift in Sources */ = {isa = PBXBuildFile; fileRef = 56A238211B9C74A90082EB20 /* SelectStatementTests.swift */; };
		56AFCA3A1CB1AA9900F48B96 /* UpdateStatementTests.swift in Sources */ = {isa = PBXBuildFile; fileRef = 56A238221B9C74A90082EB20 /* UpdateStatementTests.swift */; };
		56AFCA3B1CB1AA9900F48B96 /* DatabaseMigratorTests.swift in Sources */ = {isa = PBXBuildFile; fileRef = 56A238241B9C74A90082EB20 /* DatabaseMigratorTests.swift */; };
		56AFCA3D1CB1AA9900F48B96 /* RecordAwakeFromFetchTests.swift in Sources */ = {isa = PBXBuildFile; fileRef = 56A238301B9C74A90082EB20 /* RecordAwakeFromFetchTests.swift */; };
		56AFCA3E1CB1AA9900F48B96 /* DatabasePoolCollationTests.swift in Sources */ = {isa = PBXBuildFile; fileRef = 569531331C919DF200CF1A2B /* DatabasePoolCollationTests.swift */; };
		56AFCA3F1CB1AA9900F48B96 /* PrimaryKeySingleTests.swift in Sources */ = {isa = PBXBuildFile; fileRef = 56A2382B1B9C74A90082EB20 /* PrimaryKeySingleTests.swift */; };
		56AFCA401CB1AA9900F48B96 /* RecordFetchTests.swift in Sources */ = {isa = PBXBuildFile; fileRef = 56A238311B9C74A90082EB20 /* RecordFetchTests.swift */; };
		56AFCA411CB1AA9900F48B96 /* StatementColumnConvertibleTests.swift in Sources */ = {isa = PBXBuildFile; fileRef = 56EE573C1BB317B7007A6A95 /* StatementColumnConvertibleTests.swift */; };
		56AFCA421CB1AA9900F48B96 /* DatabasePoolFunctionTests.swift in Sources */ = {isa = PBXBuildFile; fileRef = 569531361C919DF700CF1A2B /* DatabasePoolFunctionTests.swift */; };
		56AFCA441CB1AA9900F48B96 /* DetachedRowTests.swift in Sources */ = {isa = PBXBuildFile; fileRef = 56A2381F1B9C74A90082EB20 /* DetachedRowTests.swift */; };
		56AFCA451CB1AA9900F48B96 /* DatabaseQueueSchemaCacheTests.swift in Sources */ = {isa = PBXBuildFile; fileRef = 569531231C90878D00CF1A2B /* DatabaseQueueSchemaCacheTests.swift */; };
		56AFCA461CB1AA9900F48B96 /* PrimaryKeyMultipleTests.swift in Sources */ = {isa = PBXBuildFile; fileRef = 56A238281B9C74A90082EB20 /* PrimaryKeyMultipleTests.swift */; };
		56AFCA471CB1AA9900F48B96 /* MetalRowTests.swift in Sources */ = {isa = PBXBuildFile; fileRef = 56FDECE11BB32DFD009AD709 /* MetalRowTests.swift */; };
		56AFCA491CB1AA9900F48B96 /* StatementArgumentsTests.swift in Sources */ = {isa = PBXBuildFile; fileRef = 56DE7B101C3D93ED00861EB8 /* StatementArgumentsTests.swift */; };
		56AFCA4A1CB1AA9900F48B96 /* RecordInitializersTests.swift in Sources */ = {isa = PBXBuildFile; fileRef = 56A238321B9C74A90082EB20 /* RecordInitializersTests.swift */; };
		56AFCA4B1CB1AA9900F48B96 /* MutablePersistableTests.swift in Sources */ = {isa = PBXBuildFile; fileRef = 563363A91C933FF8000BE133 /* MutablePersistableTests.swift */; };
		56AFCA4C1CB1AA9900F48B96 /* RowConvertible+QueryInterfaceRequestTests.swift in Sources */ = {isa = PBXBuildFile; fileRef = 56300B601C53C42C005A543B /* RowConvertible+QueryInterfaceRequestTests.swift */; };
		56AFCA4D1CB1AA9900F48B96 /* DatabasePoolReadOnlyTests.swift in Sources */ = {isa = PBXBuildFile; fileRef = 56EA869D1C932597002BB4DF /* DatabasePoolReadOnlyTests.swift */; };
		56AFCA4E1CB1AA9900F48B96 /* DatabasePoolFileAttributesTests.swift in Sources */ = {isa = PBXBuildFile; fileRef = 563363DE1C959295000BE133 /* DatabasePoolFileAttributesTests.swift */; };
		56AFCA4F1CB1AA9900F48B96 /* DataMemoryTests.swift in Sources */ = {isa = PBXBuildFile; fileRef = 56EB0AB11BCD787300A3DC55 /* DataMemoryTests.swift */; };
		56AFCA501CB1AA9900F48B96 /* RecordCopyTests.swift in Sources */ = {isa = PBXBuildFile; fileRef = 56A2382D1B9C74A90082EB20 /* RecordCopyTests.swift */; };
		56AFCA511CB1AA9900F48B96 /* ManagedDataControllerTests.swift in Sources */ = {isa = PBXBuildFile; fileRef = 56FC78651BBAEB8C00CA1285 /* ManagedDataControllerTests.swift */; };
		56AFCA521CB1AA9900F48B96 /* PersistableTests.swift in Sources */ = {isa = PBXBuildFile; fileRef = 563363AA1C933FF8000BE133 /* PersistableTests.swift */; };
		56AFCA531CB1AA9900F48B96 /* DatabaseValueConversionTests.swift in Sources */ = {isa = PBXBuildFile; fileRef = 56A2381B1B9C74A90082EB20 /* DatabaseValueConversionTests.swift */; };
		56AFCA541CB1AA9900F48B96 /* MappingTests.swift in Sources */ = {isa = PBXBuildFile; fileRef = 56FC78641BBAEB8C00CA1285 /* MappingTests.swift */; };
		56AFCA551CB1AA9900F48B96 /* RawRepresentableTests.swift in Sources */ = {isa = PBXBuildFile; fileRef = 56A2381C1B9C74A90082EB20 /* RawRepresentableTests.swift */; };
		56AFCA561CB1AA9900F48B96 /* DatabasePoolConcurrencyTests.swift in Sources */ = {isa = PBXBuildFile; fileRef = 560A37AA1C90085D00949E71 /* DatabasePoolConcurrencyTests.swift */; };
		56AFCA571CB1AA9900F48B96 /* TransactionObserverTests.swift in Sources */ = {isa = PBXBuildFile; fileRef = 5607EFD21BB8254800605DE3 /* TransactionObserverTests.swift */; };
		56AFCA581CB1AA9900F48B96 /* Row+FoundationTests.swift in Sources */ = {isa = PBXBuildFile; fileRef = 565D5D701BBC694D00DC9BD4 /* Row+FoundationTests.swift */; };
		56AFCA5A1CB1AA9900F48B96 /* RecordSubClassTests.swift in Sources */ = {isa = PBXBuildFile; fileRef = 56A238331B9C74A90082EB20 /* RecordSubClassTests.swift */; };
		56AFCA5B1CB1AA9900F48B96 /* DatabaseValueTests.swift in Sources */ = {isa = PBXBuildFile; fileRef = 56A238181B9C74A90082EB20 /* DatabaseValueTests.swift */; };
		56AFCA5C1CB1AA9900F48B96 /* ReadOnlyDatabaseTests.swift in Sources */ = {isa = PBXBuildFile; fileRef = 567156151CB142AA007DC145 /* ReadOnlyDatabaseTests.swift */; };
		56AFCA5D1CB1AA9900F48B96 /* DatabaseReaderTests.swift in Sources */ = {isa = PBXBuildFile; fileRef = 56EA86931C91DFE7002BB4DF /* DatabaseReaderTests.swift */; };
		56AFCA5E1CB1AA9900F48B96 /* RowConvertibleTests.swift in Sources */ = {isa = PBXBuildFile; fileRef = 565B0FEE1BBC7D980098DE03 /* RowConvertibleTests.swift */; };
		56AFCA5F1CB1AA9900F48B96 /* DatabaseValueConvertibleFetchTests.swift in Sources */ = {isa = PBXBuildFile; fileRef = 56E8CE0C1BB4FA5600828BEC /* DatabaseValueConvertibleFetchTests.swift */; };
		56AFCA601CB1AA9900F48B96 /* PrimaryKeyRowIDTests.swift in Sources */ = {isa = PBXBuildFile; fileRef = 56A2382A1B9C74A90082EB20 /* PrimaryKeyRowIDTests.swift */; };
		56AFCA611CB1AA9900F48B96 /* RecordEditedTests.swift in Sources */ = {isa = PBXBuildFile; fileRef = 56A2382F1B9C74A90082EB20 /* RecordEditedTests.swift */; };
		56AFCA621CB1AA9900F48B96 /* DatabasePoolSchemaCacheTests.swift in Sources */ = {isa = PBXBuildFile; fileRef = 569531281C908A5B00CF1A2B /* DatabasePoolSchemaCacheTests.swift */; };
		56AFCA631CB1AA9900F48B96 /* PrimaryKeySingleWithReplaceConflictResolutionTests.swift in Sources */ = {isa = PBXBuildFile; fileRef = 56A2382C1B9C74A90082EB20 /* PrimaryKeySingleWithReplaceConflictResolutionTests.swift */; };
		56AFCA641CB1AA9900F48B96 /* DatabaseValueConvertibleSubclassTests.swift in Sources */ = {isa = PBXBuildFile; fileRef = 56A2381A1B9C74A90082EB20 /* DatabaseValueConvertibleSubclassTests.swift */; };
		56AFCA651CB1AA9900F48B96 /* DatabaseErrorTests.swift in Sources */ = {isa = PBXBuildFile; fileRef = 56A238161B9C74A90082EB20 /* DatabaseErrorTests.swift */; };
		56AFCA661CB1AA9900F48B96 /* DatabaseQueueReleaseMemoryTests.swift in Sources */ = {isa = PBXBuildFile; fileRef = 563363D41C94484E000BE133 /* DatabaseQueueReleaseMemoryTests.swift */; };
		56AFCA671CB1AA9900F48B96 /* DatabasePoolReleaseMemoryTests.swift in Sources */ = {isa = PBXBuildFile; fileRef = 563363CF1C943D13000BE133 /* DatabasePoolReleaseMemoryTests.swift */; };
		56AFCA681CB1AA9900F48B96 /* MinimalPrimaryKeySingleTests.swift in Sources */ = {isa = PBXBuildFile; fileRef = 56A238271B9C74A90082EB20 /* MinimalPrimaryKeySingleTests.swift */; };
		56AFCA691CB1AA9900F48B96 /* DatabaseQueueFileAttributesTests.swift in Sources */ = {isa = PBXBuildFile; fileRef = 563363DB1C95891E000BE133 /* DatabaseQueueFileAttributesTests.swift */; };
		56AFCA6B1CB1AA9900F48B96 /* DatabaseTimestampTests.swift in Sources */ = {isa = PBXBuildFile; fileRef = 56A238B51B9CA2590082EB20 /* DatabaseTimestampTests.swift */; };
		56AFCA6C1CB1AA9900F48B96 /* StatementArguments+FoundationTests.swift in Sources */ = {isa = PBXBuildFile; fileRef = 565D5D731BBC70AE00DC9BD4 /* StatementArguments+FoundationTests.swift */; };
		56AFCA6D1CB1AA9900F48B96 /* TableMapping+QueryInterfaceRequestTests.swift in Sources */ = {isa = PBXBuildFile; fileRef = 56300B6A1C53D3E8005A543B /* TableMapping+QueryInterfaceRequestTests.swift */; };
		56AFCA6E1CB1AA9900F48B96 /* NSDateTests.swift in Sources */ = {isa = PBXBuildFile; fileRef = 56F0B98E1B6001C600A2F135 /* NSDateTests.swift */; };
		56AFCA6F1CB1AA9900F48B96 /* DatabaseTests.swift in Sources */ = {isa = PBXBuildFile; fileRef = 56A238131B9C74A90082EB20 /* DatabaseTests.swift */; };
		56AFCA701CB1AA9900F48B96 /* QueryInterfaceRequestTests.swift in Sources */ = {isa = PBXBuildFile; fileRef = 56300B5D1C53C38F005A543B /* QueryInterfaceRequestTests.swift */; };
		56AFCA721CB1AA9900F48B96 /* FunctionTests.swift in Sources */ = {isa = PBXBuildFile; fileRef = 560C97C61BFD0B8400BF8471 /* FunctionTests.swift */; };
		56AFCA731CB1AA9900F48B96 /* InMemoryDatabaseTests.swift in Sources */ = {isa = PBXBuildFile; fileRef = 56A238141B9C74A90082EB20 /* InMemoryDatabaseTests.swift */; };
		56AFCA741CB1AA9900F48B96 /* RecordWithColumnNameManglingTests.swift in Sources */ = {isa = PBXBuildFile; fileRef = 56A5E4081BA2BCF900707640 /* RecordWithColumnNameManglingTests.swift */; };
		56AFCA751CB1AA9900F48B96 /* CGFloatTests.swift in Sources */ = {isa = PBXBuildFile; fileRef = 56B7F4291BE14A1900E39BBF /* CGFloatTests.swift */; };
		56AFCA761CB1AA9900F48B96 /* StatementInformationTests.swift in Sources */ = {isa = PBXBuildFile; fileRef = 5605F1861C69111300235C62 /* StatementInformationTests.swift */; };
		56AFCA771CB1AA9900F48B96 /* GRDBTestCase.swift in Sources */ = {isa = PBXBuildFile; fileRef = 5623E0901B4AFACC00B20B7F /* GRDBTestCase.swift */; };
		56AFCA831CB1AAC900F48B96 /* GRDBCipher.framework in Frameworks */ = {isa = PBXBuildFile; fileRef = 56AFCA231CB1A8BB00F48B96 /* GRDBCipher.framework */; };
		56AFCA891CB1ABC800F48B96 /* Record+QueryInterfaceRequestTests.swift in Sources */ = {isa = PBXBuildFile; fileRef = 56300B841C54DC95005A543B /* Record+QueryInterfaceRequestTests.swift */; };
		56AFCA8A1CB1ABC800F48B96 /* PrimaryKeyNoneTests.swift in Sources */ = {isa = PBXBuildFile; fileRef = 56A238291B9C74A90082EB20 /* PrimaryKeyNoneTests.swift */; };
		56AFCA8B1CB1ABC800F48B96 /* DatabaseQueueConcurrencyTests.swift in Sources */ = {isa = PBXBuildFile; fileRef = 563363BC1C93FD5E000BE133 /* DatabaseQueueConcurrencyTests.swift */; };
		56AFCA8C1CB1ABC800F48B96 /* MinimalPrimaryKeyRowIDTests.swift in Sources */ = {isa = PBXBuildFile; fileRef = 56A238261B9C74A90082EB20 /* MinimalPrimaryKeyRowIDTests.swift */; };
		56AFCA8D1CB1ABC800F48B96 /* DictionaryRowTests.swift in Sources */ = {isa = PBXBuildFile; fileRef = 56A2381E1B9C74A90082EB20 /* DictionaryRowTests.swift */; };
		56AFCA8E1CB1ABC800F48B96 /* DatabaseCoderTests.swift in Sources */ = {isa = PBXBuildFile; fileRef = 56B7F4361BE4C11200E39BBF /* DatabaseCoderTests.swift */; };
		56AFCA8F1CB1ABC800F48B96 /* CollationTests.swift in Sources */ = {isa = PBXBuildFile; fileRef = 564A50C61BFF4B7F00B3A3A2 /* CollationTests.swift */; };
		56AFCA901CB1ABC800F48B96 /* StatementColumnConvertibleFetchTests.swift in Sources */ = {isa = PBXBuildFile; fileRef = 56E8CE0F1BB4FE5B00828BEC /* StatementColumnConvertibleFetchTests.swift */; };
		56AFCA911CB1ABC800F48B96 /* SQLSupportTests.swift in Sources */ = {isa = PBXBuildFile; fileRef = 56300B671C53D25E005A543B /* SQLSupportTests.swift */; };
		56AFCA921CB1ABC800F48B96 /* SelectStatementTests.swift in Sources */ = {isa = PBXBuildFile; fileRef = 56A238211B9C74A90082EB20 /* SelectStatementTests.swift */; };
		56AFCA931CB1ABC800F48B96 /* UpdateStatementTests.swift in Sources */ = {isa = PBXBuildFile; fileRef = 56A238221B9C74A90082EB20 /* UpdateStatementTests.swift */; };
		56AFCA941CB1ABC800F48B96 /* DatabaseMigratorTests.swift in Sources */ = {isa = PBXBuildFile; fileRef = 56A238241B9C74A90082EB20 /* DatabaseMigratorTests.swift */; };
		56AFCA961CB1ABC800F48B96 /* RecordAwakeFromFetchTests.swift in Sources */ = {isa = PBXBuildFile; fileRef = 56A238301B9C74A90082EB20 /* RecordAwakeFromFetchTests.swift */; };
		56AFCA971CB1ABC800F48B96 /* DatabasePoolCollationTests.swift in Sources */ = {isa = PBXBuildFile; fileRef = 569531331C919DF200CF1A2B /* DatabasePoolCollationTests.swift */; };
		56AFCA981CB1ABC800F48B96 /* PrimaryKeySingleTests.swift in Sources */ = {isa = PBXBuildFile; fileRef = 56A2382B1B9C74A90082EB20 /* PrimaryKeySingleTests.swift */; };
		56AFCA991CB1ABC800F48B96 /* RecordFetchTests.swift in Sources */ = {isa = PBXBuildFile; fileRef = 56A238311B9C74A90082EB20 /* RecordFetchTests.swift */; };
		56AFCA9A1CB1ABC800F48B96 /* StatementColumnConvertibleTests.swift in Sources */ = {isa = PBXBuildFile; fileRef = 56EE573C1BB317B7007A6A95 /* StatementColumnConvertibleTests.swift */; };
		56AFCA9B1CB1ABC800F48B96 /* DatabasePoolFunctionTests.swift in Sources */ = {isa = PBXBuildFile; fileRef = 569531361C919DF700CF1A2B /* DatabasePoolFunctionTests.swift */; };
		56AFCA9D1CB1ABC800F48B96 /* DetachedRowTests.swift in Sources */ = {isa = PBXBuildFile; fileRef = 56A2381F1B9C74A90082EB20 /* DetachedRowTests.swift */; };
		56AFCA9E1CB1ABC800F48B96 /* DatabaseQueueSchemaCacheTests.swift in Sources */ = {isa = PBXBuildFile; fileRef = 569531231C90878D00CF1A2B /* DatabaseQueueSchemaCacheTests.swift */; };
		56AFCA9F1CB1ABC800F48B96 /* PrimaryKeyMultipleTests.swift in Sources */ = {isa = PBXBuildFile; fileRef = 56A238281B9C74A90082EB20 /* PrimaryKeyMultipleTests.swift */; };
		56AFCAA01CB1ABC800F48B96 /* MetalRowTests.swift in Sources */ = {isa = PBXBuildFile; fileRef = 56FDECE11BB32DFD009AD709 /* MetalRowTests.swift */; };
		56AFCAA21CB1ABC800F48B96 /* StatementArgumentsTests.swift in Sources */ = {isa = PBXBuildFile; fileRef = 56DE7B101C3D93ED00861EB8 /* StatementArgumentsTests.swift */; };
		56AFCAA31CB1ABC800F48B96 /* RecordInitializersTests.swift in Sources */ = {isa = PBXBuildFile; fileRef = 56A238321B9C74A90082EB20 /* RecordInitializersTests.swift */; };
		56AFCAA41CB1ABC800F48B96 /* MutablePersistableTests.swift in Sources */ = {isa = PBXBuildFile; fileRef = 563363A91C933FF8000BE133 /* MutablePersistableTests.swift */; };
		56AFCAA51CB1ABC800F48B96 /* RowConvertible+QueryInterfaceRequestTests.swift in Sources */ = {isa = PBXBuildFile; fileRef = 56300B601C53C42C005A543B /* RowConvertible+QueryInterfaceRequestTests.swift */; };
		56AFCAA61CB1ABC800F48B96 /* DatabasePoolReadOnlyTests.swift in Sources */ = {isa = PBXBuildFile; fileRef = 56EA869D1C932597002BB4DF /* DatabasePoolReadOnlyTests.swift */; };
		56AFCAA71CB1ABC800F48B96 /* DatabasePoolFileAttributesTests.swift in Sources */ = {isa = PBXBuildFile; fileRef = 563363DE1C959295000BE133 /* DatabasePoolFileAttributesTests.swift */; };
		56AFCAA81CB1ABC800F48B96 /* DataMemoryTests.swift in Sources */ = {isa = PBXBuildFile; fileRef = 56EB0AB11BCD787300A3DC55 /* DataMemoryTests.swift */; };
		56AFCAA91CB1ABC800F48B96 /* RecordCopyTests.swift in Sources */ = {isa = PBXBuildFile; fileRef = 56A2382D1B9C74A90082EB20 /* RecordCopyTests.swift */; };
		56AFCAAA1CB1ABC800F48B96 /* ManagedDataControllerTests.swift in Sources */ = {isa = PBXBuildFile; fileRef = 56FC78651BBAEB8C00CA1285 /* ManagedDataControllerTests.swift */; };
		56AFCAAB1CB1ABC800F48B96 /* PersistableTests.swift in Sources */ = {isa = PBXBuildFile; fileRef = 563363AA1C933FF8000BE133 /* PersistableTests.swift */; };
		56AFCAAC1CB1ABC800F48B96 /* DatabaseValueConversionTests.swift in Sources */ = {isa = PBXBuildFile; fileRef = 56A2381B1B9C74A90082EB20 /* DatabaseValueConversionTests.swift */; };
		56AFCAAD1CB1ABC800F48B96 /* MappingTests.swift in Sources */ = {isa = PBXBuildFile; fileRef = 56FC78641BBAEB8C00CA1285 /* MappingTests.swift */; };
		56AFCAAE1CB1ABC800F48B96 /* RawRepresentableTests.swift in Sources */ = {isa = PBXBuildFile; fileRef = 56A2381C1B9C74A90082EB20 /* RawRepresentableTests.swift */; };
		56AFCAAF1CB1ABC800F48B96 /* DatabasePoolConcurrencyTests.swift in Sources */ = {isa = PBXBuildFile; fileRef = 560A37AA1C90085D00949E71 /* DatabasePoolConcurrencyTests.swift */; };
		56AFCAB01CB1ABC800F48B96 /* TransactionObserverTests.swift in Sources */ = {isa = PBXBuildFile; fileRef = 5607EFD21BB8254800605DE3 /* TransactionObserverTests.swift */; };
		56AFCAB11CB1ABC800F48B96 /* Row+FoundationTests.swift in Sources */ = {isa = PBXBuildFile; fileRef = 565D5D701BBC694D00DC9BD4 /* Row+FoundationTests.swift */; };
		56AFCAB31CB1ABC800F48B96 /* RecordSubClassTests.swift in Sources */ = {isa = PBXBuildFile; fileRef = 56A238331B9C74A90082EB20 /* RecordSubClassTests.swift */; };
		56AFCAB41CB1ABC800F48B96 /* DatabaseValueTests.swift in Sources */ = {isa = PBXBuildFile; fileRef = 56A238181B9C74A90082EB20 /* DatabaseValueTests.swift */; };
		56AFCAB51CB1ABC800F48B96 /* ReadOnlyDatabaseTests.swift in Sources */ = {isa = PBXBuildFile; fileRef = 567156151CB142AA007DC145 /* ReadOnlyDatabaseTests.swift */; };
		56AFCAB61CB1ABC800F48B96 /* DatabaseReaderTests.swift in Sources */ = {isa = PBXBuildFile; fileRef = 56EA86931C91DFE7002BB4DF /* DatabaseReaderTests.swift */; };
		56AFCAB71CB1ABC800F48B96 /* RowConvertibleTests.swift in Sources */ = {isa = PBXBuildFile; fileRef = 565B0FEE1BBC7D980098DE03 /* RowConvertibleTests.swift */; };
		56AFCAB81CB1ABC800F48B96 /* DatabaseValueConvertibleFetchTests.swift in Sources */ = {isa = PBXBuildFile; fileRef = 56E8CE0C1BB4FA5600828BEC /* DatabaseValueConvertibleFetchTests.swift */; };
		56AFCAB91CB1ABC800F48B96 /* PrimaryKeyRowIDTests.swift in Sources */ = {isa = PBXBuildFile; fileRef = 56A2382A1B9C74A90082EB20 /* PrimaryKeyRowIDTests.swift */; };
		56AFCABA1CB1ABC800F48B96 /* RecordEditedTests.swift in Sources */ = {isa = PBXBuildFile; fileRef = 56A2382F1B9C74A90082EB20 /* RecordEditedTests.swift */; };
		56AFCABB1CB1ABC800F48B96 /* DatabasePoolSchemaCacheTests.swift in Sources */ = {isa = PBXBuildFile; fileRef = 569531281C908A5B00CF1A2B /* DatabasePoolSchemaCacheTests.swift */; };
		56AFCABC1CB1ABC800F48B96 /* PrimaryKeySingleWithReplaceConflictResolutionTests.swift in Sources */ = {isa = PBXBuildFile; fileRef = 56A2382C1B9C74A90082EB20 /* PrimaryKeySingleWithReplaceConflictResolutionTests.swift */; };
		56AFCABD1CB1ABC800F48B96 /* DatabaseValueConvertibleSubclassTests.swift in Sources */ = {isa = PBXBuildFile; fileRef = 56A2381A1B9C74A90082EB20 /* DatabaseValueConvertibleSubclassTests.swift */; };
		56AFCABE1CB1ABC800F48B96 /* DatabaseErrorTests.swift in Sources */ = {isa = PBXBuildFile; fileRef = 56A238161B9C74A90082EB20 /* DatabaseErrorTests.swift */; };
		56AFCABF1CB1ABC800F48B96 /* DatabaseQueueReleaseMemoryTests.swift in Sources */ = {isa = PBXBuildFile; fileRef = 563363D41C94484E000BE133 /* DatabaseQueueReleaseMemoryTests.swift */; };
		56AFCAC01CB1ABC800F48B96 /* DatabasePoolReleaseMemoryTests.swift in Sources */ = {isa = PBXBuildFile; fileRef = 563363CF1C943D13000BE133 /* DatabasePoolReleaseMemoryTests.swift */; };
		56AFCAC11CB1ABC800F48B96 /* MinimalPrimaryKeySingleTests.swift in Sources */ = {isa = PBXBuildFile; fileRef = 56A238271B9C74A90082EB20 /* MinimalPrimaryKeySingleTests.swift */; };
		56AFCAC21CB1ABC800F48B96 /* DatabaseQueueFileAttributesTests.swift in Sources */ = {isa = PBXBuildFile; fileRef = 563363DB1C95891E000BE133 /* DatabaseQueueFileAttributesTests.swift */; };
		56AFCAC41CB1ABC800F48B96 /* DatabaseTimestampTests.swift in Sources */ = {isa = PBXBuildFile; fileRef = 56A238B51B9CA2590082EB20 /* DatabaseTimestampTests.swift */; };
		56AFCAC51CB1ABC800F48B96 /* StatementArguments+FoundationTests.swift in Sources */ = {isa = PBXBuildFile; fileRef = 565D5D731BBC70AE00DC9BD4 /* StatementArguments+FoundationTests.swift */; };
		56AFCAC61CB1ABC800F48B96 /* TableMapping+QueryInterfaceRequestTests.swift in Sources */ = {isa = PBXBuildFile; fileRef = 56300B6A1C53D3E8005A543B /* TableMapping+QueryInterfaceRequestTests.swift */; };
		56AFCAC71CB1ABC800F48B96 /* NSDateTests.swift in Sources */ = {isa = PBXBuildFile; fileRef = 56F0B98E1B6001C600A2F135 /* NSDateTests.swift */; };
		56AFCAC81CB1ABC800F48B96 /* DatabaseTests.swift in Sources */ = {isa = PBXBuildFile; fileRef = 56A238131B9C74A90082EB20 /* DatabaseTests.swift */; };
		56AFCAC91CB1ABC800F48B96 /* QueryInterfaceRequestTests.swift in Sources */ = {isa = PBXBuildFile; fileRef = 56300B5D1C53C38F005A543B /* QueryInterfaceRequestTests.swift */; };
		56AFCACB1CB1ABC800F48B96 /* FunctionTests.swift in Sources */ = {isa = PBXBuildFile; fileRef = 560C97C61BFD0B8400BF8471 /* FunctionTests.swift */; };
		56AFCACC1CB1ABC800F48B96 /* InMemoryDatabaseTests.swift in Sources */ = {isa = PBXBuildFile; fileRef = 56A238141B9C74A90082EB20 /* InMemoryDatabaseTests.swift */; };
		56AFCACD1CB1ABC800F48B96 /* RecordWithColumnNameManglingTests.swift in Sources */ = {isa = PBXBuildFile; fileRef = 56A5E4081BA2BCF900707640 /* RecordWithColumnNameManglingTests.swift */; };
		56AFCACE1CB1ABC800F48B96 /* CGFloatTests.swift in Sources */ = {isa = PBXBuildFile; fileRef = 56B7F4291BE14A1900E39BBF /* CGFloatTests.swift */; };
		56AFCACF1CB1ABC800F48B96 /* StatementInformationTests.swift in Sources */ = {isa = PBXBuildFile; fileRef = 5605F1861C69111300235C62 /* StatementInformationTests.swift */; };
		56AFCAD01CB1ABC800F48B96 /* GRDBTestCase.swift in Sources */ = {isa = PBXBuildFile; fileRef = 5623E0901B4AFACC00B20B7F /* GRDBTestCase.swift */; };
		56AFCAD21CB1ABC800F48B96 /* GRDBCipher.framework in Frameworks */ = {isa = PBXBuildFile; fileRef = 56AFCA231CB1A8BB00F48B96 /* GRDBCipher.framework */; };
		56B15D0B1CD4C35100A24C8B /* FetchedRecordsControlleriOSTests.swift in Sources */ = {isa = PBXBuildFile; fileRef = 56B15D0A1CD4C35100A24C8B /* FetchedRecordsControlleriOSTests.swift */; };
		56B15D0C1CD4C35100A24C8B /* FetchedRecordsControlleriOSTests.swift in Sources */ = {isa = PBXBuildFile; fileRef = 56B15D0A1CD4C35100A24C8B /* FetchedRecordsControlleriOSTests.swift */; };
		56B15D0D1CD4C35100A24C8B /* FetchedRecordsControlleriOSTests.swift in Sources */ = {isa = PBXBuildFile; fileRef = 56B15D0A1CD4C35100A24C8B /* FetchedRecordsControlleriOSTests.swift */; };
		56B7F42A1BE14A1900E39BBF /* CGFloatTests.swift in Sources */ = {isa = PBXBuildFile; fileRef = 56B7F4291BE14A1900E39BBF /* CGFloatTests.swift */; };
		56B7F42F1BE14CD700E39BBF /* CGFloatTests.swift in Sources */ = {isa = PBXBuildFile; fileRef = 56B7F4291BE14A1900E39BBF /* CGFloatTests.swift */; };
		56B7F4371BE4C11200E39BBF /* DatabaseCoderTests.swift in Sources */ = {isa = PBXBuildFile; fileRef = 56B7F4361BE4C11200E39BBF /* DatabaseCoderTests.swift */; };
		56B7F4381BE4C11200E39BBF /* DatabaseCoderTests.swift in Sources */ = {isa = PBXBuildFile; fileRef = 56B7F4361BE4C11200E39BBF /* DatabaseCoderTests.swift */; };
		56B7F43A1BEB42D500E39BBF /* Migration.swift in Sources */ = {isa = PBXBuildFile; fileRef = 56B7F4391BEB42D500E39BBF /* Migration.swift */; };
		56B7F43B1BEB42D500E39BBF /* Migration.swift in Sources */ = {isa = PBXBuildFile; fileRef = 56B7F4391BEB42D500E39BBF /* Migration.swift */; };
		56B8C2421CA1758F00510325 /* Realm.framework in Frameworks */ = {isa = PBXBuildFile; fileRef = 56B8C2401CA1758F00510325 /* Realm.framework */; };
		56B8C2431CA1758F00510325 /* RealmSwift.framework in Frameworks */ = {isa = PBXBuildFile; fileRef = 56B8C2411CA1758F00510325 /* RealmSwift.framework */; };
		56B8C2441CA176AE00510325 /* Realm.framework in CopyFiles */ = {isa = PBXBuildFile; fileRef = 56B8C2401CA1758F00510325 /* Realm.framework */; settings = {ATTRIBUTES = (CodeSignOnCopy, RemoveHeadersOnCopy, ); }; };
		56B8C2451CA176AE00510325 /* RealmSwift.framework in CopyFiles */ = {isa = PBXBuildFile; fileRef = 56B8C2411CA1758F00510325 /* RealmSwift.framework */; settings = {ATTRIBUTES = (CodeSignOnCopy, RemoveHeadersOnCopy, ); }; };
		56BB6EA91D3009B100A1CA52 /* SchedulingWatchdog.swift in Sources */ = {isa = PBXBuildFile; fileRef = 56BB6EA81D3009B100A1CA52 /* SchedulingWatchdog.swift */; };
		56BB6EAA1D3009B100A1CA52 /* SchedulingWatchdog.swift in Sources */ = {isa = PBXBuildFile; fileRef = 56BB6EA81D3009B100A1CA52 /* SchedulingWatchdog.swift */; };
		56BB6EAB1D3009B100A1CA52 /* SchedulingWatchdog.swift in Sources */ = {isa = PBXBuildFile; fileRef = 56BB6EA81D3009B100A1CA52 /* SchedulingWatchdog.swift */; };
		56BB6EAC1D3009B100A1CA52 /* SchedulingWatchdog.swift in Sources */ = {isa = PBXBuildFile; fileRef = 56BB6EA81D3009B100A1CA52 /* SchedulingWatchdog.swift */; };
		56BB6EAD1D3009B100A1CA52 /* SchedulingWatchdog.swift in Sources */ = {isa = PBXBuildFile; fileRef = 56BB6EA81D3009B100A1CA52 /* SchedulingWatchdog.swift */; };
		56BB6EAE1D3009B100A1CA52 /* SchedulingWatchdog.swift in Sources */ = {isa = PBXBuildFile; fileRef = 56BB6EA81D3009B100A1CA52 /* SchedulingWatchdog.swift */; };
		56BB862F1BA98AA9001F9168 /* libsqlite3.tbd in Frameworks */ = {isa = PBXBuildFile; fileRef = 56BB862E1BA98AA9001F9168 /* libsqlite3.tbd */; };
		56C3F7531CF9F12400F6A361 /* SavepointTests.swift in Sources */ = {isa = PBXBuildFile; fileRef = 56C3F7521CF9F12400F6A361 /* SavepointTests.swift */; };
		56C3F7541CF9F12400F6A361 /* SavepointTests.swift in Sources */ = {isa = PBXBuildFile; fileRef = 56C3F7521CF9F12400F6A361 /* SavepointTests.swift */; };
		56C3F7551CF9F12400F6A361 /* SavepointTests.swift in Sources */ = {isa = PBXBuildFile; fileRef = 56C3F7521CF9F12400F6A361 /* SavepointTests.swift */; };
		56C3F7561CF9F12400F6A361 /* SavepointTests.swift in Sources */ = {isa = PBXBuildFile; fileRef = 56C3F7521CF9F12400F6A361 /* SavepointTests.swift */; };
		56C3F7571CF9F12400F6A361 /* SavepointTests.swift in Sources */ = {isa = PBXBuildFile; fileRef = 56C3F7521CF9F12400F6A361 /* SavepointTests.swift */; };
		56C3F7581CF9F12400F6A361 /* SavepointTests.swift in Sources */ = {isa = PBXBuildFile; fileRef = 56C3F7521CF9F12400F6A361 /* SavepointTests.swift */; };
		56C7A6AE1D2DFF6100EFB0C2 /* NSDateTests.swift in Sources */ = {isa = PBXBuildFile; fileRef = 56F0B98E1B6001C600A2F135 /* NSDateTests.swift */; };
		56DE7B111C3D93ED00861EB8 /* StatementArgumentsTests.swift in Sources */ = {isa = PBXBuildFile; fileRef = 56DE7B101C3D93ED00861EB8 /* StatementArgumentsTests.swift */; };
		56DE7B121C3D93ED00861EB8 /* StatementArgumentsTests.swift in Sources */ = {isa = PBXBuildFile; fileRef = 56DE7B101C3D93ED00861EB8 /* StatementArgumentsTests.swift */; };
		56DE7B241C412F7E00861EB8 /* InsertPositionalValuesTests.swift in Sources */ = {isa = PBXBuildFile; fileRef = 56DE7B231C412F7E00861EB8 /* InsertPositionalValuesTests.swift */; };
		56DE7B261C412FDA00861EB8 /* InsertNamedValuesTests.swift in Sources */ = {isa = PBXBuildFile; fileRef = 56DE7B251C412FDA00861EB8 /* InsertNamedValuesTests.swift */; };
		56DE7B281C41302500861EB8 /* FetchNamedValuesTests.swift in Sources */ = {isa = PBXBuildFile; fileRef = 56DE7B271C41302500861EB8 /* FetchNamedValuesTests.swift */; };
		56DE7B2A1C4130AF00861EB8 /* FetchPositionalValuesTests.swift in Sources */ = {isa = PBXBuildFile; fileRef = 56DE7B291C4130AF00861EB8 /* FetchPositionalValuesTests.swift */; };
		56DE7B2C1C41311900861EB8 /* FetchRecordTests.swift in Sources */ = {isa = PBXBuildFile; fileRef = 56DE7B2B1C41311900861EB8 /* FetchRecordTests.swift */; };
		56DE7B2F1C42B23B00861EB8 /* PerformanceModel.xcdatamodeld in Sources */ = {isa = PBXBuildFile; fileRef = 56DE7B2D1C42B23B00861EB8 /* PerformanceModel.xcdatamodeld */; };
		56DE7B351C42B37E00861EB8 /* CoreData.framework in Frameworks */ = {isa = PBXBuildFile; fileRef = 56DE7B341C42B37E00861EB8 /* CoreData.framework */; };
		56DE7B371C42BBBB00861EB8 /* PerformanceCoreDataTests.sqlite in Resources */ = {isa = PBXBuildFile; fileRef = 56DE7B361C42BBBB00861EB8 /* PerformanceCoreDataTests.sqlite */; };
		56E5D7D41B4D3FEE00430942 /* GRDB.framework in Frameworks */ = {isa = PBXBuildFile; fileRef = 56E5D7CA1B4D3FED00430942 /* GRDB.framework */; };
		56E5D7FE1B4D422E00430942 /* GRDB.framework in Frameworks */ = {isa = PBXBuildFile; fileRef = DC3773F319C8CBB3004FCF85 /* GRDB.framework */; };
		56E5D8041B4D424400430942 /* GRDBTestCase.swift in Sources */ = {isa = PBXBuildFile; fileRef = 5623E0901B4AFACC00B20B7F /* GRDBTestCase.swift */; };
		56E5D8181B4D435D00430942 /* GRDBTestCase.swift in Sources */ = {isa = PBXBuildFile; fileRef = 5623E0901B4AFACC00B20B7F /* GRDBTestCase.swift */; };
		56E5D82C1B4D437600430942 /* GRDB.h in Headers */ = {isa = PBXBuildFile; fileRef = DC3773F819C8CBB3004FCF85 /* GRDB.h */; settings = {ATTRIBUTES = (Public, ); }; };
		56E5D82D1B4D438800430942 /* GRDB-Bridging.h in Headers */ = {isa = PBXBuildFile; fileRef = DC2393C61ABE35F8003FF113 /* GRDB-Bridging.h */; settings = {ATTRIBUTES = (Public, ); }; };
		56E8CE0D1BB4FA5600828BEC /* DatabaseValueConvertibleFetchTests.swift in Sources */ = {isa = PBXBuildFile; fileRef = 56E8CE0C1BB4FA5600828BEC /* DatabaseValueConvertibleFetchTests.swift */; };
		56E8CE0E1BB4FA5600828BEC /* DatabaseValueConvertibleFetchTests.swift in Sources */ = {isa = PBXBuildFile; fileRef = 56E8CE0C1BB4FA5600828BEC /* DatabaseValueConvertibleFetchTests.swift */; };
		56E8CE101BB4FE5B00828BEC /* StatementColumnConvertibleFetchTests.swift in Sources */ = {isa = PBXBuildFile; fileRef = 56E8CE0F1BB4FE5B00828BEC /* StatementColumnConvertibleFetchTests.swift */; };
		56E8CE111BB4FE5B00828BEC /* StatementColumnConvertibleFetchTests.swift in Sources */ = {isa = PBXBuildFile; fileRef = 56E8CE0F1BB4FE5B00828BEC /* StatementColumnConvertibleFetchTests.swift */; };
		56EA86941C91DFE7002BB4DF /* DatabaseReaderTests.swift in Sources */ = {isa = PBXBuildFile; fileRef = 56EA86931C91DFE7002BB4DF /* DatabaseReaderTests.swift */; };
		56EA86951C91DFE7002BB4DF /* DatabaseReaderTests.swift in Sources */ = {isa = PBXBuildFile; fileRef = 56EA86931C91DFE7002BB4DF /* DatabaseReaderTests.swift */; };
		56EA869E1C932597002BB4DF /* DatabasePoolReadOnlyTests.swift in Sources */ = {isa = PBXBuildFile; fileRef = 56EA869D1C932597002BB4DF /* DatabasePoolReadOnlyTests.swift */; };
		56EA869F1C932597002BB4DF /* DatabasePoolReadOnlyTests.swift in Sources */ = {isa = PBXBuildFile; fileRef = 56EA869D1C932597002BB4DF /* DatabasePoolReadOnlyTests.swift */; };
		56EB0AB21BCD787300A3DC55 /* DataMemoryTests.swift in Sources */ = {isa = PBXBuildFile; fileRef = 56EB0AB11BCD787300A3DC55 /* DataMemoryTests.swift */; };
		56EB0AB31BCD787300A3DC55 /* DataMemoryTests.swift in Sources */ = {isa = PBXBuildFile; fileRef = 56EB0AB11BCD787300A3DC55 /* DataMemoryTests.swift */; };
		56EE573D1BB317B7007A6A95 /* StatementColumnConvertibleTests.swift in Sources */ = {isa = PBXBuildFile; fileRef = 56EE573C1BB317B7007A6A95 /* StatementColumnConvertibleTests.swift */; };
		56EE573E1BB317B7007A6A95 /* StatementColumnConvertibleTests.swift in Sources */ = {isa = PBXBuildFile; fileRef = 56EE573C1BB317B7007A6A95 /* StatementColumnConvertibleTests.swift */; };
		56F0B9911B6001C600A2F135 /* NSDateTests.swift in Sources */ = {isa = PBXBuildFile; fileRef = 56F0B98E1B6001C600A2F135 /* NSDateTests.swift */; };
		56F0B9921B6001C600A2F135 /* NSDateTests.swift in Sources */ = {isa = PBXBuildFile; fileRef = 56F0B98E1B6001C600A2F135 /* NSDateTests.swift */; };
		56F26C1C1CEE3F32007969C4 /* AdapterRowTests.swift in Sources */ = {isa = PBXBuildFile; fileRef = 565F03C11CE5D3AA00DE108F /* AdapterRowTests.swift */; };
		56F26C241CEE3F34007969C4 /* AdapterRowTests.swift in Sources */ = {isa = PBXBuildFile; fileRef = 565F03C11CE5D3AA00DE108F /* AdapterRowTests.swift */; };
		56FC78661BBAEB8C00CA1285 /* MappingTests.swift in Sources */ = {isa = PBXBuildFile; fileRef = 56FC78641BBAEB8C00CA1285 /* MappingTests.swift */; };
		56FC78671BBAEB8C00CA1285 /* MappingTests.swift in Sources */ = {isa = PBXBuildFile; fileRef = 56FC78641BBAEB8C00CA1285 /* MappingTests.swift */; };
		56FC78681BBAEB8C00CA1285 /* ManagedDataControllerTests.swift in Sources */ = {isa = PBXBuildFile; fileRef = 56FC78651BBAEB8C00CA1285 /* ManagedDataControllerTests.swift */; };
		56FC78691BBAEB8C00CA1285 /* ManagedDataControllerTests.swift in Sources */ = {isa = PBXBuildFile; fileRef = 56FC78651BBAEB8C00CA1285 /* ManagedDataControllerTests.swift */; };
		56FDECE21BB32DFD009AD709 /* MetalRowTests.swift in Sources */ = {isa = PBXBuildFile; fileRef = 56FDECE11BB32DFD009AD709 /* MetalRowTests.swift */; };
		56FDECE31BB32DFD009AD709 /* MetalRowTests.swift in Sources */ = {isa = PBXBuildFile; fileRef = 56FDECE11BB32DFD009AD709 /* MetalRowTests.swift */; };
		56FF45401D2C23BA00F21EF9 /* DeleteByKeyTests.swift in Sources */ = {isa = PBXBuildFile; fileRef = 56FF453F1D2C23BA00F21EF9 /* DeleteByKeyTests.swift */; };
		56FF45411D2C23BA00F21EF9 /* DeleteByKeyTests.swift in Sources */ = {isa = PBXBuildFile; fileRef = 56FF453F1D2C23BA00F21EF9 /* DeleteByKeyTests.swift */; };
		56FF45421D2C23BA00F21EF9 /* DeleteByKeyTests.swift in Sources */ = {isa = PBXBuildFile; fileRef = 56FF453F1D2C23BA00F21EF9 /* DeleteByKeyTests.swift */; };
		56FF45431D2C23BA00F21EF9 /* DeleteByKeyTests.swift in Sources */ = {isa = PBXBuildFile; fileRef = 56FF453F1D2C23BA00F21EF9 /* DeleteByKeyTests.swift */; };
		56FF45441D2C23BA00F21EF9 /* DeleteByKeyTests.swift in Sources */ = {isa = PBXBuildFile; fileRef = 56FF453F1D2C23BA00F21EF9 /* DeleteByKeyTests.swift */; };
		56FF45451D2C23BA00F21EF9 /* DeleteByKeyTests.swift in Sources */ = {isa = PBXBuildFile; fileRef = 56FF453F1D2C23BA00F21EF9 /* DeleteByKeyTests.swift */; };
		56FF45461D2C23BA00F21EF9 /* DeleteByKeyTests.swift in Sources */ = {isa = PBXBuildFile; fileRef = 56FF453F1D2C23BA00F21EF9 /* DeleteByKeyTests.swift */; };
		56FF45471D2C23BA00F21EF9 /* DeleteByKeyTests.swift in Sources */ = {isa = PBXBuildFile; fileRef = 56FF453F1D2C23BA00F21EF9 /* DeleteByKeyTests.swift */; };
		56FF45561D2CDA5200F21EF9 /* RecordUniqueIndexTests.swift in Sources */ = {isa = PBXBuildFile; fileRef = 56FF45551D2CDA5200F21EF9 /* RecordUniqueIndexTests.swift */; };
		56FF45571D2CDA5200F21EF9 /* RecordUniqueIndexTests.swift in Sources */ = {isa = PBXBuildFile; fileRef = 56FF45551D2CDA5200F21EF9 /* RecordUniqueIndexTests.swift */; };
		56FF45581D2CDA5200F21EF9 /* RecordUniqueIndexTests.swift in Sources */ = {isa = PBXBuildFile; fileRef = 56FF45551D2CDA5200F21EF9 /* RecordUniqueIndexTests.swift */; };
		56FF45591D2CDA5200F21EF9 /* RecordUniqueIndexTests.swift in Sources */ = {isa = PBXBuildFile; fileRef = 56FF45551D2CDA5200F21EF9 /* RecordUniqueIndexTests.swift */; };
		56FF455A1D2CDA5200F21EF9 /* RecordUniqueIndexTests.swift in Sources */ = {isa = PBXBuildFile; fileRef = 56FF45551D2CDA5200F21EF9 /* RecordUniqueIndexTests.swift */; };
		56FF455B1D2CDA5200F21EF9 /* RecordUniqueIndexTests.swift in Sources */ = {isa = PBXBuildFile; fileRef = 56FF45551D2CDA5200F21EF9 /* RecordUniqueIndexTests.swift */; };
		56FF455C1D2CDA5200F21EF9 /* RecordUniqueIndexTests.swift in Sources */ = {isa = PBXBuildFile; fileRef = 56FF45551D2CDA5200F21EF9 /* RecordUniqueIndexTests.swift */; };
		56FF455D1D2CDA5200F21EF9 /* RecordUniqueIndexTests.swift in Sources */ = {isa = PBXBuildFile; fileRef = 56FF45551D2CDA5200F21EF9 /* RecordUniqueIndexTests.swift */; };
		DC2393C81ABE35F8003FF113 /* GRDB-Bridging.h in Headers */ = {isa = PBXBuildFile; fileRef = DC2393C61ABE35F8003FF113 /* GRDB-Bridging.h */; settings = {ATTRIBUTES = (Public, ); }; };
		DC3773F919C8CBB3004FCF85 /* GRDB.h in Headers */ = {isa = PBXBuildFile; fileRef = DC3773F819C8CBB3004FCF85 /* GRDB.h */; settings = {ATTRIBUTES = (Public, ); }; };
		DC70AC991AC2331000371524 /* libsqlite3.dylib in Frameworks */ = {isa = PBXBuildFile; fileRef = DC37744219C8DC91004FCF85 /* libsqlite3.dylib */; };
		EE50757D1D00E609005D9C5B /* DatabaseValue+FoundationTests.swift in Sources */ = {isa = PBXBuildFile; fileRef = EED6C2EB1D00DF5F00F8E701 /* DatabaseValue+FoundationTests.swift */; };
		EE5075861D00E611005D9C5B /* DatabaseValue+FoundationTests.swift in Sources */ = {isa = PBXBuildFile; fileRef = EED6C2EB1D00DF5F00F8E701 /* DatabaseValue+FoundationTests.swift */; };
		EE5075871D00E611005D9C5B /* DatabaseValue+FoundationTests.swift in Sources */ = {isa = PBXBuildFile; fileRef = EED6C2EB1D00DF5F00F8E701 /* DatabaseValue+FoundationTests.swift */; };
		EE5075881D00E613005D9C5B /* DatabaseValue+FoundationTests.swift in Sources */ = {isa = PBXBuildFile; fileRef = EED6C2EB1D00DF5F00F8E701 /* DatabaseValue+FoundationTests.swift */; };
		EE5075891D00E614005D9C5B /* DatabaseValue+FoundationTests.swift in Sources */ = {isa = PBXBuildFile; fileRef = EED6C2EB1D00DF5F00F8E701 /* DatabaseValue+FoundationTests.swift */; };
		EE50758A1D00E615005D9C5B /* DatabaseValue+FoundationTests.swift in Sources */ = {isa = PBXBuildFile; fileRef = EED6C2EB1D00DF5F00F8E701 /* DatabaseValue+FoundationTests.swift */; };
		EE50758B1D00E617005D9C5B /* DatabaseValue+FoundationTests.swift in Sources */ = {isa = PBXBuildFile; fileRef = EED6C2EB1D00DF5F00F8E701 /* DatabaseValue+FoundationTests.swift */; };
		EE50758C1D00E617005D9C5B /* DatabaseValue+FoundationTests.swift in Sources */ = {isa = PBXBuildFile; fileRef = EED6C2EB1D00DF5F00F8E701 /* DatabaseValue+FoundationTests.swift */; };
		EED476F21CFD17270026A4EC /* GRDBCustomSQLite-USER.h in Headers */ = {isa = PBXBuildFile; fileRef = EED476F11CFD16FF0026A4EC /* GRDBCustomSQLite-USER.h */; settings = {ATTRIBUTES = (Public, ); }; };
		EED476F31CFD172C0026A4EC /* GRDBCustomSQLite-USER.h in Headers */ = {isa = PBXBuildFile; fileRef = EED476F11CFD16FF0026A4EC /* GRDBCustomSQLite-USER.h */; settings = {ATTRIBUTES = (Public, ); }; };
		F3BA800A1CFB286A003DC1BA /* Configuration.swift in Sources */ = {isa = PBXBuildFile; fileRef = 56A238701B9C75030082EB20 /* Configuration.swift */; };
		F3BA800B1CFB286D003DC1BA /* Database.swift in Sources */ = {isa = PBXBuildFile; fileRef = 56A238711B9C75030082EB20 /* Database.swift */; };
		F3BA800C1CFB286F003DC1BA /* DatabaseError.swift in Sources */ = {isa = PBXBuildFile; fileRef = 56A238731B9C75030082EB20 /* DatabaseError.swift */; };
		F3BA800D1CFB2871003DC1BA /* DatabasePool.swift in Sources */ = {isa = PBXBuildFile; fileRef = 560A37A31C8F625000949E71 /* DatabasePool.swift */; };
		F3BA800E1CFB2876003DC1BA /* DatabaseQueue.swift in Sources */ = {isa = PBXBuildFile; fileRef = 56A238741B9C75030082EB20 /* DatabaseQueue.swift */; };
		F3BA80101CFB2876003DC1BA /* DatabaseReader.swift in Sources */ = {isa = PBXBuildFile; fileRef = 563363BF1C942C04000BE133 /* DatabaseReader.swift */; };
		F3BA80111CFB2876003DC1BA /* DatabaseSchemaCache.swift in Sources */ = {isa = PBXBuildFile; fileRef = 5695311E1C907A8C00CF1A2B /* DatabaseSchemaCache.swift */; };
		F3BA80121CFB2876003DC1BA /* DatabaseStore.swift in Sources */ = {isa = PBXBuildFile; fileRef = 563363D71C95787F000BE133 /* DatabaseStore.swift */; };
		F3BA80131CFB2876003DC1BA /* DatabaseValue.swift in Sources */ = {isa = PBXBuildFile; fileRef = 56A238751B9C75030082EB20 /* DatabaseValue.swift */; };
		F3BA80141CFB2876003DC1BA /* DatabaseValueConvertible.swift in Sources */ = {isa = PBXBuildFile; fileRef = 560D923E1C672C3E00F4F92B /* DatabaseValueConvertible.swift */; };
		F3BA80151CFB2876003DC1BA /* DatabaseWriter.swift in Sources */ = {isa = PBXBuildFile; fileRef = 563363C31C942C37000BE133 /* DatabaseWriter.swift */; };
		F3BA80161CFB2876003DC1BA /* Row.swift in Sources */ = {isa = PBXBuildFile; fileRef = 56A238761B9C75030082EB20 /* Row.swift */; };
		F3BA80171CFB2876003DC1BA /* RowAdapter.swift in Sources */ = {isa = PBXBuildFile; fileRef = 567404871CEF84C8003ED5CC /* RowAdapter.swift */; };
		F3BA80181CFB2876003DC1BA /* SerializedDatabase.swift in Sources */ = {isa = PBXBuildFile; fileRef = 560A37A61C8FF6E500949E71 /* SerializedDatabase.swift */; };
		F3BA80191CFB2876003DC1BA /* Statement.swift in Sources */ = {isa = PBXBuildFile; fileRef = 56A238781B9C75030082EB20 /* Statement.swift */; };
		F3BA801A1CFB2876003DC1BA /* StatementColumnConvertible.swift in Sources */ = {isa = PBXBuildFile; fileRef = 560D923F1C672C3E00F4F92B /* StatementColumnConvertible.swift */; };
		F3BA801B1CFB2886003DC1BA /* CGFloat.swift in Sources */ = {isa = PBXBuildFile; fileRef = 5605F1491C672E4000235C62 /* CGFloat.swift */; };
		F3BA801C1CFB288C003DC1BA /* DatabaseCoder.swift in Sources */ = {isa = PBXBuildFile; fileRef = 5605F14B1C672E4000235C62 /* DatabaseCoder.swift */; };
		F3BA801D1CFB288C003DC1BA /* DatabaseDateComponents.swift in Sources */ = {isa = PBXBuildFile; fileRef = 5605F14C1C672E4000235C62 /* DatabaseDateComponents.swift */; };
		F3BA801E1CFB288C003DC1BA /* DatabaseValue+Foundation.swift in Sources */ = {isa = PBXBuildFile; fileRef = 5605F14D1C672E4000235C62 /* DatabaseValue+Foundation.swift */; };
		F3BA80201CFB288C003DC1BA /* Date.swift in Sources */ = {isa = PBXBuildFile; fileRef = 5605F14F1C672E4000235C62 /* Date.swift */; };
		F3BA80211CFB288C003DC1BA /* NSNull.swift in Sources */ = {isa = PBXBuildFile; fileRef = 5605F1501C672E4000235C62 /* NSNull.swift */; };
		F3BA80221CFB288C003DC1BA /* NSNumber.swift in Sources */ = {isa = PBXBuildFile; fileRef = 5605F1511C672E4000235C62 /* NSNumber.swift */; };
		F3BA80231CFB288C003DC1BA /* NSString.swift in Sources */ = {isa = PBXBuildFile; fileRef = 5605F1521C672E4000235C62 /* NSString.swift */; };
		F3BA80241CFB288C003DC1BA /* NSURL.swift in Sources */ = {isa = PBXBuildFile; fileRef = 5605F1531C672E4000235C62 /* NSURL.swift */; };
		F3BA80251CFB288C003DC1BA /* Row+Foundation.swift in Sources */ = {isa = PBXBuildFile; fileRef = 5605F1541C672E4000235C62 /* Row+Foundation.swift */; };
		F3BA80261CFB288C003DC1BA /* StatementArguments+Foundation.swift in Sources */ = {isa = PBXBuildFile; fileRef = 5605F1551C672E4000235C62 /* StatementArguments+Foundation.swift */; };
		F3BA80271CFB2891003DC1BA /* RawRepresentable.swift in Sources */ = {isa = PBXBuildFile; fileRef = 5605F1571C672E4000235C62 /* RawRepresentable.swift */; };
		F3BA80281CFB2891003DC1BA /* StandardLibrary.swift in Sources */ = {isa = PBXBuildFile; fileRef = 5605F1581C672E4000235C62 /* StandardLibrary.swift */; };
		F3BA80291CFB2895003DC1BA /* Utils.swift in Sources */ = {isa = PBXBuildFile; fileRef = 563445041C4A7FD7003D3DC6 /* Utils.swift */; };
		F3BA802B1CFB289B003DC1BA /* QueryInterfaceRequest.swift in Sources */ = {isa = PBXBuildFile; fileRef = 56300B6F1C53F592005A543B /* QueryInterfaceRequest.swift */; };
		F3BA802C1CFB289B003DC1BA /* SQLCollation.swift in Sources */ = {isa = PBXBuildFile; fileRef = 5605F1891C6B1A8700235C62 /* SQLCollation.swift */; };
		F3BA802D1CFB289B003DC1BA /* SQLFunction.swift in Sources */ = {isa = PBXBuildFile; fileRef = 5605F18A1C6B1A8700235C62 /* SQLFunction.swift */; };
		F3BA802E1CFB289B003DC1BA /* SQLOperator.swift in Sources */ = {isa = PBXBuildFile; fileRef = 5605F18B1C6B1A8700235C62 /* SQLOperator.swift */; };
		F3BA802F1CFB289B003DC1BA /* SQLSelectQuery.swift in Sources */ = {isa = PBXBuildFile; fileRef = 5605F18C1C6B1A8700235C62 /* SQLSelectQuery.swift */; };
		F3BA80301CFB289F003DC1BA /* DatabaseMigrator.swift in Sources */ = {isa = PBXBuildFile; fileRef = 56A238921B9C750B0082EB20 /* DatabaseMigrator.swift */; };
		F3BA80311CFB289F003DC1BA /* Migration.swift in Sources */ = {isa = PBXBuildFile; fileRef = 56B7F4391BEB42D500E39BBF /* Migration.swift */; };
		F3BA80321CFB28A4003DC1BA /* FetchedRecordsController.swift in Sources */ = {isa = PBXBuildFile; fileRef = 31A7787C1C6A4DD600F507F6 /* FetchedRecordsController.swift */; };
		F3BA80331CFB28A4003DC1BA /* Persistable.swift in Sources */ = {isa = PBXBuildFile; fileRef = 560D92441C672C4B00F4F92B /* Persistable.swift */; };
		F3BA80341CFB28A4003DC1BA /* Record.swift in Sources */ = {isa = PBXBuildFile; fileRef = 56A238A11B9C753B0082EB20 /* Record.swift */; };
		F3BA80351CFB28A4003DC1BA /* RowConvertible.swift in Sources */ = {isa = PBXBuildFile; fileRef = 560D92451C672C4B00F4F92B /* RowConvertible.swift */; };
		F3BA80361CFB28A4003DC1BA /* TableMapping.swift in Sources */ = {isa = PBXBuildFile; fileRef = 560D92461C672C4B00F4F92B /* TableMapping.swift */; };
		F3BA80381CFB2932003DC1BA /* GRDBCustomSQLite.h in Headers */ = {isa = PBXBuildFile; fileRef = F3BA7FF11CFB23D3003DC1BA /* GRDBCustomSQLite.h */; settings = {ATTRIBUTES = (Public, ); }; };
		F3BA80391CFB2936003DC1BA /* GRDBCustomSQLite-Bridging.h in Headers */ = {isa = PBXBuildFile; fileRef = F3BA7FF21CFB23DA003DC1BA /* GRDBCustomSQLite-Bridging.h */; settings = {ATTRIBUTES = (Public, ); }; };
		F3BA803A1CFB293A003DC1BA /* sqlite3.h in Headers */ = {isa = PBXBuildFile; fileRef = F3BA7FF01CFB23C9003DC1BA /* sqlite3.h */; settings = {ATTRIBUTES = (Public, ); }; };
		F3BA803C1CFB2A20003DC1BA /* libsqlitecustom.a in Frameworks */ = {isa = PBXBuildFile; fileRef = F3BA7FF81CFB23E4003DC1BA /* libsqlitecustom.a */; };
		F3BA80461CFB2AD7003DC1BA /* GRDBCustomSQLite.framework in Frameworks */ = {isa = PBXBuildFile; fileRef = F3BA7FFE1CFB25E4003DC1BA /* GRDBCustomSQLite.framework */; };
		F3BA804C1CFB2B24003DC1BA /* GRDBTestCase.swift in Sources */ = {isa = PBXBuildFile; fileRef = 5623E0901B4AFACC00B20B7F /* GRDBTestCase.swift */; };
		F3BA804D1CFB2B3B003DC1BA /* MappingTests.swift in Sources */ = {isa = PBXBuildFile; fileRef = 56FC78641BBAEB8C00CA1285 /* MappingTests.swift */; };
		F3BA804E1CFB2B3E003DC1BA /* ManagedDataControllerTests.swift in Sources */ = {isa = PBXBuildFile; fileRef = 56FC78651BBAEB8C00CA1285 /* ManagedDataControllerTests.swift */; };
		F3BA804F1CFB2B59003DC1BA /* DatabasePoolReleaseMemoryTests.swift in Sources */ = {isa = PBXBuildFile; fileRef = 563363CF1C943D13000BE133 /* DatabasePoolReleaseMemoryTests.swift */; };
		F3BA80501CFB2B59003DC1BA /* DatabasePoolSchemaCacheTests.swift in Sources */ = {isa = PBXBuildFile; fileRef = 569531281C908A5B00CF1A2B /* DatabasePoolSchemaCacheTests.swift */; };
		F3BA80511CFB2B59003DC1BA /* DatabaseQueueReleaseMemoryTests.swift in Sources */ = {isa = PBXBuildFile; fileRef = 563363D41C94484E000BE133 /* DatabaseQueueReleaseMemoryTests.swift */; };
		F3BA80521CFB2B59003DC1BA /* DatabaseQueueSchemaCacheTests.swift in Sources */ = {isa = PBXBuildFile; fileRef = 569531231C90878D00CF1A2B /* DatabaseQueueSchemaCacheTests.swift */; };
		F3BA80531CFB2B59003DC1BA /* DataMemoryTests.swift in Sources */ = {isa = PBXBuildFile; fileRef = 56EB0AB11BCD787300A3DC55 /* DataMemoryTests.swift */; };
		F3BA80541CFB2B59003DC1BA /* StatementInformationTests.swift in Sources */ = {isa = PBXBuildFile; fileRef = 5605F1861C69111300235C62 /* StatementInformationTests.swift */; };
		F3BA80661CFB2E55003DC1BA /* Configuration.swift in Sources */ = {isa = PBXBuildFile; fileRef = 56A238701B9C75030082EB20 /* Configuration.swift */; };
		F3BA80671CFB2E55003DC1BA /* Database.swift in Sources */ = {isa = PBXBuildFile; fileRef = 56A238711B9C75030082EB20 /* Database.swift */; };
		F3BA80681CFB2E55003DC1BA /* DatabaseError.swift in Sources */ = {isa = PBXBuildFile; fileRef = 56A238731B9C75030082EB20 /* DatabaseError.swift */; };
		F3BA80691CFB2E55003DC1BA /* DatabasePool.swift in Sources */ = {isa = PBXBuildFile; fileRef = 560A37A31C8F625000949E71 /* DatabasePool.swift */; };
		F3BA806A1CFB2E55003DC1BA /* DatabaseQueue.swift in Sources */ = {isa = PBXBuildFile; fileRef = 56A238741B9C75030082EB20 /* DatabaseQueue.swift */; };
		F3BA806C1CFB2E55003DC1BA /* DatabaseReader.swift in Sources */ = {isa = PBXBuildFile; fileRef = 563363BF1C942C04000BE133 /* DatabaseReader.swift */; };
		F3BA806D1CFB2E55003DC1BA /* DatabaseSchemaCache.swift in Sources */ = {isa = PBXBuildFile; fileRef = 5695311E1C907A8C00CF1A2B /* DatabaseSchemaCache.swift */; };
		F3BA806E1CFB2E55003DC1BA /* DatabaseStore.swift in Sources */ = {isa = PBXBuildFile; fileRef = 563363D71C95787F000BE133 /* DatabaseStore.swift */; };
		F3BA806F1CFB2E55003DC1BA /* DatabaseValue.swift in Sources */ = {isa = PBXBuildFile; fileRef = 56A238751B9C75030082EB20 /* DatabaseValue.swift */; };
		F3BA80701CFB2E55003DC1BA /* DatabaseValueConvertible.swift in Sources */ = {isa = PBXBuildFile; fileRef = 560D923E1C672C3E00F4F92B /* DatabaseValueConvertible.swift */; };
		F3BA80711CFB2E55003DC1BA /* DatabaseWriter.swift in Sources */ = {isa = PBXBuildFile; fileRef = 563363C31C942C37000BE133 /* DatabaseWriter.swift */; };
		F3BA80721CFB2E55003DC1BA /* Row.swift in Sources */ = {isa = PBXBuildFile; fileRef = 56A238761B9C75030082EB20 /* Row.swift */; };
		F3BA80731CFB2E55003DC1BA /* RowAdapter.swift in Sources */ = {isa = PBXBuildFile; fileRef = 567404871CEF84C8003ED5CC /* RowAdapter.swift */; };
		F3BA80741CFB2E55003DC1BA /* SerializedDatabase.swift in Sources */ = {isa = PBXBuildFile; fileRef = 560A37A61C8FF6E500949E71 /* SerializedDatabase.swift */; };
		F3BA80751CFB2E55003DC1BA /* Statement.swift in Sources */ = {isa = PBXBuildFile; fileRef = 56A238781B9C75030082EB20 /* Statement.swift */; };
		F3BA80761CFB2E55003DC1BA /* StatementColumnConvertible.swift in Sources */ = {isa = PBXBuildFile; fileRef = 560D923F1C672C3E00F4F92B /* StatementColumnConvertible.swift */; };
		F3BA80771CFB2E5C003DC1BA /* CGFloat.swift in Sources */ = {isa = PBXBuildFile; fileRef = 5605F1491C672E4000235C62 /* CGFloat.swift */; };
		F3BA80781CFB2E61003DC1BA /* DatabaseCoder.swift in Sources */ = {isa = PBXBuildFile; fileRef = 5605F14B1C672E4000235C62 /* DatabaseCoder.swift */; };
		F3BA80791CFB2E61003DC1BA /* DatabaseDateComponents.swift in Sources */ = {isa = PBXBuildFile; fileRef = 5605F14C1C672E4000235C62 /* DatabaseDateComponents.swift */; };
		F3BA807A1CFB2E61003DC1BA /* DatabaseValue+Foundation.swift in Sources */ = {isa = PBXBuildFile; fileRef = 5605F14D1C672E4000235C62 /* DatabaseValue+Foundation.swift */; };
		F3BA807C1CFB2E61003DC1BA /* Date.swift in Sources */ = {isa = PBXBuildFile; fileRef = 5605F14F1C672E4000235C62 /* Date.swift */; };
		F3BA807D1CFB2E61003DC1BA /* NSNull.swift in Sources */ = {isa = PBXBuildFile; fileRef = 5605F1501C672E4000235C62 /* NSNull.swift */; };
		F3BA807E1CFB2E61003DC1BA /* NSNumber.swift in Sources */ = {isa = PBXBuildFile; fileRef = 5605F1511C672E4000235C62 /* NSNumber.swift */; };
		F3BA807F1CFB2E61003DC1BA /* NSString.swift in Sources */ = {isa = PBXBuildFile; fileRef = 5605F1521C672E4000235C62 /* NSString.swift */; };
		F3BA80801CFB2E61003DC1BA /* NSURL.swift in Sources */ = {isa = PBXBuildFile; fileRef = 5605F1531C672E4000235C62 /* NSURL.swift */; };
		F3BA80811CFB2E61003DC1BA /* Row+Foundation.swift in Sources */ = {isa = PBXBuildFile; fileRef = 5605F1541C672E4000235C62 /* Row+Foundation.swift */; };
		F3BA80821CFB2E61003DC1BA /* StatementArguments+Foundation.swift in Sources */ = {isa = PBXBuildFile; fileRef = 5605F1551C672E4000235C62 /* StatementArguments+Foundation.swift */; };
		F3BA80831CFB2E67003DC1BA /* RawRepresentable.swift in Sources */ = {isa = PBXBuildFile; fileRef = 5605F1571C672E4000235C62 /* RawRepresentable.swift */; };
		F3BA80841CFB2E67003DC1BA /* StandardLibrary.swift in Sources */ = {isa = PBXBuildFile; fileRef = 5605F1581C672E4000235C62 /* StandardLibrary.swift */; };
		F3BA80851CFB2E6C003DC1BA /* Utils.swift in Sources */ = {isa = PBXBuildFile; fileRef = 563445041C4A7FD7003D3DC6 /* Utils.swift */; };
		F3BA80871CFB2E70003DC1BA /* QueryInterfaceRequest.swift in Sources */ = {isa = PBXBuildFile; fileRef = 56300B6F1C53F592005A543B /* QueryInterfaceRequest.swift */; };
		F3BA80881CFB2E70003DC1BA /* SQLCollation.swift in Sources */ = {isa = PBXBuildFile; fileRef = 5605F1891C6B1A8700235C62 /* SQLCollation.swift */; };
		F3BA80891CFB2E70003DC1BA /* SQLFunction.swift in Sources */ = {isa = PBXBuildFile; fileRef = 5605F18A1C6B1A8700235C62 /* SQLFunction.swift */; };
		F3BA808A1CFB2E70003DC1BA /* SQLOperator.swift in Sources */ = {isa = PBXBuildFile; fileRef = 5605F18B1C6B1A8700235C62 /* SQLOperator.swift */; };
		F3BA808B1CFB2E70003DC1BA /* SQLSelectQuery.swift in Sources */ = {isa = PBXBuildFile; fileRef = 5605F18C1C6B1A8700235C62 /* SQLSelectQuery.swift */; };
		F3BA808C1CFB2E75003DC1BA /* DatabaseMigrator.swift in Sources */ = {isa = PBXBuildFile; fileRef = 56A238921B9C750B0082EB20 /* DatabaseMigrator.swift */; };
		F3BA808D1CFB2E75003DC1BA /* Migration.swift in Sources */ = {isa = PBXBuildFile; fileRef = 56B7F4391BEB42D500E39BBF /* Migration.swift */; };
		F3BA808E1CFB2E7A003DC1BA /* FetchedRecordsController.swift in Sources */ = {isa = PBXBuildFile; fileRef = 31A7787C1C6A4DD600F507F6 /* FetchedRecordsController.swift */; };
		F3BA808F1CFB2E7A003DC1BA /* Persistable.swift in Sources */ = {isa = PBXBuildFile; fileRef = 560D92441C672C4B00F4F92B /* Persistable.swift */; };
		F3BA80901CFB2E7A003DC1BA /* Record.swift in Sources */ = {isa = PBXBuildFile; fileRef = 56A238A11B9C753B0082EB20 /* Record.swift */; };
		F3BA80911CFB2E7A003DC1BA /* RowConvertible.swift in Sources */ = {isa = PBXBuildFile; fileRef = 560D92451C672C4B00F4F92B /* RowConvertible.swift */; };
		F3BA80921CFB2E7A003DC1BA /* TableMapping.swift in Sources */ = {isa = PBXBuildFile; fileRef = 560D92461C672C4B00F4F92B /* TableMapping.swift */; };
		F3BA80931CFB2F13003DC1BA /* GRDBCustomSQLite.h in Headers */ = {isa = PBXBuildFile; fileRef = F3BA7FF11CFB23D3003DC1BA /* GRDBCustomSQLite.h */; settings = {ATTRIBUTES = (Public, ); }; };
		F3BA80941CFB2F15003DC1BA /* GRDBCustomSQLite-Bridging.h in Headers */ = {isa = PBXBuildFile; fileRef = F3BA7FF21CFB23DA003DC1BA /* GRDBCustomSQLite-Bridging.h */; settings = {ATTRIBUTES = (Public, ); }; };
		F3BA80951CFB2F18003DC1BA /* sqlite3.h in Headers */ = {isa = PBXBuildFile; fileRef = F3BA7FF01CFB23C9003DC1BA /* sqlite3.h */; settings = {ATTRIBUTES = (Public, ); }; };
		F3BA80961CFB2F45003DC1BA /* libsqlitecustom.a in Frameworks */ = {isa = PBXBuildFile; fileRef = F3BA7FF81CFB23E4003DC1BA /* libsqlitecustom.a */; };
		F3BA80A01CFB2F6F003DC1BA /* GRDBCustomSQLite.framework in Frameworks */ = {isa = PBXBuildFile; fileRef = F3BA805A1CFB2BB2003DC1BA /* GRDBCustomSQLite.framework */; };
		F3BA80A61CFB2F91003DC1BA /* GRDBTestCase.swift in Sources */ = {isa = PBXBuildFile; fileRef = 5623E0901B4AFACC00B20B7F /* GRDBTestCase.swift */; };
		F3BA80A71CFB2F9D003DC1BA /* MappingTests.swift in Sources */ = {isa = PBXBuildFile; fileRef = 56FC78641BBAEB8C00CA1285 /* MappingTests.swift */; };
		F3BA80A81CFB2F9D003DC1BA /* ManagedDataControllerTests.swift in Sources */ = {isa = PBXBuildFile; fileRef = 56FC78651BBAEB8C00CA1285 /* ManagedDataControllerTests.swift */; };
		F3BA80A91CFB2FA6003DC1BA /* DatabasePoolReleaseMemoryTests.swift in Sources */ = {isa = PBXBuildFile; fileRef = 563363CF1C943D13000BE133 /* DatabasePoolReleaseMemoryTests.swift */; };
		F3BA80AA1CFB2FA6003DC1BA /* DatabasePoolSchemaCacheTests.swift in Sources */ = {isa = PBXBuildFile; fileRef = 569531281C908A5B00CF1A2B /* DatabasePoolSchemaCacheTests.swift */; };
		F3BA80AB1CFB2FA6003DC1BA /* DatabaseQueueReleaseMemoryTests.swift in Sources */ = {isa = PBXBuildFile; fileRef = 563363D41C94484E000BE133 /* DatabaseQueueReleaseMemoryTests.swift */; };
		F3BA80AC1CFB2FA6003DC1BA /* DatabaseQueueSchemaCacheTests.swift in Sources */ = {isa = PBXBuildFile; fileRef = 569531231C90878D00CF1A2B /* DatabaseQueueSchemaCacheTests.swift */; };
		F3BA80AD1CFB2FA6003DC1BA /* DataMemoryTests.swift in Sources */ = {isa = PBXBuildFile; fileRef = 56EB0AB11BCD787300A3DC55 /* DataMemoryTests.swift */; };
		F3BA80AE1CFB2FA6003DC1BA /* StatementInformationTests.swift in Sources */ = {isa = PBXBuildFile; fileRef = 5605F1861C69111300235C62 /* StatementInformationTests.swift */; };
		F3BA80AF1CFB2FB1003DC1BA /* CollationTests.swift in Sources */ = {isa = PBXBuildFile; fileRef = 564A50C61BFF4B7F00B3A3A2 /* CollationTests.swift */; };
		F3BA80B01CFB2FB2003DC1BA /* CollationTests.swift in Sources */ = {isa = PBXBuildFile; fileRef = 564A50C61BFF4B7F00B3A3A2 /* CollationTests.swift */; };
		F3BA80B11CFB2FC4003DC1BA /* DatabaseTests.swift in Sources */ = {isa = PBXBuildFile; fileRef = 56A238131B9C74A90082EB20 /* DatabaseTests.swift */; };
		F3BA80B21CFB2FC5003DC1BA /* DatabaseTests.swift in Sources */ = {isa = PBXBuildFile; fileRef = 56A238131B9C74A90082EB20 /* DatabaseTests.swift */; };
		F3BA80B31CFB2FC9003DC1BA /* InMemoryDatabaseTests.swift in Sources */ = {isa = PBXBuildFile; fileRef = 56A238141B9C74A90082EB20 /* InMemoryDatabaseTests.swift */; };
		F3BA80B41CFB2FC9003DC1BA /* ReadOnlyDatabaseTests.swift in Sources */ = {isa = PBXBuildFile; fileRef = 567156151CB142AA007DC145 /* ReadOnlyDatabaseTests.swift */; };
		F3BA80B51CFB2FCA003DC1BA /* InMemoryDatabaseTests.swift in Sources */ = {isa = PBXBuildFile; fileRef = 56A238141B9C74A90082EB20 /* InMemoryDatabaseTests.swift */; };
		F3BA80B61CFB2FCA003DC1BA /* ReadOnlyDatabaseTests.swift in Sources */ = {isa = PBXBuildFile; fileRef = 567156151CB142AA007DC145 /* ReadOnlyDatabaseTests.swift */; };
		F3BA80B71CFB2FCD003DC1BA /* DatabaseErrorTests.swift in Sources */ = {isa = PBXBuildFile; fileRef = 56A238161B9C74A90082EB20 /* DatabaseErrorTests.swift */; };
		F3BA80B81CFB2FCD003DC1BA /* DatabaseErrorTests.swift in Sources */ = {isa = PBXBuildFile; fileRef = 56A238161B9C74A90082EB20 /* DatabaseErrorTests.swift */; };
		F3BA80B91CFB2FD1003DC1BA /* DatabasePoolBackupTests.swift in Sources */ = {isa = PBXBuildFile; fileRef = 5672DE661CDB751D0022BA81 /* DatabasePoolBackupTests.swift */; };
		F3BA80BA1CFB2FD1003DC1BA /* DatabasePoolCollationTests.swift in Sources */ = {isa = PBXBuildFile; fileRef = 569531331C919DF200CF1A2B /* DatabasePoolCollationTests.swift */; };
		F3BA80BB1CFB2FD1003DC1BA /* DatabasePoolConcurrencyTests.swift in Sources */ = {isa = PBXBuildFile; fileRef = 560A37AA1C90085D00949E71 /* DatabasePoolConcurrencyTests.swift */; };
		F3BA80BC1CFB2FD1003DC1BA /* DatabasePoolFileAttributesTests.swift in Sources */ = {isa = PBXBuildFile; fileRef = 563363DE1C959295000BE133 /* DatabasePoolFileAttributesTests.swift */; };
		F3BA80BD1CFB2FD1003DC1BA /* DatabasePoolFunctionTests.swift in Sources */ = {isa = PBXBuildFile; fileRef = 569531361C919DF700CF1A2B /* DatabasePoolFunctionTests.swift */; };
		F3BA80BE1CFB2FD1003DC1BA /* DatabasePoolReadOnlyTests.swift in Sources */ = {isa = PBXBuildFile; fileRef = 56EA869D1C932597002BB4DF /* DatabasePoolReadOnlyTests.swift */; };
		F3BA80BF1CFB2FD2003DC1BA /* DatabasePoolBackupTests.swift in Sources */ = {isa = PBXBuildFile; fileRef = 5672DE661CDB751D0022BA81 /* DatabasePoolBackupTests.swift */; };
		F3BA80C01CFB2FD2003DC1BA /* DatabasePoolCollationTests.swift in Sources */ = {isa = PBXBuildFile; fileRef = 569531331C919DF200CF1A2B /* DatabasePoolCollationTests.swift */; };
		F3BA80C11CFB2FD2003DC1BA /* DatabasePoolConcurrencyTests.swift in Sources */ = {isa = PBXBuildFile; fileRef = 560A37AA1C90085D00949E71 /* DatabasePoolConcurrencyTests.swift */; };
		F3BA80C21CFB2FD2003DC1BA /* DatabasePoolFileAttributesTests.swift in Sources */ = {isa = PBXBuildFile; fileRef = 563363DE1C959295000BE133 /* DatabasePoolFileAttributesTests.swift */; };
		F3BA80C31CFB2FD2003DC1BA /* DatabasePoolFunctionTests.swift in Sources */ = {isa = PBXBuildFile; fileRef = 569531361C919DF700CF1A2B /* DatabasePoolFunctionTests.swift */; };
		F3BA80C41CFB2FD2003DC1BA /* DatabasePoolReadOnlyTests.swift in Sources */ = {isa = PBXBuildFile; fileRef = 56EA869D1C932597002BB4DF /* DatabasePoolReadOnlyTests.swift */; };
		F3BA80C51CFB2FD8003DC1BA /* DatabaseQueueBackupTests.swift in Sources */ = {isa = PBXBuildFile; fileRef = 5672DE581CDB72520022BA81 /* DatabaseQueueBackupTests.swift */; };
		F3BA80C61CFB2FD8003DC1BA /* DatabaseQueueConcurrencyTests.swift in Sources */ = {isa = PBXBuildFile; fileRef = 563363BC1C93FD5E000BE133 /* DatabaseQueueConcurrencyTests.swift */; };
		F3BA80C71CFB2FD8003DC1BA /* DatabaseQueueFileAttributesTests.swift in Sources */ = {isa = PBXBuildFile; fileRef = 563363DB1C95891E000BE133 /* DatabaseQueueFileAttributesTests.swift */; };
		F3BA80C81CFB2FD8003DC1BA /* DatabaseQueueTests.swift in Sources */ = {isa = PBXBuildFile; fileRef = 569178451CED9B6000E179EA /* DatabaseQueueTests.swift */; };
		F3BA80C91CFB2FD8003DC1BA /* DatabaseQueueBackupTests.swift in Sources */ = {isa = PBXBuildFile; fileRef = 5672DE581CDB72520022BA81 /* DatabaseQueueBackupTests.swift */; };
		F3BA80CA1CFB2FD8003DC1BA /* DatabaseQueueConcurrencyTests.swift in Sources */ = {isa = PBXBuildFile; fileRef = 563363BC1C93FD5E000BE133 /* DatabaseQueueConcurrencyTests.swift */; };
		F3BA80CB1CFB2FD8003DC1BA /* DatabaseQueueFileAttributesTests.swift in Sources */ = {isa = PBXBuildFile; fileRef = 563363DB1C95891E000BE133 /* DatabaseQueueFileAttributesTests.swift */; };
		F3BA80CC1CFB2FD8003DC1BA /* DatabaseQueueTests.swift in Sources */ = {isa = PBXBuildFile; fileRef = 569178451CED9B6000E179EA /* DatabaseQueueTests.swift */; };
		F3BA80CD1CFB2FDD003DC1BA /* Betty.jpeg in Resources */ = {isa = PBXBuildFile; fileRef = 5687359E1CEDE16C009B9116 /* Betty.jpeg */; };
		F3BA80CE1CFB2FDE003DC1BA /* Betty.jpeg in Resources */ = {isa = PBXBuildFile; fileRef = 5687359E1CEDE16C009B9116 /* Betty.jpeg */; };
		F3BA80CF1CFB2FEA003DC1BA /* DatabaseSchedulerTests.swift in Sources */ = {isa = PBXBuildFile; fileRef = 569C1EB11CF07DDD0042627B /* DatabaseSchedulerTests.swift */; };
		F3BA80D01CFB2FEC003DC1BA /* DatabaseSchedulerTests.swift in Sources */ = {isa = PBXBuildFile; fileRef = 569C1EB11CF07DDD0042627B /* DatabaseSchedulerTests.swift */; };
		F3BA80D11CFB2FF3003DC1BA /* MutablePersistableTests.swift in Sources */ = {isa = PBXBuildFile; fileRef = 563363A91C933FF8000BE133 /* MutablePersistableTests.swift */; };
		F3BA80D21CFB2FF3003DC1BA /* PersistableTests.swift in Sources */ = {isa = PBXBuildFile; fileRef = 563363AA1C933FF8000BE133 /* PersistableTests.swift */; };
		F3BA80D31CFB2FF4003DC1BA /* MutablePersistableTests.swift in Sources */ = {isa = PBXBuildFile; fileRef = 563363A91C933FF8000BE133 /* MutablePersistableTests.swift */; };
		F3BA80D41CFB2FF4003DC1BA /* PersistableTests.swift in Sources */ = {isa = PBXBuildFile; fileRef = 563363AA1C933FF8000BE133 /* PersistableTests.swift */; };
		F3BA80D51CFB2FFB003DC1BA /* DatabaseReaderTests.swift in Sources */ = {isa = PBXBuildFile; fileRef = 56EA86931C91DFE7002BB4DF /* DatabaseReaderTests.swift */; };
		F3BA80D61CFB2FFD003DC1BA /* DatabaseReaderTests.swift in Sources */ = {isa = PBXBuildFile; fileRef = 56EA86931C91DFE7002BB4DF /* DatabaseReaderTests.swift */; };
		F3BA80D71CFB300A003DC1BA /* DatabaseValueTests.swift in Sources */ = {isa = PBXBuildFile; fileRef = 56A238181B9C74A90082EB20 /* DatabaseValueTests.swift */; };
		F3BA80D81CFB300B003DC1BA /* DatabaseValueTests.swift in Sources */ = {isa = PBXBuildFile; fileRef = 56A238181B9C74A90082EB20 /* DatabaseValueTests.swift */; };
		F3BA80D91CFB300E003DC1BA /* RawRepresentableTests.swift in Sources */ = {isa = PBXBuildFile; fileRef = 56A2381C1B9C74A90082EB20 /* RawRepresentableTests.swift */; };
		F3BA80DA1CFB300E003DC1BA /* DatabaseTimestampTests.swift in Sources */ = {isa = PBXBuildFile; fileRef = 56A238B51B9CA2590082EB20 /* DatabaseTimestampTests.swift */; };
		F3BA80DB1CFB300E003DC1BA /* DatabaseValueConversionTests.swift in Sources */ = {isa = PBXBuildFile; fileRef = 56A2381B1B9C74A90082EB20 /* DatabaseValueConversionTests.swift */; };
		F3BA80DC1CFB300E003DC1BA /* DatabaseValueConvertibleFetchTests.swift in Sources */ = {isa = PBXBuildFile; fileRef = 56E8CE0C1BB4FA5600828BEC /* DatabaseValueConvertibleFetchTests.swift */; };
		F3BA80DD1CFB300E003DC1BA /* DatabaseValueConvertibleSubclassTests.swift in Sources */ = {isa = PBXBuildFile; fileRef = 56A2381A1B9C74A90082EB20 /* DatabaseValueConvertibleSubclassTests.swift */; };
		F3BA80DF1CFB300F003DC1BA /* RawRepresentableTests.swift in Sources */ = {isa = PBXBuildFile; fileRef = 56A2381C1B9C74A90082EB20 /* RawRepresentableTests.swift */; };
		F3BA80E01CFB300F003DC1BA /* DatabaseTimestampTests.swift in Sources */ = {isa = PBXBuildFile; fileRef = 56A238B51B9CA2590082EB20 /* DatabaseTimestampTests.swift */; };
		F3BA80E11CFB300F003DC1BA /* DatabaseValueConversionTests.swift in Sources */ = {isa = PBXBuildFile; fileRef = 56A2381B1B9C74A90082EB20 /* DatabaseValueConversionTests.swift */; };
		F3BA80E21CFB300F003DC1BA /* DatabaseValueConvertibleFetchTests.swift in Sources */ = {isa = PBXBuildFile; fileRef = 56E8CE0C1BB4FA5600828BEC /* DatabaseValueConvertibleFetchTests.swift */; };
		F3BA80E31CFB300F003DC1BA /* DatabaseValueConvertibleSubclassTests.swift in Sources */ = {isa = PBXBuildFile; fileRef = 56A2381A1B9C74A90082EB20 /* DatabaseValueConvertibleSubclassTests.swift */; };
		F3BA80E51CFB3011003DC1BA /* FunctionTests.swift in Sources */ = {isa = PBXBuildFile; fileRef = 560C97C61BFD0B8400BF8471 /* FunctionTests.swift */; };
		F3BA80E61CFB3012003DC1BA /* FunctionTests.swift in Sources */ = {isa = PBXBuildFile; fileRef = 560C97C61BFD0B8400BF8471 /* FunctionTests.swift */; };
		F3BA80E71CFB3016003DC1BA /* DetachedRowTests.swift in Sources */ = {isa = PBXBuildFile; fileRef = 56A2381F1B9C74A90082EB20 /* DetachedRowTests.swift */; };
		F3BA80E81CFB3016003DC1BA /* DictionaryRowTests.swift in Sources */ = {isa = PBXBuildFile; fileRef = 56A2381E1B9C74A90082EB20 /* DictionaryRowTests.swift */; };
		F3BA80E91CFB3016003DC1BA /* AdapterRowTests.swift in Sources */ = {isa = PBXBuildFile; fileRef = 565F03C11CE5D3AA00DE108F /* AdapterRowTests.swift */; };
		F3BA80EA1CFB3016003DC1BA /* MetalRowTests.swift in Sources */ = {isa = PBXBuildFile; fileRef = 56FDECE11BB32DFD009AD709 /* MetalRowTests.swift */; };
		F3BA80EB1CFB3016003DC1BA /* RowConvertibleTests.swift in Sources */ = {isa = PBXBuildFile; fileRef = 565B0FEE1BBC7D980098DE03 /* RowConvertibleTests.swift */; };
		F3BA80EC1CFB3017003DC1BA /* DetachedRowTests.swift in Sources */ = {isa = PBXBuildFile; fileRef = 56A2381F1B9C74A90082EB20 /* DetachedRowTests.swift */; };
		F3BA80ED1CFB3017003DC1BA /* DictionaryRowTests.swift in Sources */ = {isa = PBXBuildFile; fileRef = 56A2381E1B9C74A90082EB20 /* DictionaryRowTests.swift */; };
		F3BA80EE1CFB3017003DC1BA /* AdapterRowTests.swift in Sources */ = {isa = PBXBuildFile; fileRef = 565F03C11CE5D3AA00DE108F /* AdapterRowTests.swift */; };
		F3BA80EF1CFB3017003DC1BA /* MetalRowTests.swift in Sources */ = {isa = PBXBuildFile; fileRef = 56FDECE11BB32DFD009AD709 /* MetalRowTests.swift */; };
		F3BA80F01CFB3017003DC1BA /* RowConvertibleTests.swift in Sources */ = {isa = PBXBuildFile; fileRef = 565B0FEE1BBC7D980098DE03 /* RowConvertibleTests.swift */; };
		F3BA80F11CFB3019003DC1BA /* SavepointTests.swift in Sources */ = {isa = PBXBuildFile; fileRef = 56C3F7521CF9F12400F6A361 /* SavepointTests.swift */; };
		F3BA80F21CFB301A003DC1BA /* SavepointTests.swift in Sources */ = {isa = PBXBuildFile; fileRef = 56C3F7521CF9F12400F6A361 /* SavepointTests.swift */; };
		F3BA80F31CFB301D003DC1BA /* StatementColumnConvertibleTests.swift in Sources */ = {isa = PBXBuildFile; fileRef = 56EE573C1BB317B7007A6A95 /* StatementColumnConvertibleTests.swift */; };
		F3BA80F41CFB301D003DC1BA /* StatementColumnConvertibleFetchTests.swift in Sources */ = {isa = PBXBuildFile; fileRef = 56E8CE0F1BB4FE5B00828BEC /* StatementColumnConvertibleFetchTests.swift */; };
		F3BA80F51CFB301E003DC1BA /* StatementColumnConvertibleTests.swift in Sources */ = {isa = PBXBuildFile; fileRef = 56EE573C1BB317B7007A6A95 /* StatementColumnConvertibleTests.swift */; };
		F3BA80F61CFB301E003DC1BA /* StatementColumnConvertibleFetchTests.swift in Sources */ = {isa = PBXBuildFile; fileRef = 56E8CE0F1BB4FE5B00828BEC /* StatementColumnConvertibleFetchTests.swift */; };
		F3BA80F71CFB3021003DC1BA /* SelectStatementTests.swift in Sources */ = {isa = PBXBuildFile; fileRef = 56A238211B9C74A90082EB20 /* SelectStatementTests.swift */; };
		F3BA80F81CFB3021003DC1BA /* StatementArgumentsTests.swift in Sources */ = {isa = PBXBuildFile; fileRef = 56DE7B101C3D93ED00861EB8 /* StatementArgumentsTests.swift */; };
		F3BA80F91CFB3021003DC1BA /* UpdateStatementTests.swift in Sources */ = {isa = PBXBuildFile; fileRef = 56A238221B9C74A90082EB20 /* UpdateStatementTests.swift */; };
		F3BA80FA1CFB3021003DC1BA /* SelectStatementTests.swift in Sources */ = {isa = PBXBuildFile; fileRef = 56A238211B9C74A90082EB20 /* SelectStatementTests.swift */; };
		F3BA80FB1CFB3021003DC1BA /* StatementArgumentsTests.swift in Sources */ = {isa = PBXBuildFile; fileRef = 56DE7B101C3D93ED00861EB8 /* StatementArgumentsTests.swift */; };
		F3BA80FC1CFB3021003DC1BA /* UpdateStatementTests.swift in Sources */ = {isa = PBXBuildFile; fileRef = 56A238221B9C74A90082EB20 /* UpdateStatementTests.swift */; };
		F3BA80FD1CFB3024003DC1BA /* TransactionObserverSavepointsTests.swift in Sources */ = {isa = PBXBuildFile; fileRef = 5634B1061CF9B970005360B9 /* TransactionObserverSavepointsTests.swift */; };
		F3BA80FE1CFB3024003DC1BA /* TransactionObserverTests.swift in Sources */ = {isa = PBXBuildFile; fileRef = 5607EFD21BB8254800605DE3 /* TransactionObserverTests.swift */; };
		F3BA80FF1CFB3025003DC1BA /* TransactionObserverSavepointsTests.swift in Sources */ = {isa = PBXBuildFile; fileRef = 5634B1061CF9B970005360B9 /* TransactionObserverSavepointsTests.swift */; };
		F3BA81001CFB3025003DC1BA /* TransactionObserverTests.swift in Sources */ = {isa = PBXBuildFile; fileRef = 5607EFD21BB8254800605DE3 /* TransactionObserverTests.swift */; };
		F3BA81011CFB3032003DC1BA /* CGFloatTests.swift in Sources */ = {isa = PBXBuildFile; fileRef = 56B7F4291BE14A1900E39BBF /* CGFloatTests.swift */; };
		F3BA81021CFB3032003DC1BA /* CGFloatTests.swift in Sources */ = {isa = PBXBuildFile; fileRef = 56B7F4291BE14A1900E39BBF /* CGFloatTests.swift */; };
		F3BA81031CFB303D003DC1BA /* FetchedRecordsControlleriOSTests.swift in Sources */ = {isa = PBXBuildFile; fileRef = 56B15D0A1CD4C35100A24C8B /* FetchedRecordsControlleriOSTests.swift */; };
		F3BA81041CFB3045003DC1BA /* FetchedRecordsControllerTests.swift in Sources */ = {isa = PBXBuildFile; fileRef = 565049041CE32543000A97D8 /* FetchedRecordsControllerTests.swift */; };
		F3BA81051CFB3046003DC1BA /* FetchedRecordsControllerTests.swift in Sources */ = {isa = PBXBuildFile; fileRef = 565049041CE32543000A97D8 /* FetchedRecordsControllerTests.swift */; };
		F3BA81061CFB3052003DC1BA /* FetchRequestTests.swift in Sources */ = {isa = PBXBuildFile; fileRef = 5634B0721CF22BEF005360B9 /* FetchRequestTests.swift */; };
		F3BA81071CFB3053003DC1BA /* FetchRequestTests.swift in Sources */ = {isa = PBXBuildFile; fileRef = 5634B0721CF22BEF005360B9 /* FetchRequestTests.swift */; };
		F3BA81081CFB3056003DC1BA /* DatabaseCoderTests.swift in Sources */ = {isa = PBXBuildFile; fileRef = 56B7F4361BE4C11200E39BBF /* DatabaseCoderTests.swift */; };
		F3BA810A1CFB3056003DC1BA /* NSDateTests.swift in Sources */ = {isa = PBXBuildFile; fileRef = 56F0B98E1B6001C600A2F135 /* NSDateTests.swift */; };
		F3BA810B1CFB3056003DC1BA /* Row+FoundationTests.swift in Sources */ = {isa = PBXBuildFile; fileRef = 565D5D701BBC694D00DC9BD4 /* Row+FoundationTests.swift */; };
		F3BA810C1CFB3056003DC1BA /* StatementArguments+FoundationTests.swift in Sources */ = {isa = PBXBuildFile; fileRef = 565D5D731BBC70AE00DC9BD4 /* StatementArguments+FoundationTests.swift */; };
		F3BA810D1CFB3057003DC1BA /* DatabaseCoderTests.swift in Sources */ = {isa = PBXBuildFile; fileRef = 56B7F4361BE4C11200E39BBF /* DatabaseCoderTests.swift */; };
		F3BA81101CFB3057003DC1BA /* Row+FoundationTests.swift in Sources */ = {isa = PBXBuildFile; fileRef = 565D5D701BBC694D00DC9BD4 /* Row+FoundationTests.swift */; };
		F3BA81111CFB3057003DC1BA /* StatementArguments+FoundationTests.swift in Sources */ = {isa = PBXBuildFile; fileRef = 565D5D731BBC70AE00DC9BD4 /* StatementArguments+FoundationTests.swift */; };
		F3BA81121CFB3059003DC1BA /* DatabaseMigratorTests.swift in Sources */ = {isa = PBXBuildFile; fileRef = 56A238241B9C74A90082EB20 /* DatabaseMigratorTests.swift */; };
		F3BA81131CFB305B003DC1BA /* DatabaseMigratorTests.swift in Sources */ = {isa = PBXBuildFile; fileRef = 56A238241B9C74A90082EB20 /* DatabaseMigratorTests.swift */; };
		F3BA81141CFB305E003DC1BA /* QueryInterfaceRequestTests.swift in Sources */ = {isa = PBXBuildFile; fileRef = 56300B5D1C53C38F005A543B /* QueryInterfaceRequestTests.swift */; };
		F3BA81151CFB305E003DC1BA /* Record+QueryInterfaceRequestTests.swift in Sources */ = {isa = PBXBuildFile; fileRef = 56300B841C54DC95005A543B /* Record+QueryInterfaceRequestTests.swift */; };
		F3BA81161CFB305E003DC1BA /* RowConvertible+QueryInterfaceRequestTests.swift in Sources */ = {isa = PBXBuildFile; fileRef = 56300B601C53C42C005A543B /* RowConvertible+QueryInterfaceRequestTests.swift */; };
		F3BA81171CFB305E003DC1BA /* SQLSupportTests.swift in Sources */ = {isa = PBXBuildFile; fileRef = 56300B671C53D25E005A543B /* SQLSupportTests.swift */; };
		F3BA81181CFB305E003DC1BA /* TableMapping+QueryInterfaceRequestTests.swift in Sources */ = {isa = PBXBuildFile; fileRef = 56300B6A1C53D3E8005A543B /* TableMapping+QueryInterfaceRequestTests.swift */; };
		F3BA81191CFB305F003DC1BA /* QueryInterfaceRequestTests.swift in Sources */ = {isa = PBXBuildFile; fileRef = 56300B5D1C53C38F005A543B /* QueryInterfaceRequestTests.swift */; };
		F3BA811A1CFB305F003DC1BA /* Record+QueryInterfaceRequestTests.swift in Sources */ = {isa = PBXBuildFile; fileRef = 56300B841C54DC95005A543B /* Record+QueryInterfaceRequestTests.swift */; };
		F3BA811B1CFB305F003DC1BA /* RowConvertible+QueryInterfaceRequestTests.swift in Sources */ = {isa = PBXBuildFile; fileRef = 56300B601C53C42C005A543B /* RowConvertible+QueryInterfaceRequestTests.swift */; };
		F3BA811C1CFB305F003DC1BA /* SQLSupportTests.swift in Sources */ = {isa = PBXBuildFile; fileRef = 56300B671C53D25E005A543B /* SQLSupportTests.swift */; };
		F3BA811D1CFB305F003DC1BA /* TableMapping+QueryInterfaceRequestTests.swift in Sources */ = {isa = PBXBuildFile; fileRef = 56300B6A1C53D3E8005A543B /* TableMapping+QueryInterfaceRequestTests.swift */; };
		F3BA811E1CFB3063003DC1BA /* MinimalPrimaryKeyRowIDTests.swift in Sources */ = {isa = PBXBuildFile; fileRef = 56A238261B9C74A90082EB20 /* MinimalPrimaryKeyRowIDTests.swift */; };
		F3BA811F1CFB3063003DC1BA /* MinimalPrimaryKeySingleTests.swift in Sources */ = {isa = PBXBuildFile; fileRef = 56A238271B9C74A90082EB20 /* MinimalPrimaryKeySingleTests.swift */; };
		F3BA81201CFB3063003DC1BA /* PrimaryKeyMultipleTests.swift in Sources */ = {isa = PBXBuildFile; fileRef = 56A238281B9C74A90082EB20 /* PrimaryKeyMultipleTests.swift */; };
		F3BA81211CFB3063003DC1BA /* PrimaryKeyNoneTests.swift in Sources */ = {isa = PBXBuildFile; fileRef = 56A238291B9C74A90082EB20 /* PrimaryKeyNoneTests.swift */; };
		F3BA81221CFB3063003DC1BA /* PrimaryKeyRowIDTests.swift in Sources */ = {isa = PBXBuildFile; fileRef = 56A2382A1B9C74A90082EB20 /* PrimaryKeyRowIDTests.swift */; };
		F3BA81231CFB3063003DC1BA /* PrimaryKeySingleTests.swift in Sources */ = {isa = PBXBuildFile; fileRef = 56A2382B1B9C74A90082EB20 /* PrimaryKeySingleTests.swift */; };
		F3BA81241CFB3063003DC1BA /* PrimaryKeySingleWithReplaceConflictResolutionTests.swift in Sources */ = {isa = PBXBuildFile; fileRef = 56A2382C1B9C74A90082EB20 /* PrimaryKeySingleWithReplaceConflictResolutionTests.swift */; };
		F3BA81251CFB3063003DC1BA /* RecordAwakeFromFetchTests.swift in Sources */ = {isa = PBXBuildFile; fileRef = 56A238301B9C74A90082EB20 /* RecordAwakeFromFetchTests.swift */; };
		F3BA81261CFB3063003DC1BA /* RecordCopyTests.swift in Sources */ = {isa = PBXBuildFile; fileRef = 56A2382D1B9C74A90082EB20 /* RecordCopyTests.swift */; };
		F3BA81271CFB3063003DC1BA /* RecordEditedTests.swift in Sources */ = {isa = PBXBuildFile; fileRef = 56A2382F1B9C74A90082EB20 /* RecordEditedTests.swift */; };
		F3BA81281CFB3063003DC1BA /* RecordFetchTests.swift in Sources */ = {isa = PBXBuildFile; fileRef = 56A238311B9C74A90082EB20 /* RecordFetchTests.swift */; };
		F3BA81291CFB3063003DC1BA /* RecordInitializersTests.swift in Sources */ = {isa = PBXBuildFile; fileRef = 56A238321B9C74A90082EB20 /* RecordInitializersTests.swift */; };
		F3BA812A1CFB3063003DC1BA /* RecordSubClassTests.swift in Sources */ = {isa = PBXBuildFile; fileRef = 56A238331B9C74A90082EB20 /* RecordSubClassTests.swift */; };
		F3BA812B1CFB3063003DC1BA /* RecordWithColumnNameManglingTests.swift in Sources */ = {isa = PBXBuildFile; fileRef = 56A5E4081BA2BCF900707640 /* RecordWithColumnNameManglingTests.swift */; };
		F3BA812C1CFB3064003DC1BA /* MinimalPrimaryKeyRowIDTests.swift in Sources */ = {isa = PBXBuildFile; fileRef = 56A238261B9C74A90082EB20 /* MinimalPrimaryKeyRowIDTests.swift */; };
		F3BA812D1CFB3064003DC1BA /* MinimalPrimaryKeySingleTests.swift in Sources */ = {isa = PBXBuildFile; fileRef = 56A238271B9C74A90082EB20 /* MinimalPrimaryKeySingleTests.swift */; };
		F3BA812E1CFB3064003DC1BA /* PrimaryKeyMultipleTests.swift in Sources */ = {isa = PBXBuildFile; fileRef = 56A238281B9C74A90082EB20 /* PrimaryKeyMultipleTests.swift */; };
		F3BA812F1CFB3064003DC1BA /* PrimaryKeyNoneTests.swift in Sources */ = {isa = PBXBuildFile; fileRef = 56A238291B9C74A90082EB20 /* PrimaryKeyNoneTests.swift */; };
		F3BA81301CFB3064003DC1BA /* PrimaryKeyRowIDTests.swift in Sources */ = {isa = PBXBuildFile; fileRef = 56A2382A1B9C74A90082EB20 /* PrimaryKeyRowIDTests.swift */; };
		F3BA81311CFB3064003DC1BA /* PrimaryKeySingleTests.swift in Sources */ = {isa = PBXBuildFile; fileRef = 56A2382B1B9C74A90082EB20 /* PrimaryKeySingleTests.swift */; };
		F3BA81321CFB3064003DC1BA /* PrimaryKeySingleWithReplaceConflictResolutionTests.swift in Sources */ = {isa = PBXBuildFile; fileRef = 56A2382C1B9C74A90082EB20 /* PrimaryKeySingleWithReplaceConflictResolutionTests.swift */; };
		F3BA81331CFB3064003DC1BA /* RecordAwakeFromFetchTests.swift in Sources */ = {isa = PBXBuildFile; fileRef = 56A238301B9C74A90082EB20 /* RecordAwakeFromFetchTests.swift */; };
		F3BA81341CFB3064003DC1BA /* RecordCopyTests.swift in Sources */ = {isa = PBXBuildFile; fileRef = 56A2382D1B9C74A90082EB20 /* RecordCopyTests.swift */; };
		F3BA81351CFB3064003DC1BA /* RecordEditedTests.swift in Sources */ = {isa = PBXBuildFile; fileRef = 56A2382F1B9C74A90082EB20 /* RecordEditedTests.swift */; };
		F3BA81361CFB3064003DC1BA /* RecordFetchTests.swift in Sources */ = {isa = PBXBuildFile; fileRef = 56A238311B9C74A90082EB20 /* RecordFetchTests.swift */; };
		F3BA81371CFB3064003DC1BA /* RecordInitializersTests.swift in Sources */ = {isa = PBXBuildFile; fileRef = 56A238321B9C74A90082EB20 /* RecordInitializersTests.swift */; };
		F3BA81381CFB3064003DC1BA /* RecordSubClassTests.swift in Sources */ = {isa = PBXBuildFile; fileRef = 56A238331B9C74A90082EB20 /* RecordSubClassTests.swift */; };
		F3BA81391CFB3064003DC1BA /* RecordWithColumnNameManglingTests.swift in Sources */ = {isa = PBXBuildFile; fileRef = 56A5E4081BA2BCF900707640 /* RecordWithColumnNameManglingTests.swift */; };
/* End PBXBuildFile section */

/* Begin PBXContainerItemProxy section */
		560C97D11C0E22D300BF8471 /* PBXContainerItemProxy */ = {
			isa = PBXContainerItemProxy;
			containerPortal = 56CA21FE1BB414FE009A04C5 /* SQLite.xcodeproj */;
			proxyType = 1;
			remoteGlobalIDString = EE247B3B1C3F3ED000AE3E12;
			remoteInfo = "SQLite Mac";
		};
		560C97D31C0E22D300BF8471 /* PBXContainerItemProxy */ = {
			isa = PBXContainerItemProxy;
			containerPortal = DC3773EA19C8CBB3004FCF85 /* Project object */;
			proxyType = 1;
			remoteGlobalIDString = DC3773F219C8CBB3004FCF85;
			remoteInfo = GRDBOSX;
		};
		560FC5551CB004AD0014AA8E /* PBXContainerItemProxy */ = {
			isa = PBXContainerItemProxy;
			containerPortal = 560FC5501CB004AD0014AA8E /* sqlcipher.xcodeproj */;
			proxyType = 2;
			remoteGlobalIDString = D2AAC046055464E500DB518D;
			remoteInfo = sqlcipher;
		};
		56553BDC1C3E906C00522B5C /* PBXContainerItemProxy */ = {
			isa = PBXContainerItemProxy;
			containerPortal = DC3773EA19C8CBB3004FCF85 /* Project object */;
			proxyType = 1;
			remoteGlobalIDString = DC3773F219C8CBB3004FCF85;
			remoteInfo = GRDBOSX;
		};
		5671561B1CB16729007DC145 /* PBXContainerItemProxy */ = {
			isa = PBXContainerItemProxy;
			containerPortal = DC3773EA19C8CBB3004FCF85 /* Project object */;
			proxyType = 1;
			remoteGlobalIDString = 560FC5191CB003810014AA8E;
			remoteInfo = GRDBCipherOSX;
		};
		568BE5211CB0371000270F93 /* PBXContainerItemProxy */ = {
			isa = PBXContainerItemProxy;
			containerPortal = DC3773EA19C8CBB3004FCF85 /* Project object */;
			proxyType = 1;
			remoteGlobalIDString = 560FC5191CB003810014AA8E;
			remoteInfo = GRDBCipherOSX;
		};
		56AFC9771CB1A3E200F48B96 /* PBXContainerItemProxy */ = {
			isa = PBXContainerItemProxy;
			containerPortal = 560FC5501CB004AD0014AA8E /* sqlcipher.xcodeproj */;
			proxyType = 1;
			remoteGlobalIDString = D2AAC045055464E500DB518D;
			remoteInfo = sqlcipher;
		};
		56AFCA251CB1A96A00F48B96 /* PBXContainerItemProxy */ = {
			isa = PBXContainerItemProxy;
			containerPortal = 560FC5501CB004AD0014AA8E /* sqlcipher.xcodeproj */;
			proxyType = 1;
			remoteGlobalIDString = D2AAC045055464E500DB518D;
			remoteInfo = sqlcipher;
		};
		56AFCA811CB1AAB400F48B96 /* PBXContainerItemProxy */ = {
			isa = PBXContainerItemProxy;
			containerPortal = DC3773EA19C8CBB3004FCF85 /* Project object */;
			proxyType = 1;
			remoteGlobalIDString = 56AFC9EE1CB1A8BB00F48B96;
			remoteInfo = GRDBCipheriOS;
		};
		56AFCA861CB1ABC800F48B96 /* PBXContainerItemProxy */ = {
			isa = PBXContainerItemProxy;
			containerPortal = DC3773EA19C8CBB3004FCF85 /* Project object */;
			proxyType = 1;
			remoteGlobalIDString = 56AFC9EE1CB1A8BB00F48B96;
			remoteInfo = GRDBCipheriOS;
		};
		56B15D041CD4C33A00A24C8B /* PBXContainerItemProxy */ = {
			isa = PBXContainerItemProxy;
			containerPortal = 56CA21FE1BB414FE009A04C5 /* SQLite.xcodeproj */;
			proxyType = 2;
			remoteGlobalIDString = 03A65E5A1C6BB0F50062603F;
			remoteInfo = "SQLite tvOS";
		};
		56B15D061CD4C33A00A24C8B /* PBXContainerItemProxy */ = {
			isa = PBXContainerItemProxy;
			containerPortal = 56CA21FE1BB414FE009A04C5 /* SQLite.xcodeproj */;
			proxyType = 2;
			remoteGlobalIDString = 03A65E631C6BB0F60062603F;
			remoteInfo = "SQLiteTests tvOS";
		};
		56B15D081CD4C33A00A24C8B /* PBXContainerItemProxy */ = {
			isa = PBXContainerItemProxy;
			containerPortal = 56CA21FE1BB414FE009A04C5 /* SQLite.xcodeproj */;
			proxyType = 2;
			remoteGlobalIDString = A121AC451CA35C79005A31D1;
			remoteInfo = "SQLite watchOS";
		};
		56CA220A1BB414FE009A04C5 /* PBXContainerItemProxy */ = {
			isa = PBXContainerItemProxy;
			containerPortal = 56CA21FE1BB414FE009A04C5 /* SQLite.xcodeproj */;
			proxyType = 2;
			remoteGlobalIDString = DC2B29E21B26F718001C60EA;
			remoteInfo = "SQLite iOS";
		};
		56CA220E1BB414FE009A04C5 /* PBXContainerItemProxy */ = {
			isa = PBXContainerItemProxy;
			containerPortal = 56CA21FE1BB414FE009A04C5 /* SQLite.xcodeproj */;
			proxyType = 2;
			remoteGlobalIDString = DC7253AC1B52ADEB009B38B1;
			remoteInfo = "SQLite Mac";
		};
		56E5D7D51B4D3FEE00430942 /* PBXContainerItemProxy */ = {
			isa = PBXContainerItemProxy;
			containerPortal = DC3773EA19C8CBB3004FCF85 /* Project object */;
			proxyType = 1;
			remoteGlobalIDString = 56E5D7C91B4D3FED00430942;
			remoteInfo = GRDBiOS;
		};
		56E5D7FF1B4D422E00430942 /* PBXContainerItemProxy */ = {
			isa = PBXContainerItemProxy;
			containerPortal = DC3773EA19C8CBB3004FCF85 /* Project object */;
			proxyType = 1;
			remoteGlobalIDString = DC3773F219C8CBB3004FCF85;
			remoteInfo = GRDBOSX;
		};
		56E667C91C5A422500D48792 /* PBXContainerItemProxy */ = {
			isa = PBXContainerItemProxy;
			containerPortal = 56CA21FE1BB414FE009A04C5 /* SQLite.xcodeproj */;
			proxyType = 2;
			remoteGlobalIDString = EE247ADD1C3F04ED00AE3E12;
			remoteInfo = "SQLiteTests iOS";
		};
		56E667CB1C5A422500D48792 /* PBXContainerItemProxy */ = {
			isa = PBXContainerItemProxy;
			containerPortal = 56CA21FE1BB414FE009A04C5 /* SQLite.xcodeproj */;
			proxyType = 2;
			remoteGlobalIDString = EE247B451C3F3ED000AE3E12;
			remoteInfo = "SQLiteTests Mac";
		};
		EED9F6451CFE39D1004BA2B8 /* PBXContainerItemProxy */ = {
			isa = PBXContainerItemProxy;
			containerPortal = F3BA7FF31CFB23E4003DC1BA /* SQLiteLib.xcodeproj */;
			proxyType = 1;
			remoteGlobalIDString = D2AAC045055464E500DB518D;
			remoteInfo = sqlitecustom;
		};
		EED9F6471CFE39D7004BA2B8 /* PBXContainerItemProxy */ = {
			isa = PBXContainerItemProxy;
			containerPortal = F3BA7FF31CFB23E4003DC1BA /* SQLiteLib.xcodeproj */;
			proxyType = 1;
			remoteGlobalIDString = D2AAC045055464E500DB518D;
			remoteInfo = sqlitecustom;
		};
		F3BA7FF71CFB23E4003DC1BA /* PBXContainerItemProxy */ = {
			isa = PBXContainerItemProxy;
			containerPortal = F3BA7FF31CFB23E4003DC1BA /* SQLiteLib.xcodeproj */;
			proxyType = 2;
			remoteGlobalIDString = D2AAC046055464E500DB518D;
			remoteInfo = sqlitecustom;
		};
		F3BA80471CFB2AD7003DC1BA /* PBXContainerItemProxy */ = {
			isa = PBXContainerItemProxy;
			containerPortal = DC3773EA19C8CBB3004FCF85 /* Project object */;
			proxyType = 1;
			remoteGlobalIDString = F3BA7FFD1CFB25E4003DC1BA;
			remoteInfo = GRDBCustomSQLiteiOS;
		};
		F3BA80A11CFB2F6F003DC1BA /* PBXContainerItemProxy */ = {
			isa = PBXContainerItemProxy;
			containerPortal = DC3773EA19C8CBB3004FCF85 /* Project object */;
			proxyType = 1;
			remoteGlobalIDString = F3BA80591CFB2BB2003DC1BA;
			remoteInfo = GRDBCustomSQLiteOSX;
		};
/* End PBXContainerItemProxy section */

/* Begin PBXCopyFilesBuildPhase section */
		563363F51C960513000BE133 /* CopyFiles */ = {
			isa = PBXCopyFilesBuildPhase;
			buildActionMask = 2147483647;
			dstPath = "";
			dstSubfolderSpec = 10;
			files = (
				56B8C2441CA176AE00510325 /* Realm.framework in CopyFiles */,
				56B8C2451CA176AE00510325 /* RealmSwift.framework in CopyFiles */,
			);
			runOnlyForDeploymentPostprocessing = 0;
		};
/* End PBXCopyFilesBuildPhase section */

/* Begin PBXFileReference section */
		31A7787C1C6A4DD600F507F6 /* FetchedRecordsController.swift */ = {isa = PBXFileReference; fileEncoding = 4; lastKnownFileType = sourcecode.swift; path = FetchedRecordsController.swift; sourceTree = "<group>"; };
		5605F1491C672E4000235C62 /* CGFloat.swift */ = {isa = PBXFileReference; fileEncoding = 4; lastKnownFileType = sourcecode.swift; path = CGFloat.swift; sourceTree = "<group>"; };
		5605F14B1C672E4000235C62 /* DatabaseCoder.swift */ = {isa = PBXFileReference; fileEncoding = 4; lastKnownFileType = sourcecode.swift; path = DatabaseCoder.swift; sourceTree = "<group>"; };
		5605F14C1C672E4000235C62 /* DatabaseDateComponents.swift */ = {isa = PBXFileReference; fileEncoding = 4; lastKnownFileType = sourcecode.swift; path = DatabaseDateComponents.swift; sourceTree = "<group>"; };
		5605F14D1C672E4000235C62 /* DatabaseValue+Foundation.swift */ = {isa = PBXFileReference; fileEncoding = 4; lastKnownFileType = sourcecode.swift; path = "DatabaseValue+Foundation.swift"; sourceTree = "<group>"; };
		5605F14F1C672E4000235C62 /* Date.swift */ = {isa = PBXFileReference; fileEncoding = 4; lastKnownFileType = sourcecode.swift; path = Date.swift; sourceTree = "<group>"; };
		5605F1501C672E4000235C62 /* NSNull.swift */ = {isa = PBXFileReference; fileEncoding = 4; lastKnownFileType = sourcecode.swift; path = NSNull.swift; sourceTree = "<group>"; };
		5605F1511C672E4000235C62 /* NSNumber.swift */ = {isa = PBXFileReference; fileEncoding = 4; lastKnownFileType = sourcecode.swift; path = NSNumber.swift; sourceTree = "<group>"; };
		5605F1521C672E4000235C62 /* NSString.swift */ = {isa = PBXFileReference; fileEncoding = 4; lastKnownFileType = sourcecode.swift; path = NSString.swift; sourceTree = "<group>"; };
		5605F1531C672E4000235C62 /* NSURL.swift */ = {isa = PBXFileReference; fileEncoding = 4; lastKnownFileType = sourcecode.swift; path = NSURL.swift; sourceTree = "<group>"; };
		5605F1541C672E4000235C62 /* Row+Foundation.swift */ = {isa = PBXFileReference; fileEncoding = 4; lastKnownFileType = sourcecode.swift; path = "Row+Foundation.swift"; sourceTree = "<group>"; };
		5605F1551C672E4000235C62 /* StatementArguments+Foundation.swift */ = {isa = PBXFileReference; fileEncoding = 4; lastKnownFileType = sourcecode.swift; path = "StatementArguments+Foundation.swift"; sourceTree = "<group>"; };
		5605F1571C672E4000235C62 /* RawRepresentable.swift */ = {isa = PBXFileReference; fileEncoding = 4; lastKnownFileType = sourcecode.swift; path = RawRepresentable.swift; sourceTree = "<group>"; };
		5605F1581C672E4000235C62 /* StandardLibrary.swift */ = {isa = PBXFileReference; fileEncoding = 4; lastKnownFileType = sourcecode.swift; path = StandardLibrary.swift; sourceTree = "<group>"; };
		5605F1861C69111300235C62 /* StatementInformationTests.swift */ = {isa = PBXFileReference; fileEncoding = 4; lastKnownFileType = sourcecode.swift; path = StatementInformationTests.swift; sourceTree = "<group>"; };
		5605F1891C6B1A8700235C62 /* SQLCollation.swift */ = {isa = PBXFileReference; fileEncoding = 4; lastKnownFileType = sourcecode.swift; path = SQLCollation.swift; sourceTree = "<group>"; };
		5605F18A1C6B1A8700235C62 /* SQLFunction.swift */ = {isa = PBXFileReference; fileEncoding = 4; lastKnownFileType = sourcecode.swift; path = SQLFunction.swift; sourceTree = "<group>"; };
		5605F18B1C6B1A8700235C62 /* SQLOperator.swift */ = {isa = PBXFileReference; fileEncoding = 4; lastKnownFileType = sourcecode.swift; path = SQLOperator.swift; sourceTree = "<group>"; };
		5605F18C1C6B1A8700235C62 /* SQLSelectQuery.swift */ = {isa = PBXFileReference; fileEncoding = 4; lastKnownFileType = sourcecode.swift; path = SQLSelectQuery.swift; sourceTree = "<group>"; };
		5607EFD21BB8254800605DE3 /* TransactionObserverTests.swift */ = {isa = PBXFileReference; fileEncoding = 4; lastKnownFileType = sourcecode.swift; path = TransactionObserverTests.swift; sourceTree = "<group>"; };
		560A37A31C8F625000949E71 /* DatabasePool.swift */ = {isa = PBXFileReference; fileEncoding = 4; lastKnownFileType = sourcecode.swift; path = DatabasePool.swift; sourceTree = "<group>"; };
		560A37A61C8FF6E500949E71 /* SerializedDatabase.swift */ = {isa = PBXFileReference; fileEncoding = 4; lastKnownFileType = sourcecode.swift; path = SerializedDatabase.swift; sourceTree = "<group>"; };
		560A37AA1C90085D00949E71 /* DatabasePoolConcurrencyTests.swift */ = {isa = PBXFileReference; fileEncoding = 4; lastKnownFileType = sourcecode.swift; path = DatabasePoolConcurrencyTests.swift; sourceTree = "<group>"; };
		560A37AE1C90A8D800949E71 /* DatabasePoolCrashTests.swift */ = {isa = PBXFileReference; fileEncoding = 4; lastKnownFileType = sourcecode.swift; path = DatabasePoolCrashTests.swift; sourceTree = "<group>"; };
		560C97C61BFD0B8400BF8471 /* FunctionTests.swift */ = {isa = PBXFileReference; fileEncoding = 4; lastKnownFileType = sourcecode.swift; path = FunctionTests.swift; sourceTree = "<group>"; };
		560C981A1C0E22D300BF8471 /* GRDBOSXPerformanceTests.xctest */ = {isa = PBXFileReference; explicitFileType = wrapper.cfbundle; includeInIndex = 0; path = GRDBOSXPerformanceTests.xctest; sourceTree = BUILT_PRODUCTS_DIR; };
		560D923E1C672C3E00F4F92B /* DatabaseValueConvertible.swift */ = {isa = PBXFileReference; fileEncoding = 4; lastKnownFileType = sourcecode.swift; path = DatabaseValueConvertible.swift; sourceTree = "<group>"; };
		560D923F1C672C3E00F4F92B /* StatementColumnConvertible.swift */ = {isa = PBXFileReference; fileEncoding = 4; lastKnownFileType = sourcecode.swift; path = StatementColumnConvertible.swift; sourceTree = "<group>"; };
		560D92441C672C4B00F4F92B /* Persistable.swift */ = {isa = PBXFileReference; fileEncoding = 4; lastKnownFileType = sourcecode.swift; path = Persistable.swift; sourceTree = "<group>"; };
		560D92451C672C4B00F4F92B /* RowConvertible.swift */ = {isa = PBXFileReference; fileEncoding = 4; lastKnownFileType = sourcecode.swift; path = RowConvertible.swift; sourceTree = "<group>"; };
		560D92461C672C4B00F4F92B /* TableMapping.swift */ = {isa = PBXFileReference; fileEncoding = 4; lastKnownFileType = sourcecode.swift; path = TableMapping.swift; sourceTree = "<group>"; };
		560FC5101CAEEDF10014AA8E /* README.md */ = {isa = PBXFileReference; lastKnownFileType = net.daringfireball.markdown; path = README.md; sourceTree = "<group>"; };
		560FC54D1CB003810014AA8E /* GRDBCipher.framework */ = {isa = PBXFileReference; explicitFileType = wrapper.framework; includeInIndex = 0; path = GRDBCipher.framework; sourceTree = BUILT_PRODUCTS_DIR; };
		560FC5501CB004AD0014AA8E /* sqlcipher.xcodeproj */ = {isa = PBXFileReference; lastKnownFileType = "wrapper.pb-project"; name = sqlcipher.xcodeproj; path = SQLCipher/src/sqlcipher.xcodeproj; sourceTree = "<group>"; };
		560FC5B01CB00B880014AA8E /* GRDBTests.xctest */ = {isa = PBXFileReference; explicitFileType = wrapper.cfbundle; includeInIndex = 0; path = GRDBTests.xctest; sourceTree = BUILT_PRODUCTS_DIR; };
		561667001D08A49900ADD404 /* NSDecimalNumberTests.swift */ = {isa = PBXFileReference; fileEncoding = 4; lastKnownFileType = sourcecode.swift; path = NSDecimalNumberTests.swift; sourceTree = "<group>"; };
		5623E0901B4AFACC00B20B7F /* GRDBTestCase.swift */ = {isa = PBXFileReference; fileEncoding = 4; lastKnownFileType = sourcecode.swift; path = GRDBTestCase.swift; sourceTree = "<group>"; };
		56300B5D1C53C38F005A543B /* QueryInterfaceRequestTests.swift */ = {isa = PBXFileReference; fileEncoding = 4; lastKnownFileType = sourcecode.swift; path = QueryInterfaceRequestTests.swift; sourceTree = "<group>"; };
		56300B601C53C42C005A543B /* RowConvertible+QueryInterfaceRequestTests.swift */ = {isa = PBXFileReference; fileEncoding = 4; lastKnownFileType = sourcecode.swift; path = "RowConvertible+QueryInterfaceRequestTests.swift"; sourceTree = "<group>"; };
		56300B671C53D25E005A543B /* SQLSupportTests.swift */ = {isa = PBXFileReference; fileEncoding = 4; lastKnownFileType = sourcecode.swift; path = SQLSupportTests.swift; sourceTree = "<group>"; };
		56300B6A1C53D3E8005A543B /* TableMapping+QueryInterfaceRequestTests.swift */ = {isa = PBXFileReference; fileEncoding = 4; lastKnownFileType = sourcecode.swift; path = "TableMapping+QueryInterfaceRequestTests.swift"; sourceTree = "<group>"; };
		56300B6F1C53F592005A543B /* QueryInterfaceRequest.swift */ = {isa = PBXFileReference; fileEncoding = 4; lastKnownFileType = sourcecode.swift; path = QueryInterfaceRequest.swift; sourceTree = "<group>"; };
		56300B841C54DC95005A543B /* Record+QueryInterfaceRequestTests.swift */ = {isa = PBXFileReference; fileEncoding = 4; lastKnownFileType = sourcecode.swift; path = "Record+QueryInterfaceRequestTests.swift"; sourceTree = "<group>"; };
		563363A91C933FF8000BE133 /* MutablePersistableTests.swift */ = {isa = PBXFileReference; fileEncoding = 4; lastKnownFileType = sourcecode.swift; path = MutablePersistableTests.swift; sourceTree = "<group>"; };
		563363AA1C933FF8000BE133 /* PersistableTests.swift */ = {isa = PBXFileReference; fileEncoding = 4; lastKnownFileType = sourcecode.swift; path = PersistableTests.swift; sourceTree = "<group>"; };
		563363BC1C93FD5E000BE133 /* DatabaseQueueConcurrencyTests.swift */ = {isa = PBXFileReference; fileEncoding = 4; lastKnownFileType = sourcecode.swift; path = DatabaseQueueConcurrencyTests.swift; sourceTree = "<group>"; };
		563363BF1C942C04000BE133 /* DatabaseReader.swift */ = {isa = PBXFileReference; fileEncoding = 4; lastKnownFileType = sourcecode.swift; path = DatabaseReader.swift; sourceTree = "<group>"; };
		563363C31C942C37000BE133 /* DatabaseWriter.swift */ = {isa = PBXFileReference; fileEncoding = 4; lastKnownFileType = sourcecode.swift; path = DatabaseWriter.swift; sourceTree = "<group>"; };
		563363CF1C943D13000BE133 /* DatabasePoolReleaseMemoryTests.swift */ = {isa = PBXFileReference; fileEncoding = 4; lastKnownFileType = sourcecode.swift; path = DatabasePoolReleaseMemoryTests.swift; sourceTree = "<group>"; };
		563363D41C94484E000BE133 /* DatabaseQueueReleaseMemoryTests.swift */ = {isa = PBXFileReference; fileEncoding = 4; lastKnownFileType = sourcecode.swift; path = DatabaseQueueReleaseMemoryTests.swift; sourceTree = "<group>"; };
		563363D71C95787F000BE133 /* DatabaseStore.swift */ = {isa = PBXFileReference; fileEncoding = 4; lastKnownFileType = sourcecode.swift; path = DatabaseStore.swift; sourceTree = "<group>"; };
		563363DB1C95891E000BE133 /* DatabaseQueueFileAttributesTests.swift */ = {isa = PBXFileReference; fileEncoding = 4; lastKnownFileType = sourcecode.swift; path = DatabaseQueueFileAttributesTests.swift; sourceTree = "<group>"; };
		563363DE1C959295000BE133 /* DatabasePoolFileAttributesTests.swift */ = {isa = PBXFileReference; fileEncoding = 4; lastKnownFileType = sourcecode.swift; path = DatabasePoolFileAttributesTests.swift; sourceTree = "<group>"; };
		563363F81C960711000BE133 /* PerformanceRealmTests.realm */ = {isa = PBXFileReference; lastKnownFileType = file; path = PerformanceRealmTests.realm; sourceTree = "<group>"; };
		563445041C4A7FD7003D3DC6 /* Utils.swift */ = {isa = PBXFileReference; fileEncoding = 4; lastKnownFileType = sourcecode.swift; path = Utils.swift; sourceTree = "<group>"; };
		5634B0721CF22BEF005360B9 /* FetchRequestTests.swift */ = {isa = PBXFileReference; fileEncoding = 4; lastKnownFileType = sourcecode.swift; path = FetchRequestTests.swift; sourceTree = "<group>"; };
		5634B1061CF9B970005360B9 /* TransactionObserverSavepointsTests.swift */ = {isa = PBXFileReference; fileEncoding = 4; lastKnownFileType = sourcecode.swift; path = TransactionObserverSavepointsTests.swift; sourceTree = "<group>"; };
		5636E9BB1D22574100B9B05F /* FetchRequest.swift */ = {isa = PBXFileReference; fileEncoding = 4; lastKnownFileType = sourcecode.swift; path = FetchRequest.swift; sourceTree = "<group>"; };
		563ABAF61D18824F003B37F3 /* NSUUID.swift */ = {isa = PBXFileReference; fileEncoding = 4; lastKnownFileType = sourcecode.swift; path = NSUUID.swift; sourceTree = "<group>"; };
		564A50C61BFF4B7F00B3A3A2 /* CollationTests.swift */ = {isa = PBXFileReference; fileEncoding = 4; lastKnownFileType = sourcecode.swift; path = CollationTests.swift; sourceTree = "<group>"; };
		565049041CE32543000A97D8 /* FetchedRecordsControllerTests.swift */ = {isa = PBXFileReference; fileEncoding = 4; lastKnownFileType = sourcecode.swift; path = FetchedRecordsControllerTests.swift; sourceTree = "<group>"; };
		56553C181C3E906C00522B5C /* GRDBOSXCrashTests.xctest */ = {isa = PBXFileReference; explicitFileType = wrapper.cfbundle; includeInIndex = 0; path = GRDBOSXCrashTests.xctest; sourceTree = BUILT_PRODUCTS_DIR; };
		5657AAA91D106E39006283EF /* NSDate.swift */ = {isa = PBXFileReference; fileEncoding = 4; lastKnownFileType = sourcecode.swift; path = NSDate.swift; sourceTree = "<group>"; };
		5657AAB81D107001006283EF /* NSData.swift */ = {isa = PBXFileReference; fileEncoding = 4; lastKnownFileType = sourcecode.swift; path = NSData.swift; sourceTree = "<group>"; };
		5657AB0E1D10899D006283EF /* URL.swift */ = {isa = PBXFileReference; fileEncoding = 4; lastKnownFileType = sourcecode.swift; path = URL.swift; sourceTree = "<group>"; };
		5657AB2F1D108BA9006283EF /* DataTests.swift */ = {isa = PBXFileReference; fileEncoding = 4; lastKnownFileType = sourcecode.swift; path = DataTests.swift; sourceTree = "<group>"; };
		5657AB301D108BA9006283EF /* NSDataTests.swift */ = {isa = PBXFileReference; fileEncoding = 4; lastKnownFileType = sourcecode.swift; path = NSDataTests.swift; sourceTree = "<group>"; };
		5657AB311D108BA9006283EF /* NSNullTests.swift */ = {isa = PBXFileReference; fileEncoding = 4; lastKnownFileType = sourcecode.swift; path = NSNullTests.swift; sourceTree = "<group>"; };
		5657AB321D108BA9006283EF /* NSNumberTests.swift */ = {isa = PBXFileReference; fileEncoding = 4; lastKnownFileType = sourcecode.swift; path = NSNumberTests.swift; sourceTree = "<group>"; };
		5657AB331D108BA9006283EF /* NSStringTests.swift */ = {isa = PBXFileReference; fileEncoding = 4; lastKnownFileType = sourcecode.swift; path = NSStringTests.swift; sourceTree = "<group>"; };
		5657AB341D108BA9006283EF /* NSURLTests.swift */ = {isa = PBXFileReference; fileEncoding = 4; lastKnownFileType = sourcecode.swift; path = NSURLTests.swift; sourceTree = "<group>"; };
		5657AB351D108BA9006283EF /* URLTests.swift */ = {isa = PBXFileReference; fileEncoding = 4; lastKnownFileType = sourcecode.swift; path = URLTests.swift; sourceTree = "<group>"; };
		565B0FEE1BBC7D980098DE03 /* RowConvertibleTests.swift */ = {isa = PBXFileReference; fileEncoding = 4; lastKnownFileType = sourcecode.swift; path = RowConvertibleTests.swift; sourceTree = "<group>"; };
		565D5D701BBC694D00DC9BD4 /* Row+FoundationTests.swift */ = {isa = PBXFileReference; fileEncoding = 4; lastKnownFileType = sourcecode.swift; path = "Row+FoundationTests.swift"; sourceTree = "<group>"; };
		565D5D731BBC70AE00DC9BD4 /* StatementArguments+FoundationTests.swift */ = {isa = PBXFileReference; fileEncoding = 4; lastKnownFileType = sourcecode.swift; path = "StatementArguments+FoundationTests.swift"; sourceTree = "<group>"; };
		565EFAED1D0436CE00A8FA9D /* NumericOverflowTests.swift */ = {isa = PBXFileReference; fileEncoding = 4; lastKnownFileType = sourcecode.swift; path = NumericOverflowTests.swift; sourceTree = "<group>"; };
		565F03C11CE5D3AA00DE108F /* AdapterRowTests.swift */ = {isa = PBXFileReference; fileEncoding = 4; lastKnownFileType = sourcecode.swift; path = AdapterRowTests.swift; sourceTree = "<group>"; };
		567156151CB142AA007DC145 /* ReadOnlyDatabaseTests.swift */ = {isa = PBXFileReference; fileEncoding = 4; lastKnownFileType = sourcecode.swift; path = ReadOnlyDatabaseTests.swift; sourceTree = "<group>"; };
		5671566C1CB16729007DC145 /* GRDBCipherOSXEncryptedTests.xctest */ = {isa = PBXFileReference; explicitFileType = wrapper.cfbundle; includeInIndex = 0; path = GRDBCipherOSXEncryptedTests.xctest; sourceTree = BUILT_PRODUCTS_DIR; };
		567156701CB18050007DC145 /* EncryptionTests.swift */ = {isa = PBXFileReference; fileEncoding = 4; lastKnownFileType = sourcecode.swift; path = EncryptionTests.swift; sourceTree = "<group>"; };
		5672DE581CDB72520022BA81 /* DatabaseQueueBackupTests.swift */ = {isa = PBXFileReference; fileEncoding = 4; lastKnownFileType = sourcecode.swift; path = DatabaseQueueBackupTests.swift; sourceTree = "<group>"; };
		5672DE661CDB751D0022BA81 /* DatabasePoolBackupTests.swift */ = {isa = PBXFileReference; fileEncoding = 4; lastKnownFileType = sourcecode.swift; path = DatabasePoolBackupTests.swift; sourceTree = "<group>"; };
		567404871CEF84C8003ED5CC /* RowAdapter.swift */ = {isa = PBXFileReference; fileEncoding = 4; lastKnownFileType = sourcecode.swift; path = RowAdapter.swift; sourceTree = "<group>"; };
<<<<<<< HEAD
=======
		567A80521D41350C00C7DCEC /* IndexInfoTests.swift */ = {isa = PBXFileReference; fileEncoding = 4; lastKnownFileType = sourcecode.swift; path = IndexInfoTests.swift; sourceTree = "<group>"; };
>>>>>>> d9229611
		5683C2681B4D445E00296494 /* libsqlite3.dylib */ = {isa = PBXFileReference; lastKnownFileType = "compiled.mach-o.dylib"; name = libsqlite3.dylib; path = Platforms/iPhoneOS.platform/Developer/SDKs/iPhoneOS8.4.sdk/usr/lib/libsqlite3.dylib; sourceTree = DEVELOPER_DIR; };
		5687359E1CEDE16C009B9116 /* Betty.jpeg */ = {isa = PBXFileReference; lastKnownFileType = image.jpeg; path = Betty.jpeg; sourceTree = "<group>"; };
		568BE5191CB035A900270F93 /* sqlite3.h */ = {isa = PBXFileReference; fileEncoding = 4; lastKnownFileType = sourcecode.c.h; name = sqlite3.h; path = SQLCipher/src/sqlite3.h; sourceTree = "<group>"; };
		568BE51F1CB0360500270F93 /* GRDB.xcconfig */ = {isa = PBXFileReference; lastKnownFileType = text.xcconfig; name = GRDB.xcconfig; path = SQLCipher/GRDB.xcconfig; sourceTree = "<group>"; };
		568BE5201CB0360500270F93 /* module.modulemap */ = {isa = PBXFileReference; lastKnownFileType = "sourcecode.module-map"; name = module.modulemap; path = SQLCipher/module.modulemap; sourceTree = "<group>"; };
		568E1CB71CB03847008D97A6 /* GRDBCipher-Bridging.h */ = {isa = PBXFileReference; fileEncoding = 4; lastKnownFileType = sourcecode.c.h; name = "GRDBCipher-Bridging.h"; path = "SQLCipher/GRDBCipher-Bridging.h"; sourceTree = "<group>"; };
		568E1CB81CB03847008D97A6 /* GRDBCipher.h */ = {isa = PBXFileReference; fileEncoding = 4; lastKnownFileType = sourcecode.c.h; name = GRDBCipher.h; path = SQLCipher/GRDBCipher.h; sourceTree = "<group>"; };
		5690C3251D23E6D800E59934 /* DateComponentsTests.swift */ = {isa = PBXFileReference; fileEncoding = 4; lastKnownFileType = sourcecode.swift; path = DateComponentsTests.swift; sourceTree = "<group>"; };
		5690C3361D23E7D200E59934 /* DateTests.swift */ = {isa = PBXFileReference; fileEncoding = 4; lastKnownFileType = sourcecode.swift; path = DateTests.swift; sourceTree = "<group>"; };
		5690C33F1D23E82A00E59934 /* Data.swift */ = {isa = PBXFileReference; fileEncoding = 4; lastKnownFileType = sourcecode.swift; path = Data.swift; sourceTree = "<group>"; };
		569178451CED9B6000E179EA /* DatabaseQueueTests.swift */ = {isa = PBXFileReference; fileEncoding = 4; lastKnownFileType = sourcecode.swift; path = DatabaseQueueTests.swift; sourceTree = "<group>"; };
		569530FB1C9067CC00CF1A2B /* DatabaseQueueCrashTests.swift */ = {isa = PBXFileReference; fileEncoding = 4; lastKnownFileType = sourcecode.swift; path = DatabaseQueueCrashTests.swift; sourceTree = "<group>"; };
		569530FC1C9067CC00CF1A2B /* DatabaseValueConvertibleCrashTests.swift */ = {isa = PBXFileReference; fileEncoding = 4; lastKnownFileType = sourcecode.swift; path = DatabaseValueConvertibleCrashTests.swift; sourceTree = "<group>"; };
		569530FD1C9067CC00CF1A2B /* GRDBCrashTestCase.swift */ = {isa = PBXFileReference; fileEncoding = 4; lastKnownFileType = sourcecode.swift; path = GRDBCrashTestCase.swift; sourceTree = "<group>"; };
		569530FE1C9067CC00CF1A2B /* MigrationCrashTests.swift */ = {isa = PBXFileReference; fileEncoding = 4; lastKnownFileType = sourcecode.swift; path = MigrationCrashTests.swift; sourceTree = "<group>"; };
		569530FF1C9067CC00CF1A2B /* RecordCrashTests.swift */ = {isa = PBXFileReference; fileEncoding = 4; lastKnownFileType = sourcecode.swift; path = RecordCrashTests.swift; sourceTree = "<group>"; };
		569531001C9067CC00CF1A2B /* StatementColumnConvertibleCrashTests.swift */ = {isa = PBXFileReference; fileEncoding = 4; lastKnownFileType = sourcecode.swift; path = StatementColumnConvertibleCrashTests.swift; sourceTree = "<group>"; };
		569531011C9067CC00CF1A2B /* StatementCrashTests.swift */ = {isa = PBXFileReference; fileEncoding = 4; lastKnownFileType = sourcecode.swift; path = StatementCrashTests.swift; sourceTree = "<group>"; };
		5695311E1C907A8C00CF1A2B /* DatabaseSchemaCache.swift */ = {isa = PBXFileReference; fileEncoding = 4; lastKnownFileType = sourcecode.swift; path = DatabaseSchemaCache.swift; sourceTree = "<group>"; };
		569531231C90878D00CF1A2B /* DatabaseQueueSchemaCacheTests.swift */ = {isa = PBXFileReference; fileEncoding = 4; lastKnownFileType = sourcecode.swift; path = DatabaseQueueSchemaCacheTests.swift; sourceTree = "<group>"; };
		569531281C908A5B00CF1A2B /* DatabasePoolSchemaCacheTests.swift */ = {isa = PBXFileReference; fileEncoding = 4; lastKnownFileType = sourcecode.swift; path = DatabasePoolSchemaCacheTests.swift; sourceTree = "<group>"; };
		569531331C919DF200CF1A2B /* DatabasePoolCollationTests.swift */ = {isa = PBXFileReference; fileEncoding = 4; lastKnownFileType = sourcecode.swift; path = DatabasePoolCollationTests.swift; sourceTree = "<group>"; };
		569531361C919DF700CF1A2B /* DatabasePoolFunctionTests.swift */ = {isa = PBXFileReference; fileEncoding = 4; lastKnownFileType = sourcecode.swift; path = DatabasePoolFunctionTests.swift; sourceTree = "<group>"; };
		569C1EB11CF07DDD0042627B /* DatabaseSchedulerTests.swift */ = {isa = PBXFileReference; fileEncoding = 4; lastKnownFileType = sourcecode.swift; path = DatabaseSchedulerTests.swift; sourceTree = "<group>"; };
		56A238131B9C74A90082EB20 /* DatabaseTests.swift */ = {isa = PBXFileReference; fileEncoding = 4; lastKnownFileType = sourcecode.swift; path = DatabaseTests.swift; sourceTree = "<group>"; };
		56A238141B9C74A90082EB20 /* InMemoryDatabaseTests.swift */ = {isa = PBXFileReference; fileEncoding = 4; lastKnownFileType = sourcecode.swift; path = InMemoryDatabaseTests.swift; sourceTree = "<group>"; };
		56A238161B9C74A90082EB20 /* DatabaseErrorTests.swift */ = {isa = PBXFileReference; fileEncoding = 4; lastKnownFileType = sourcecode.swift; path = DatabaseErrorTests.swift; sourceTree = "<group>"; };
		56A238181B9C74A90082EB20 /* DatabaseValueTests.swift */ = {isa = PBXFileReference; fileEncoding = 4; lastKnownFileType = sourcecode.swift; path = DatabaseValueTests.swift; sourceTree = "<group>"; };
		56A2381A1B9C74A90082EB20 /* DatabaseValueConvertibleSubclassTests.swift */ = {isa = PBXFileReference; fileEncoding = 4; lastKnownFileType = sourcecode.swift; path = DatabaseValueConvertibleSubclassTests.swift; sourceTree = "<group>"; };
		56A2381B1B9C74A90082EB20 /* DatabaseValueConversionTests.swift */ = {isa = PBXFileReference; fileEncoding = 4; lastKnownFileType = sourcecode.swift; path = DatabaseValueConversionTests.swift; sourceTree = "<group>"; };
		56A2381C1B9C74A90082EB20 /* RawRepresentableTests.swift */ = {isa = PBXFileReference; fileEncoding = 4; lastKnownFileType = sourcecode.swift; path = RawRepresentableTests.swift; sourceTree = "<group>"; };
		56A2381E1B9C74A90082EB20 /* DictionaryRowTests.swift */ = {isa = PBXFileReference; fileEncoding = 4; lastKnownFileType = sourcecode.swift; path = DictionaryRowTests.swift; sourceTree = "<group>"; };
		56A2381F1B9C74A90082EB20 /* DetachedRowTests.swift */ = {isa = PBXFileReference; fileEncoding = 4; lastKnownFileType = sourcecode.swift; path = DetachedRowTests.swift; sourceTree = "<group>"; };
		56A238211B9C74A90082EB20 /* SelectStatementTests.swift */ = {isa = PBXFileReference; fileEncoding = 4; lastKnownFileType = sourcecode.swift; path = SelectStatementTests.swift; sourceTree = "<group>"; };
		56A238221B9C74A90082EB20 /* UpdateStatementTests.swift */ = {isa = PBXFileReference; fileEncoding = 4; lastKnownFileType = sourcecode.swift; path = UpdateStatementTests.swift; sourceTree = "<group>"; };
		56A238241B9C74A90082EB20 /* DatabaseMigratorTests.swift */ = {isa = PBXFileReference; fileEncoding = 4; lastKnownFileType = sourcecode.swift; path = DatabaseMigratorTests.swift; sourceTree = "<group>"; };
		56A238261B9C74A90082EB20 /* MinimalPrimaryKeyRowIDTests.swift */ = {isa = PBXFileReference; fileEncoding = 4; lastKnownFileType = sourcecode.swift; path = MinimalPrimaryKeyRowIDTests.swift; sourceTree = "<group>"; };
		56A238271B9C74A90082EB20 /* MinimalPrimaryKeySingleTests.swift */ = {isa = PBXFileReference; fileEncoding = 4; lastKnownFileType = sourcecode.swift; path = MinimalPrimaryKeySingleTests.swift; sourceTree = "<group>"; };
		56A238281B9C74A90082EB20 /* PrimaryKeyMultipleTests.swift */ = {isa = PBXFileReference; fileEncoding = 4; lastKnownFileType = sourcecode.swift; path = PrimaryKeyMultipleTests.swift; sourceTree = "<group>"; };
		56A238291B9C74A90082EB20 /* PrimaryKeyNoneTests.swift */ = {isa = PBXFileReference; fileEncoding = 4; lastKnownFileType = sourcecode.swift; path = PrimaryKeyNoneTests.swift; sourceTree = "<group>"; };
		56A2382A1B9C74A90082EB20 /* PrimaryKeyRowIDTests.swift */ = {isa = PBXFileReference; fileEncoding = 4; lastKnownFileType = sourcecode.swift; path = PrimaryKeyRowIDTests.swift; sourceTree = "<group>"; };
		56A2382B1B9C74A90082EB20 /* PrimaryKeySingleTests.swift */ = {isa = PBXFileReference; fileEncoding = 4; lastKnownFileType = sourcecode.swift; path = PrimaryKeySingleTests.swift; sourceTree = "<group>"; };
		56A2382C1B9C74A90082EB20 /* PrimaryKeySingleWithReplaceConflictResolutionTests.swift */ = {isa = PBXFileReference; fileEncoding = 4; lastKnownFileType = sourcecode.swift; path = PrimaryKeySingleWithReplaceConflictResolutionTests.swift; sourceTree = "<group>"; };
		56A2382D1B9C74A90082EB20 /* RecordCopyTests.swift */ = {isa = PBXFileReference; fileEncoding = 4; lastKnownFileType = sourcecode.swift; path = RecordCopyTests.swift; sourceTree = "<group>"; };
		56A2382F1B9C74A90082EB20 /* RecordEditedTests.swift */ = {isa = PBXFileReference; fileEncoding = 4; lastKnownFileType = sourcecode.swift; path = RecordEditedTests.swift; sourceTree = "<group>"; };
		56A238301B9C74A90082EB20 /* RecordAwakeFromFetchTests.swift */ = {isa = PBXFileReference; fileEncoding = 4; lastKnownFileType = sourcecode.swift; path = RecordAwakeFromFetchTests.swift; sourceTree = "<group>"; };
		56A238311B9C74A90082EB20 /* RecordFetchTests.swift */ = {isa = PBXFileReference; fileEncoding = 4; lastKnownFileType = sourcecode.swift; path = RecordFetchTests.swift; sourceTree = "<group>"; };
		56A238321B9C74A90082EB20 /* RecordInitializersTests.swift */ = {isa = PBXFileReference; fileEncoding = 4; lastKnownFileType = sourcecode.swift; path = RecordInitializersTests.swift; sourceTree = "<group>"; };
		56A238331B9C74A90082EB20 /* RecordSubClassTests.swift */ = {isa = PBXFileReference; fileEncoding = 4; lastKnownFileType = sourcecode.swift; path = RecordSubClassTests.swift; sourceTree = "<group>"; };
		56A238701B9C75030082EB20 /* Configuration.swift */ = {isa = PBXFileReference; fileEncoding = 4; lastKnownFileType = sourcecode.swift; path = Configuration.swift; sourceTree = "<group>"; };
		56A238711B9C75030082EB20 /* Database.swift */ = {isa = PBXFileReference; fileEncoding = 4; lastKnownFileType = sourcecode.swift; path = Database.swift; sourceTree = "<group>"; };
		56A238731B9C75030082EB20 /* DatabaseError.swift */ = {isa = PBXFileReference; fileEncoding = 4; lastKnownFileType = sourcecode.swift; path = DatabaseError.swift; sourceTree = "<group>"; };
		56A238741B9C75030082EB20 /* DatabaseQueue.swift */ = {isa = PBXFileReference; fileEncoding = 4; lastKnownFileType = sourcecode.swift; path = DatabaseQueue.swift; sourceTree = "<group>"; };
		56A238751B9C75030082EB20 /* DatabaseValue.swift */ = {isa = PBXFileReference; fileEncoding = 4; lastKnownFileType = sourcecode.swift; path = DatabaseValue.swift; sourceTree = "<group>"; };
		56A238761B9C75030082EB20 /* Row.swift */ = {isa = PBXFileReference; fileEncoding = 4; lastKnownFileType = sourcecode.swift; path = Row.swift; sourceTree = "<group>"; };
		56A238781B9C75030082EB20 /* Statement.swift */ = {isa = PBXFileReference; fileEncoding = 4; lastKnownFileType = sourcecode.swift; path = Statement.swift; sourceTree = "<group>"; };
		56A238921B9C750B0082EB20 /* DatabaseMigrator.swift */ = {isa = PBXFileReference; fileEncoding = 4; lastKnownFileType = sourcecode.swift; path = DatabaseMigrator.swift; sourceTree = "<group>"; };
		56A238A11B9C753B0082EB20 /* Record.swift */ = {isa = PBXFileReference; fileEncoding = 4; lastKnownFileType = sourcecode.swift; path = Record.swift; sourceTree = "<group>"; };
		56A238B51B9CA2590082EB20 /* DatabaseTimestampTests.swift */ = {isa = PBXFileReference; fileEncoding = 4; lastKnownFileType = sourcecode.swift; path = DatabaseTimestampTests.swift; sourceTree = "<group>"; };
		56A4CDAF1D4234B200B1A9B9 /* SQLExpressionLiteralTests.swift */ = {isa = PBXFileReference; fileEncoding = 4; lastKnownFileType = sourcecode.swift; path = SQLExpressionLiteralTests.swift; sourceTree = "<group>"; };
		56A5E4081BA2BCF900707640 /* RecordWithColumnNameManglingTests.swift */ = {isa = PBXFileReference; fileEncoding = 4; lastKnownFileType = sourcecode.swift; path = RecordWithColumnNameManglingTests.swift; sourceTree = "<group>"; };
		56A8C21E1D1914110096E9D4 /* UUIDTests.swift */ = {isa = PBXFileReference; fileEncoding = 4; lastKnownFileType = sourcecode.swift; path = UUIDTests.swift; sourceTree = "<group>"; };
		56A8C22F1D1914540096E9D4 /* UUID.swift */ = {isa = PBXFileReference; fileEncoding = 4; lastKnownFileType = sourcecode.swift; path = UUID.swift; sourceTree = "<group>"; };
		56A8C2361D1914790096E9D4 /* NSUUIDTests.swift */ = {isa = PBXFileReference; fileEncoding = 4; lastKnownFileType = sourcecode.swift; path = NSUUIDTests.swift; sourceTree = "<group>"; };
		56AF74611D41FB89005E9FF3 /* TableIndexTests.swift */ = {isa = PBXFileReference; fileEncoding = 4; lastKnownFileType = sourcecode.swift; path = TableIndexTests.swift; sourceTree = "<group>"; };
		56AF746A1D41FB9C005E9FF3 /* DatabaseValueConvertibleEscapingTests.swift */ = {isa = PBXFileReference; fileEncoding = 4; lastKnownFileType = sourcecode.swift; path = DatabaseValueConvertibleEscapingTests.swift; sourceTree = "<group>"; };
		56AFCA231CB1A8BB00F48B96 /* GRDBCipher.framework */ = {isa = PBXFileReference; explicitFileType = wrapper.framework; includeInIndex = 0; path = GRDBCipher.framework; sourceTree = BUILT_PRODUCTS_DIR; };
		56AFCA7F1CB1AA9900F48B96 /* GRDBTests.xctest */ = {isa = PBXFileReference; explicitFileType = wrapper.cfbundle; includeInIndex = 0; path = GRDBTests.xctest; sourceTree = BUILT_PRODUCTS_DIR; };
		56AFCAD71CB1ABC800F48B96 /* GRDBTests.xctest */ = {isa = PBXFileReference; explicitFileType = wrapper.cfbundle; includeInIndex = 0; path = GRDBTests.xctest; sourceTree = BUILT_PRODUCTS_DIR; };
		56B15D0A1CD4C35100A24C8B /* FetchedRecordsControlleriOSTests.swift */ = {isa = PBXFileReference; fileEncoding = 4; lastKnownFileType = sourcecode.swift; path = FetchedRecordsControlleriOSTests.swift; sourceTree = "<group>"; };
		56B7F4291BE14A1900E39BBF /* CGFloatTests.swift */ = {isa = PBXFileReference; fileEncoding = 4; lastKnownFileType = sourcecode.swift; path = CGFloatTests.swift; sourceTree = "<group>"; };
		56B7F4361BE4C11200E39BBF /* DatabaseCoderTests.swift */ = {isa = PBXFileReference; fileEncoding = 4; lastKnownFileType = sourcecode.swift; path = DatabaseCoderTests.swift; sourceTree = "<group>"; };
		56B7F4391BEB42D500E39BBF /* Migration.swift */ = {isa = PBXFileReference; fileEncoding = 4; lastKnownFileType = sourcecode.swift; path = Migration.swift; sourceTree = "<group>"; };
		56B8C2401CA1758F00510325 /* Realm.framework */ = {isa = PBXFileReference; lastKnownFileType = wrapper.framework; name = Realm.framework; path = "Realm/build/osx/swift-2.2/Realm.framework"; sourceTree = "<group>"; };
		56B8C2411CA1758F00510325 /* RealmSwift.framework */ = {isa = PBXFileReference; lastKnownFileType = wrapper.framework; name = RealmSwift.framework; path = "Realm/build/osx/swift-2.2/RealmSwift.framework"; sourceTree = "<group>"; };
		56B8F49A1B4E2F3600C24296 /* GRDB.xcconfig */ = {isa = PBXFileReference; lastKnownFileType = text.xcconfig; path = GRDB.xcconfig; sourceTree = "<group>"; };
		56BB6EA81D3009B100A1CA52 /* SchedulingWatchdog.swift */ = {isa = PBXFileReference; fileEncoding = 4; lastKnownFileType = sourcecode.swift; path = SchedulingWatchdog.swift; sourceTree = "<group>"; };
		56BB86111BA9886D001F9168 /* PerformanceTests.sqlite */ = {isa = PBXFileReference; lastKnownFileType = file; path = PerformanceTests.sqlite; sourceTree = "<group>"; };
		56BB86121BA9886D001F9168 /* InsertRecordTests.swift */ = {isa = PBXFileReference; fileEncoding = 4; lastKnownFileType = sourcecode.swift; path = InsertRecordTests.swift; sourceTree = "<group>"; };
		56BB86181BA988F2001F9168 /* FMDatabase.h */ = {isa = PBXFileReference; fileEncoding = 4; lastKnownFileType = sourcecode.c.h; path = FMDatabase.h; sourceTree = "<group>"; };
		56BB86191BA988F2001F9168 /* FMDatabase.m */ = {isa = PBXFileReference; fileEncoding = 4; lastKnownFileType = sourcecode.c.objc; path = FMDatabase.m; sourceTree = "<group>"; };
		56BB861A1BA988F2001F9168 /* FMDatabaseAdditions.h */ = {isa = PBXFileReference; fileEncoding = 4; lastKnownFileType = sourcecode.c.h; path = FMDatabaseAdditions.h; sourceTree = "<group>"; };
		56BB861B1BA988F2001F9168 /* FMDatabaseAdditions.m */ = {isa = PBXFileReference; fileEncoding = 4; lastKnownFileType = sourcecode.c.objc; path = FMDatabaseAdditions.m; sourceTree = "<group>"; };
		56BB861C1BA988F2001F9168 /* FMDatabasePool.h */ = {isa = PBXFileReference; fileEncoding = 4; lastKnownFileType = sourcecode.c.h; path = FMDatabasePool.h; sourceTree = "<group>"; };
		56BB861D1BA988F2001F9168 /* FMDatabasePool.m */ = {isa = PBXFileReference; fileEncoding = 4; lastKnownFileType = sourcecode.c.objc; path = FMDatabasePool.m; sourceTree = "<group>"; };
		56BB861E1BA988F2001F9168 /* FMDatabaseQueue.h */ = {isa = PBXFileReference; fileEncoding = 4; lastKnownFileType = sourcecode.c.h; path = FMDatabaseQueue.h; sourceTree = "<group>"; };
		56BB861F1BA988F2001F9168 /* FMDatabaseQueue.m */ = {isa = PBXFileReference; fileEncoding = 4; lastKnownFileType = sourcecode.c.objc; path = FMDatabaseQueue.m; sourceTree = "<group>"; };
		56BB86201BA988F2001F9168 /* FMDB.h */ = {isa = PBXFileReference; fileEncoding = 4; lastKnownFileType = sourcecode.c.h; path = FMDB.h; sourceTree = "<group>"; };
		56BB86211BA988F2001F9168 /* FMResultSet.h */ = {isa = PBXFileReference; fileEncoding = 4; lastKnownFileType = sourcecode.c.h; path = FMResultSet.h; sourceTree = "<group>"; };
		56BB86221BA988F2001F9168 /* FMResultSet.m */ = {isa = PBXFileReference; fileEncoding = 4; lastKnownFileType = sourcecode.c.objc; path = FMResultSet.m; sourceTree = "<group>"; };
		56BB862D1BA98933001F9168 /* GRDBPerformanceTests-Bridging.h */ = {isa = PBXFileReference; fileEncoding = 4; lastKnownFileType = sourcecode.c.h; path = "GRDBPerformanceTests-Bridging.h"; sourceTree = "<group>"; };
		56BB862E1BA98AA9001F9168 /* libsqlite3.tbd */ = {isa = PBXFileReference; lastKnownFileType = "sourcecode.text-based-dylib-definition"; name = libsqlite3.tbd; path = Platforms/iPhoneOS.platform/Developer/SDKs/iPhoneOS9.0.sdk/usr/lib/libsqlite3.tbd; sourceTree = DEVELOPER_DIR; };
		56BB86301BA98AB0001F9168 /* libsqlite3.tbd */ = {isa = PBXFileReference; lastKnownFileType = "sourcecode.text-based-dylib-definition"; name = libsqlite3.tbd; path = usr/lib/libsqlite3.tbd; sourceTree = SDKROOT; };
		56C3F7521CF9F12400F6A361 /* SavepointTests.swift */ = {isa = PBXFileReference; fileEncoding = 4; lastKnownFileType = sourcecode.swift; path = SavepointTests.swift; sourceTree = "<group>"; };
		56C48E731C9A9923005DF1D9 /* module.modulemap */ = {isa = PBXFileReference; lastKnownFileType = "sourcecode.module-map"; path = module.modulemap; sourceTree = "<group>"; };
		56CA21FE1BB414FE009A04C5 /* SQLite.xcodeproj */ = {isa = PBXFileReference; lastKnownFileType = "wrapper.pb-project"; name = SQLite.xcodeproj; path = SQLite.swift/SQLite.xcodeproj; sourceTree = "<group>"; };
		56CA22211BB41565009A04C5 /* PerformanceTests.swift */ = {isa = PBXFileReference; fileEncoding = 4; lastKnownFileType = sourcecode.swift; path = PerformanceTests.swift; sourceTree = "<group>"; };
		56DBEC341C19A0020093A2EE /* CHANGELOG.md */ = {isa = PBXFileReference; lastKnownFileType = net.daringfireball.markdown; path = CHANGELOG.md; sourceTree = "<group>"; };
		56DE7B101C3D93ED00861EB8 /* StatementArgumentsTests.swift */ = {isa = PBXFileReference; fileEncoding = 4; lastKnownFileType = sourcecode.swift; path = StatementArgumentsTests.swift; sourceTree = "<group>"; };
		56DE7B231C412F7E00861EB8 /* InsertPositionalValuesTests.swift */ = {isa = PBXFileReference; fileEncoding = 4; lastKnownFileType = sourcecode.swift; path = InsertPositionalValuesTests.swift; sourceTree = "<group>"; };
		56DE7B251C412FDA00861EB8 /* InsertNamedValuesTests.swift */ = {isa = PBXFileReference; fileEncoding = 4; lastKnownFileType = sourcecode.swift; path = InsertNamedValuesTests.swift; sourceTree = "<group>"; };
		56DE7B271C41302500861EB8 /* FetchNamedValuesTests.swift */ = {isa = PBXFileReference; fileEncoding = 4; lastKnownFileType = sourcecode.swift; path = FetchNamedValuesTests.swift; sourceTree = "<group>"; };
		56DE7B291C4130AF00861EB8 /* FetchPositionalValuesTests.swift */ = {isa = PBXFileReference; fileEncoding = 4; lastKnownFileType = sourcecode.swift; path = FetchPositionalValuesTests.swift; sourceTree = "<group>"; };
		56DE7B2B1C41311900861EB8 /* FetchRecordTests.swift */ = {isa = PBXFileReference; fileEncoding = 4; lastKnownFileType = sourcecode.swift; path = FetchRecordTests.swift; sourceTree = "<group>"; };
		56DE7B2E1C42B23B00861EB8 /* PerformanceModel.xcdatamodel */ = {isa = PBXFileReference; lastKnownFileType = wrapper.xcdatamodel; path = PerformanceModel.xcdatamodel; sourceTree = "<group>"; };
		56DE7B341C42B37E00861EB8 /* CoreData.framework */ = {isa = PBXFileReference; lastKnownFileType = wrapper.framework; name = CoreData.framework; path = System/Library/Frameworks/CoreData.framework; sourceTree = SDKROOT; };
		56DE7B361C42BBBB00861EB8 /* PerformanceCoreDataTests.sqlite */ = {isa = PBXFileReference; lastKnownFileType = file; path = PerformanceCoreDataTests.sqlite; sourceTree = "<group>"; };
		56E1524B1B43FD5B00EE27AA /* TODO.md */ = {isa = PBXFileReference; lastKnownFileType = net.daringfireball.markdown; path = TODO.md; sourceTree = "<group>"; };
		56E5D7CA1B4D3FED00430942 /* GRDB.framework */ = {isa = PBXFileReference; explicitFileType = wrapper.framework; includeInIndex = 0; path = GRDB.framework; sourceTree = BUILT_PRODUCTS_DIR; };
		56E5D7D31B4D3FEE00430942 /* GRDBTests.xctest */ = {isa = PBXFileReference; explicitFileType = wrapper.cfbundle; includeInIndex = 0; path = GRDBTests.xctest; sourceTree = BUILT_PRODUCTS_DIR; };
		56E5D7F91B4D422D00430942 /* GRDBTests.xctest */ = {isa = PBXFileReference; explicitFileType = wrapper.cfbundle; includeInIndex = 0; path = GRDBTests.xctest; sourceTree = BUILT_PRODUCTS_DIR; };
		56E8CE0C1BB4FA5600828BEC /* DatabaseValueConvertibleFetchTests.swift */ = {isa = PBXFileReference; fileEncoding = 4; lastKnownFileType = sourcecode.swift; path = DatabaseValueConvertibleFetchTests.swift; sourceTree = "<group>"; };
		56E8CE0F1BB4FE5B00828BEC /* StatementColumnConvertibleFetchTests.swift */ = {isa = PBXFileReference; fileEncoding = 4; lastKnownFileType = sourcecode.swift; path = StatementColumnConvertibleFetchTests.swift; sourceTree = "<group>"; };
		56EA86931C91DFE7002BB4DF /* DatabaseReaderTests.swift */ = {isa = PBXFileReference; fileEncoding = 4; lastKnownFileType = sourcecode.swift; path = DatabaseReaderTests.swift; sourceTree = "<group>"; };
		56EA869D1C932597002BB4DF /* DatabasePoolReadOnlyTests.swift */ = {isa = PBXFileReference; fileEncoding = 4; lastKnownFileType = sourcecode.swift; path = DatabasePoolReadOnlyTests.swift; sourceTree = "<group>"; };
		56EB0AB11BCD787300A3DC55 /* DataMemoryTests.swift */ = {isa = PBXFileReference; fileEncoding = 4; lastKnownFileType = sourcecode.swift; path = DataMemoryTests.swift; sourceTree = "<group>"; };
		56EE573C1BB317B7007A6A95 /* StatementColumnConvertibleTests.swift */ = {isa = PBXFileReference; fileEncoding = 4; lastKnownFileType = sourcecode.swift; path = StatementColumnConvertibleTests.swift; sourceTree = "<group>"; };
		56F0B98E1B6001C600A2F135 /* NSDateTests.swift */ = {isa = PBXFileReference; fileEncoding = 4; lastKnownFileType = sourcecode.swift; path = NSDateTests.swift; sourceTree = "<group>"; };
		56FC78641BBAEB8C00CA1285 /* MappingTests.swift */ = {isa = PBXFileReference; fileEncoding = 4; lastKnownFileType = sourcecode.swift; path = MappingTests.swift; sourceTree = "<group>"; };
		56FC78651BBAEB8C00CA1285 /* ManagedDataControllerTests.swift */ = {isa = PBXFileReference; fileEncoding = 4; lastKnownFileType = sourcecode.swift; path = ManagedDataControllerTests.swift; sourceTree = "<group>"; };
		56FDECE11BB32DFD009AD709 /* MetalRowTests.swift */ = {isa = PBXFileReference; fileEncoding = 4; lastKnownFileType = sourcecode.swift; path = MetalRowTests.swift; sourceTree = "<group>"; };
		56FF453F1D2C23BA00F21EF9 /* DeleteByKeyTests.swift */ = {isa = PBXFileReference; fileEncoding = 4; lastKnownFileType = sourcecode.swift; path = DeleteByKeyTests.swift; sourceTree = "<group>"; };
		56FF45551D2CDA5200F21EF9 /* RecordUniqueIndexTests.swift */ = {isa = PBXFileReference; fileEncoding = 4; lastKnownFileType = sourcecode.swift; path = RecordUniqueIndexTests.swift; sourceTree = "<group>"; };
		DC2393C61ABE35F8003FF113 /* GRDB-Bridging.h */ = {isa = PBXFileReference; fileEncoding = 4; lastKnownFileType = sourcecode.c.h; name = "GRDB-Bridging.h"; path = "../GRDB/GRDB-Bridging.h"; sourceTree = "<group>"; };
		DC3773F319C8CBB3004FCF85 /* GRDB.framework */ = {isa = PBXFileReference; explicitFileType = wrapper.framework; includeInIndex = 0; path = GRDB.framework; sourceTree = BUILT_PRODUCTS_DIR; };
		DC3773F719C8CBB3004FCF85 /* Info.plist */ = {isa = PBXFileReference; lastKnownFileType = text.plist.xml; path = Info.plist; sourceTree = "<group>"; };
		DC3773F819C8CBB3004FCF85 /* GRDB.h */ = {isa = PBXFileReference; lastKnownFileType = sourcecode.c.h; name = GRDB.h; path = ../GRDB/GRDB.h; sourceTree = "<group>"; };
		DC37740419C8CBB3004FCF85 /* Info.plist */ = {isa = PBXFileReference; lastKnownFileType = text.plist.xml; path = Info.plist; sourceTree = "<group>"; };
		DC37744219C8DC91004FCF85 /* libsqlite3.dylib */ = {isa = PBXFileReference; lastKnownFileType = "compiled.mach-o.dylib"; name = libsqlite3.dylib; path = usr/lib/libsqlite3.dylib; sourceTree = SDKROOT; };
		DC37744719C8F50B004FCF85 /* README.md */ = {isa = PBXFileReference; lastKnownFileType = net.daringfireball.markdown; path = README.md; sourceTree = "<group>"; };
		EED476F11CFD16FF0026A4EC /* GRDBCustomSQLite-USER.h */ = {isa = PBXFileReference; lastKnownFileType = sourcecode.c.h; name = "GRDBCustomSQLite-USER.h"; path = "SQLiteCustom/GRDBCustomSQLite-USER.h"; sourceTree = "<group>"; };
		EED6C2EB1D00DF5F00F8E701 /* DatabaseValue+FoundationTests.swift */ = {isa = PBXFileReference; lastKnownFileType = sourcecode.swift; path = "DatabaseValue+FoundationTests.swift"; sourceTree = "<group>"; };
		F3BA7FEE1CFB23B7003DC1BA /* GRDB.xcconfig */ = {isa = PBXFileReference; lastKnownFileType = text.xcconfig; name = GRDB.xcconfig; path = SQLiteCustom/GRDB.xcconfig; sourceTree = "<group>"; };
		F3BA7FEF1CFB23BF003DC1BA /* module.modulemap */ = {isa = PBXFileReference; lastKnownFileType = "sourcecode.module-map"; name = module.modulemap; path = SQLiteCustom/module.modulemap; sourceTree = "<group>"; };
		F3BA7FF01CFB23C9003DC1BA /* sqlite3.h */ = {isa = PBXFileReference; lastKnownFileType = sourcecode.c.h; name = sqlite3.h; path = SQLiteCustom/src/sqlite3.h; sourceTree = "<group>"; };
		F3BA7FF11CFB23D3003DC1BA /* GRDBCustomSQLite.h */ = {isa = PBXFileReference; lastKnownFileType = sourcecode.c.h; name = GRDBCustomSQLite.h; path = SQLiteCustom/GRDBCustomSQLite.h; sourceTree = "<group>"; };
		F3BA7FF21CFB23DA003DC1BA /* GRDBCustomSQLite-Bridging.h */ = {isa = PBXFileReference; lastKnownFileType = sourcecode.c.h; name = "GRDBCustomSQLite-Bridging.h"; path = "SQLiteCustom/GRDBCustomSQLite-Bridging.h"; sourceTree = "<group>"; };
		F3BA7FF31CFB23E4003DC1BA /* SQLiteLib.xcodeproj */ = {isa = PBXFileReference; lastKnownFileType = "wrapper.pb-project"; name = SQLiteLib.xcodeproj; path = SQLiteCustom/src/SQLiteLib.xcodeproj; sourceTree = "<group>"; };
		F3BA7FFE1CFB25E4003DC1BA /* GRDBCustomSQLite.framework */ = {isa = PBXFileReference; explicitFileType = wrapper.framework; includeInIndex = 0; path = GRDBCustomSQLite.framework; sourceTree = BUILT_PRODUCTS_DIR; };
		F3BA80411CFB2AD7003DC1BA /* GRDBCustomSQLiteiOSTests.xctest */ = {isa = PBXFileReference; explicitFileType = wrapper.cfbundle; includeInIndex = 0; path = GRDBCustomSQLiteiOSTests.xctest; sourceTree = BUILT_PRODUCTS_DIR; };
		F3BA805A1CFB2BB2003DC1BA /* GRDBCustomSQLite.framework */ = {isa = PBXFileReference; explicitFileType = wrapper.framework; includeInIndex = 0; path = GRDBCustomSQLite.framework; sourceTree = BUILT_PRODUCTS_DIR; };
		F3BA809B1CFB2F6F003DC1BA /* GRDBCustomSQLiteOSXTests.xctest */ = {isa = PBXFileReference; explicitFileType = wrapper.cfbundle; includeInIndex = 0; path = GRDBCustomSQLiteOSXTests.xctest; sourceTree = BUILT_PRODUCTS_DIR; };
		F3BA813A1CFB3402003DC1BA /* GRDBCustomSQLite-USER.xcconfig */ = {isa = PBXFileReference; lastKnownFileType = text.xcconfig; name = "GRDBCustomSQLite-USER.xcconfig"; path = "SQLiteCustom/GRDBCustomSQLite-USER.xcconfig"; sourceTree = "<group>"; };
		F3BA813B1CFB3770003DC1BA /* GRDBCustomSQLite-Testing.xcconfig */ = {isa = PBXFileReference; lastKnownFileType = text.xcconfig; name = "GRDBCustomSQLite-Testing.xcconfig"; path = "SQLiteCustom/GRDBCustomSQLite-Testing.xcconfig"; sourceTree = "<group>"; };
/* End PBXFileReference section */

/* Begin PBXFrameworksBuildPhase section */
		560C98111C0E22D300BF8471 /* Frameworks */ = {
			isa = PBXFrameworksBuildPhase;
			buildActionMask = 2147483647;
			files = (
				56DE7B351C42B37E00861EB8 /* CoreData.framework in Frameworks */,
				560C98121C0E22D300BF8471 /* SQLite.framework in Frameworks */,
				560C98131C0E22D300BF8471 /* libsqlite3.tbd in Frameworks */,
				560C98141C0E22D300BF8471 /* GRDB.framework in Frameworks */,
				56B8C2421CA1758F00510325 /* Realm.framework in Frameworks */,
				56B8C2431CA1758F00510325 /* RealmSwift.framework in Frameworks */,
			);
			runOnlyForDeploymentPostprocessing = 0;
		};
		560FC5441CB003810014AA8E /* Frameworks */ = {
			isa = PBXFrameworksBuildPhase;
			buildActionMask = 2147483647;
			files = (
				56AFC97A1CB1A41E00F48B96 /* libsqlcipher.a in Frameworks */,
			);
			runOnlyForDeploymentPostprocessing = 0;
		};
		560FC5A91CB00B880014AA8E /* Frameworks */ = {
			isa = PBXFrameworksBuildPhase;
			buildActionMask = 2147483647;
			files = (
				568BE5231CB0371D00270F93 /* GRDBCipher.framework in Frameworks */,
			);
			runOnlyForDeploymentPostprocessing = 0;
		};
		56553C111C3E906C00522B5C /* Frameworks */ = {
			isa = PBXFrameworksBuildPhase;
			buildActionMask = 2147483647;
			files = (
				56553C121C3E906C00522B5C /* libsqlite3.tbd in Frameworks */,
				56553C131C3E906C00522B5C /* GRDB.framework in Frameworks */,
			);
			runOnlyForDeploymentPostprocessing = 0;
		};
		567156661CB16729007DC145 /* Frameworks */ = {
			isa = PBXFrameworksBuildPhase;
			buildActionMask = 2147483647;
			files = (
				567156671CB16729007DC145 /* GRDBCipher.framework in Frameworks */,
			);
			runOnlyForDeploymentPostprocessing = 0;
		};
		56AFCA1A1CB1A8BB00F48B96 /* Frameworks */ = {
			isa = PBXFrameworksBuildPhase;
			buildActionMask = 2147483647;
			files = (
				56AFCA271CB1A97600F48B96 /* libsqlcipher.a in Frameworks */,
			);
			runOnlyForDeploymentPostprocessing = 0;
		};
		56AFCA781CB1AA9900F48B96 /* Frameworks */ = {
			isa = PBXFrameworksBuildPhase;
			buildActionMask = 2147483647;
			files = (
				56AFCA831CB1AAC900F48B96 /* GRDBCipher.framework in Frameworks */,
			);
			runOnlyForDeploymentPostprocessing = 0;
		};
		56AFCAD11CB1ABC800F48B96 /* Frameworks */ = {
			isa = PBXFrameworksBuildPhase;
			buildActionMask = 2147483647;
			files = (
				56AFCAD21CB1ABC800F48B96 /* GRDBCipher.framework in Frameworks */,
			);
			runOnlyForDeploymentPostprocessing = 0;
		};
		56E5D7C61B4D3FED00430942 /* Frameworks */ = {
			isa = PBXFrameworksBuildPhase;
			buildActionMask = 2147483647;
			files = (
				5683C2691B4D445E00296494 /* libsqlite3.dylib in Frameworks */,
			);
			runOnlyForDeploymentPostprocessing = 0;
		};
		56E5D7D01B4D3FEE00430942 /* Frameworks */ = {
			isa = PBXFrameworksBuildPhase;
			buildActionMask = 2147483647;
			files = (
				56BB862F1BA98AA9001F9168 /* libsqlite3.tbd in Frameworks */,
				56E5D7D41B4D3FEE00430942 /* GRDB.framework in Frameworks */,
			);
			runOnlyForDeploymentPostprocessing = 0;
		};
		56E5D7F61B4D422D00430942 /* Frameworks */ = {
			isa = PBXFrameworksBuildPhase;
			buildActionMask = 2147483647;
			files = (
				5606AF911C0ED37000D20487 /* libsqlite3.tbd in Frameworks */,
				56E5D7FE1B4D422E00430942 /* GRDB.framework in Frameworks */,
			);
			runOnlyForDeploymentPostprocessing = 0;
		};
		DC3773EF19C8CBB3004FCF85 /* Frameworks */ = {
			isa = PBXFrameworksBuildPhase;
			buildActionMask = 2147483647;
			files = (
				DC70AC991AC2331000371524 /* libsqlite3.dylib in Frameworks */,
			);
			runOnlyForDeploymentPostprocessing = 0;
		};
		F3BA7FFA1CFB25E4003DC1BA /* Frameworks */ = {
			isa = PBXFrameworksBuildPhase;
			buildActionMask = 2147483647;
			files = (
				F3BA803C1CFB2A20003DC1BA /* libsqlitecustom.a in Frameworks */,
			);
			runOnlyForDeploymentPostprocessing = 0;
		};
		F3BA803E1CFB2AD7003DC1BA /* Frameworks */ = {
			isa = PBXFrameworksBuildPhase;
			buildActionMask = 2147483647;
			files = (
				F3BA80461CFB2AD7003DC1BA /* GRDBCustomSQLite.framework in Frameworks */,
			);
			runOnlyForDeploymentPostprocessing = 0;
		};
		F3BA80561CFB2BB2003DC1BA /* Frameworks */ = {
			isa = PBXFrameworksBuildPhase;
			buildActionMask = 2147483647;
			files = (
				F3BA80961CFB2F45003DC1BA /* libsqlitecustom.a in Frameworks */,
			);
			runOnlyForDeploymentPostprocessing = 0;
		};
		F3BA80981CFB2F6F003DC1BA /* Frameworks */ = {
			isa = PBXFrameworksBuildPhase;
			buildActionMask = 2147483647;
			files = (
				F3BA80A01CFB2F6F003DC1BA /* GRDBCustomSQLite.framework in Frameworks */,
			);
			runOnlyForDeploymentPostprocessing = 0;
		};
/* End PBXFrameworksBuildPhase section */

/* Begin PBXGroup section */
		5605F1471C672E4000235C62 /* Support */ = {
			isa = PBXGroup;
			children = (
				5605F1481C672E4000235C62 /* CoreGraphics */,
				5605F14A1C672E4000235C62 /* Foundation */,
				5605F1561C672E4000235C62 /* StandardLibrary */,
			);
			path = Support;
			sourceTree = "<group>";
		};
		5605F1481C672E4000235C62 /* CoreGraphics */ = {
			isa = PBXGroup;
			children = (
				5605F1491C672E4000235C62 /* CGFloat.swift */,
			);
			path = CoreGraphics;
			sourceTree = "<group>";
		};
		5605F14A1C672E4000235C62 /* Foundation */ = {
			isa = PBXGroup;
			children = (
				5690C33F1D23E82A00E59934 /* Data.swift */,
				5605F14B1C672E4000235C62 /* DatabaseCoder.swift */,
				5605F14C1C672E4000235C62 /* DatabaseDateComponents.swift */,
				5605F14D1C672E4000235C62 /* DatabaseValue+Foundation.swift */,
				5605F14F1C672E4000235C62 /* Date.swift */,
				5657AAB81D107001006283EF /* NSData.swift */,
				5657AAA91D106E39006283EF /* NSDate.swift */,
				5605F1501C672E4000235C62 /* NSNull.swift */,
				5605F1511C672E4000235C62 /* NSNumber.swift */,
				5605F1521C672E4000235C62 /* NSString.swift */,
				5605F1531C672E4000235C62 /* NSURL.swift */,
				563ABAF61D18824F003B37F3 /* NSUUID.swift */,
				5605F1541C672E4000235C62 /* Row+Foundation.swift */,
				5605F1551C672E4000235C62 /* StatementArguments+Foundation.swift */,
				5657AB0E1D10899D006283EF /* URL.swift */,
				56A8C22F1D1914540096E9D4 /* UUID.swift */,
			);
			path = Foundation;
			sourceTree = "<group>";
		};
		5605F1561C672E4000235C62 /* StandardLibrary */ = {
			isa = PBXGroup;
			children = (
				5605F1571C672E4000235C62 /* RawRepresentable.swift */,
				5605F1581C672E4000235C62 /* StandardLibrary.swift */,
			);
			path = StandardLibrary;
			sourceTree = "<group>";
		};
		5607EFD11BB8253300605DE3 /* TransactionObserver */ = {
			isa = PBXGroup;
			children = (
				5634B1061CF9B970005360B9 /* TransactionObserverSavepointsTests.swift */,
				5607EFD21BB8254800605DE3 /* TransactionObserverTests.swift */,
			);
			path = TransactionObserver;
			sourceTree = "<group>";
		};
		560A37A91C90084600949E71 /* DatabasePool */ = {
			isa = PBXGroup;
			children = (
				5672DE661CDB751D0022BA81 /* DatabasePoolBackupTests.swift */,
				569531331C919DF200CF1A2B /* DatabasePoolCollationTests.swift */,
				560A37AA1C90085D00949E71 /* DatabasePoolConcurrencyTests.swift */,
				563363DE1C959295000BE133 /* DatabasePoolFileAttributesTests.swift */,
				569531361C919DF700CF1A2B /* DatabasePoolFunctionTests.swift */,
				56EA869D1C932597002BB4DF /* DatabasePoolReadOnlyTests.swift */,
			);
			path = DatabasePool;
			sourceTree = "<group>";
		};
		560B3FA41C19DFF800C58EC7 /* Persistable */ = {
			isa = PBXGroup;
			children = (
				563363A91C933FF8000BE133 /* MutablePersistableTests.swift */,
				563363AA1C933FF8000BE133 /* PersistableTests.swift */,
			);
			path = Persistable;
			sourceTree = "<group>";
		};
		560C97BF1BFD0B5B00BF8471 /* Function */ = {
			isa = PBXGroup;
			children = (
				560C97C61BFD0B8400BF8471 /* FunctionTests.swift */,
			);
			path = Function;
			sourceTree = "<group>";
		};
		560FC54F1CB0047D0014AA8E /* GRDBCipher */ = {
			isa = PBXGroup;
			children = (
				568BE51F1CB0360500270F93 /* GRDB.xcconfig */,
				568BE5201CB0360500270F93 /* module.modulemap */,
				568BE5191CB035A900270F93 /* sqlite3.h */,
				568E1CB81CB03847008D97A6 /* GRDBCipher.h */,
				568E1CB71CB03847008D97A6 /* GRDBCipher-Bridging.h */,
				560FC5501CB004AD0014AA8E /* sqlcipher.xcodeproj */,
			);
			name = GRDBCipher;
			sourceTree = "<group>";
		};
		560FC5511CB004AD0014AA8E /* Products */ = {
			isa = PBXGroup;
			children = (
				560FC5561CB004AD0014AA8E /* libsqlcipher.a */,
			);
			name = Products;
			sourceTree = "<group>";
		};
		5614DEEE1BA9D6F9003163B3 /* Frameworks */ = {
			isa = PBXGroup;
			children = (
				56BB86301BA98AB0001F9168 /* libsqlite3.tbd */,
				56BB862E1BA98AA9001F9168 /* libsqlite3.tbd */,
			);
			name = Frameworks;
			sourceTree = "<group>";
		};
		56300B5C1C53C38F005A543B /* QueryInterfaceRequest */ = {
			isa = PBXGroup;
			children = (
				56300B5D1C53C38F005A543B /* QueryInterfaceRequestTests.swift */,
				56300B841C54DC95005A543B /* Record+QueryInterfaceRequestTests.swift */,
				56300B601C53C42C005A543B /* RowConvertible+QueryInterfaceRequestTests.swift */,
				56300B671C53D25E005A543B /* SQLSupportTests.swift */,
				56300B6A1C53D3E8005A543B /* TableMapping+QueryInterfaceRequestTests.swift */,
			);
			path = QueryInterfaceRequest;
			sourceTree = "<group>";
		};
		56300B6D1C53F592005A543B /* QueryInterface */ = {
			isa = PBXGroup;
			children = (
				56300B6F1C53F592005A543B /* QueryInterfaceRequest.swift */,
				5605F1891C6B1A8700235C62 /* SQLCollation.swift */,
				5605F18A1C6B1A8700235C62 /* SQLFunction.swift */,
				5605F18B1C6B1A8700235C62 /* SQLOperator.swift */,
				5605F18C1C6B1A8700235C62 /* SQLSelectQuery.swift */,
			);
			path = QueryInterface;
			sourceTree = "<group>";
		};
		563363BB1C93FD32000BE133 /* DatabaseQueue */ = {
			isa = PBXGroup;
			children = (
				5687359E1CEDE16C009B9116 /* Betty.jpeg */,
				5672DE581CDB72520022BA81 /* DatabaseQueueBackupTests.swift */,
				563363BC1C93FD5E000BE133 /* DatabaseQueueConcurrencyTests.swift */,
				563363DB1C95891E000BE133 /* DatabaseQueueFileAttributesTests.swift */,
				569178451CED9B6000E179EA /* DatabaseQueueTests.swift */,
			);
			path = DatabaseQueue;
			sourceTree = "<group>";
		};
		5634B06A1CF22BD8005360B9 /* FetchRequest */ = {
			isa = PBXGroup;
			children = (
				5634B0721CF22BEF005360B9 /* FetchRequestTests.swift */,
			);
			path = FetchRequest;
			sourceTree = "<group>";
		};
		564A50BF1BFF4B6E00B3A3A2 /* Collation */ = {
			isa = PBXGroup;
			children = (
				564A50C61BFF4B7F00B3A3A2 /* CollationTests.swift */,
			);
			path = Collation;
			sourceTree = "<group>";
		};
		5671566F1CB18039007DC145 /* Encryption */ = {
			isa = PBXGroup;
			children = (
				567156701CB18050007DC145 /* EncryptionTests.swift */,
			);
			path = Encryption;
			sourceTree = "<group>";
		};
		567D10621C9A911C00ACC500 /* GRDBiOS */ = {
			isa = PBXGroup;
			children = (
				5683C2681B4D445E00296494 /* libsqlite3.dylib */,
			);
			path = GRDBiOS;
			sourceTree = "<group>";
		};
		567D10641C9A911C00ACC500 /* GRDBOSX */ = {
			isa = PBXGroup;
			children = (
				DC37744219C8DC91004FCF85 /* libsqlite3.dylib */,
			);
			path = GRDBOSX;
			sourceTree = "<group>";
		};
		569530FA1C9067CC00CF1A2B /* Crash */ = {
			isa = PBXGroup;
			children = (
				560A37AE1C90A8D800949E71 /* DatabasePoolCrashTests.swift */,
				569530FB1C9067CC00CF1A2B /* DatabaseQueueCrashTests.swift */,
				569530FC1C9067CC00CF1A2B /* DatabaseValueConvertibleCrashTests.swift */,
				569530FD1C9067CC00CF1A2B /* GRDBCrashTestCase.swift */,
				569530FE1C9067CC00CF1A2B /* MigrationCrashTests.swift */,
				569530FF1C9067CC00CF1A2B /* RecordCrashTests.swift */,
				569531001C9067CC00CF1A2B /* StatementColumnConvertibleCrashTests.swift */,
				569531011C9067CC00CF1A2B /* StatementCrashTests.swift */,
			);
			path = Crash;
			sourceTree = "<group>";
		};
		569978D31B539038005EBEED /* Private */ = {
			isa = PBXGroup;
			children = (
				563363CF1C943D13000BE133 /* DatabasePoolReleaseMemoryTests.swift */,
				569531281C908A5B00CF1A2B /* DatabasePoolSchemaCacheTests.swift */,
				563363D41C94484E000BE133 /* DatabaseQueueReleaseMemoryTests.swift */,
				569531231C90878D00CF1A2B /* DatabaseQueueSchemaCacheTests.swift */,
				56AF746A1D41FB9C005E9FF3 /* DatabaseValueConvertibleEscapingTests.swift */,
				56EB0AB11BCD787300A3DC55 /* DataMemoryTests.swift */,
				56FF45551D2CDA5200F21EF9 /* RecordUniqueIndexTests.swift */,
				56A4CDAF1D4234B200B1A9B9 /* SQLExpressionLiteralTests.swift */,
				5605F1861C69111300235C62 /* StatementInformationTests.swift */,
			);
			path = Private;
			sourceTree = "<group>";
		};
		569978D41B539038005EBEED /* Public */ = {
			isa = PBXGroup;
			children = (
				56A238111B9C74A90082EB20 /* Core */,
				56B7F4281BE149F600E39BBF /* CoreGraphics */,
				5671566F1CB18039007DC145 /* Encryption */,
				56B15CFC1CD4C33A00A24C8B /* FetchedRecordsController */,
				5634B06A1CF22BD8005360B9 /* FetchRequest */,
				56F0B98C1B6001C600A2F135 /* Foundation */,
				56A238231B9C74A90082EB20 /* Migrations */,
				56300B5C1C53C38F005A543B /* QueryInterfaceRequest */,
				56A238251B9C74A90082EB20 /* Record */,
			);
			path = Public;
			sourceTree = "<group>";
		};
		569C1EB01CF07DC80042627B /* DatabaseScheduler */ = {
			isa = PBXGroup;
			children = (
				569C1EB11CF07DDD0042627B /* DatabaseSchedulerTests.swift */,
			);
			path = DatabaseScheduler;
			sourceTree = "<group>";
		};
		56A238111B9C74A90082EB20 /* Core */ = {
			isa = PBXGroup;
			children = (
				564A50BF1BFF4B6E00B3A3A2 /* Collation */,
				56A238121B9C74A90082EB20 /* Database */,
				56A238151B9C74A90082EB20 /* DatabaseError */,
				560A37A91C90084600949E71 /* DatabasePool */,
				563363BB1C93FD32000BE133 /* DatabaseQueue */,
				569C1EB01CF07DC80042627B /* DatabaseScheduler */,
				560B3FA41C19DFF800C58EC7 /* Persistable */,
				56EA86921C91DFDA002BB4DF /* DatabaseReader */,
				56A238171B9C74A90082EB20 /* DatabaseValue */,
				56A238191B9C74A90082EB20 /* DatabaseValueConvertible */,
				560C97BF1BFD0B5B00BF8471 /* Function */,
				56A2381D1B9C74A90082EB20 /* Row */,
				56C3F74A1CF9F11000F6A361 /* Savepoint */,
				56A238201B9C74A90082EB20 /* Statement */,
				56EE573B1BB317B7007A6A95 /* StatementColumnConvertible */,
				5607EFD11BB8253300605DE3 /* TransactionObserver */,
			);
			path = Core;
			sourceTree = "<group>";
		};
		56A238121B9C74A90082EB20 /* Database */ = {
			isa = PBXGroup;
			children = (
				56A238131B9C74A90082EB20 /* DatabaseTests.swift */,
				567A80521D41350C00C7DCEC /* IndexInfoTests.swift */,
				56A238141B9C74A90082EB20 /* InMemoryDatabaseTests.swift */,
				567156151CB142AA007DC145 /* ReadOnlyDatabaseTests.swift */,
<<<<<<< HEAD
				56AF74611D41FB89005E9FF3 /* TableIndexTests.swift */,
=======
>>>>>>> d9229611
			);
			path = Database;
			sourceTree = "<group>";
		};
		56A238151B9C74A90082EB20 /* DatabaseError */ = {
			isa = PBXGroup;
			children = (
				56A238161B9C74A90082EB20 /* DatabaseErrorTests.swift */,
			);
			path = DatabaseError;
			sourceTree = "<group>";
		};
		56A238171B9C74A90082EB20 /* DatabaseValue */ = {
			isa = PBXGroup;
			children = (
				56A238181B9C74A90082EB20 /* DatabaseValueTests.swift */,
			);
			path = DatabaseValue;
			sourceTree = "<group>";
		};
		56A238191B9C74A90082EB20 /* DatabaseValueConvertible */ = {
			isa = PBXGroup;
			children = (
				56A238B51B9CA2590082EB20 /* DatabaseTimestampTests.swift */,
				56A2381B1B9C74A90082EB20 /* DatabaseValueConversionTests.swift */,
				56E8CE0C1BB4FA5600828BEC /* DatabaseValueConvertibleFetchTests.swift */,
				56A2381A1B9C74A90082EB20 /* DatabaseValueConvertibleSubclassTests.swift */,
				565EFAED1D0436CE00A8FA9D /* NumericOverflowTests.swift */,
				56A2381C1B9C74A90082EB20 /* RawRepresentableTests.swift */,
			);
			path = DatabaseValueConvertible;
			sourceTree = "<group>";
		};
		56A2381D1B9C74A90082EB20 /* Row */ = {
			isa = PBXGroup;
			children = (
				56A2381F1B9C74A90082EB20 /* DetachedRowTests.swift */,
				56A2381E1B9C74A90082EB20 /* DictionaryRowTests.swift */,
				565F03C11CE5D3AA00DE108F /* AdapterRowTests.swift */,
				56FDECE11BB32DFD009AD709 /* MetalRowTests.swift */,
				565B0FEE1BBC7D980098DE03 /* RowConvertibleTests.swift */,
			);
			path = Row;
			sourceTree = "<group>";
		};
		56A238201B9C74A90082EB20 /* Statement */ = {
			isa = PBXGroup;
			children = (
				56A238211B9C74A90082EB20 /* SelectStatementTests.swift */,
				56DE7B101C3D93ED00861EB8 /* StatementArgumentsTests.swift */,
				56A238221B9C74A90082EB20 /* UpdateStatementTests.swift */,
			);
			path = Statement;
			sourceTree = "<group>";
		};
		56A238231B9C74A90082EB20 /* Migrations */ = {
			isa = PBXGroup;
			children = (
				56A238241B9C74A90082EB20 /* DatabaseMigratorTests.swift */,
			);
			path = Migrations;
			sourceTree = "<group>";
		};
		56A238251B9C74A90082EB20 /* Record */ = {
			isa = PBXGroup;
			children = (
				56FF453F1D2C23BA00F21EF9 /* DeleteByKeyTests.swift */,
				56A238261B9C74A90082EB20 /* MinimalPrimaryKeyRowIDTests.swift */,
				56A238271B9C74A90082EB20 /* MinimalPrimaryKeySingleTests.swift */,
				56A238281B9C74A90082EB20 /* PrimaryKeyMultipleTests.swift */,
				56A238291B9C74A90082EB20 /* PrimaryKeyNoneTests.swift */,
				56A2382A1B9C74A90082EB20 /* PrimaryKeyRowIDTests.swift */,
				56A2382B1B9C74A90082EB20 /* PrimaryKeySingleTests.swift */,
				56A2382C1B9C74A90082EB20 /* PrimaryKeySingleWithReplaceConflictResolutionTests.swift */,
				56A238301B9C74A90082EB20 /* RecordAwakeFromFetchTests.swift */,
				56A2382D1B9C74A90082EB20 /* RecordCopyTests.swift */,
				56A2382F1B9C74A90082EB20 /* RecordEditedTests.swift */,
				56A238311B9C74A90082EB20 /* RecordFetchTests.swift */,
				56A238321B9C74A90082EB20 /* RecordInitializersTests.swift */,
				56A238331B9C74A90082EB20 /* RecordSubClassTests.swift */,
				56A5E4081BA2BCF900707640 /* RecordWithColumnNameManglingTests.swift */,
			);
			path = Record;
			sourceTree = "<group>";
		};
		56A2386F1B9C75030082EB20 /* Core */ = {
			isa = PBXGroup;
			children = (
				56A238701B9C75030082EB20 /* Configuration.swift */,
				56A238711B9C75030082EB20 /* Database.swift */,
				56A238731B9C75030082EB20 /* DatabaseError.swift */,
				560A37A31C8F625000949E71 /* DatabasePool.swift */,
				56A238741B9C75030082EB20 /* DatabaseQueue.swift */,
				563363BF1C942C04000BE133 /* DatabaseReader.swift */,
				5695311E1C907A8C00CF1A2B /* DatabaseSchemaCache.swift */,
				563363D71C95787F000BE133 /* DatabaseStore.swift */,
				56A238751B9C75030082EB20 /* DatabaseValue.swift */,
				560D923E1C672C3E00F4F92B /* DatabaseValueConvertible.swift */,
				563363C31C942C37000BE133 /* DatabaseWriter.swift */,
				5636E9BB1D22574100B9B05F /* FetchRequest.swift */,
				56A238761B9C75030082EB20 /* Row.swift */,
				567404871CEF84C8003ED5CC /* RowAdapter.swift */,
				56BB6EA81D3009B100A1CA52 /* SchedulingWatchdog.swift */,
				560A37A61C8FF6E500949E71 /* SerializedDatabase.swift */,
				56A238781B9C75030082EB20 /* Statement.swift */,
				560D923F1C672C3E00F4F92B /* StatementColumnConvertible.swift */,
				5605F1471C672E4000235C62 /* Support */,
				563445041C4A7FD7003D3DC6 /* Utils.swift */,
			);
			path = Core;
			sourceTree = "<group>";
		};
		56A238911B9C750B0082EB20 /* Migrations */ = {
			isa = PBXGroup;
			children = (
				56A238921B9C750B0082EB20 /* DatabaseMigrator.swift */,
				56B7F4391BEB42D500E39BBF /* Migration.swift */,
			);
			path = Migrations;
			sourceTree = "<group>";
		};
		56A2389F1B9C753B0082EB20 /* Record */ = {
			isa = PBXGroup;
			children = (
				31A7787C1C6A4DD600F507F6 /* FetchedRecordsController.swift */,
				560D92441C672C4B00F4F92B /* Persistable.swift */,
				56A238A11B9C753B0082EB20 /* Record.swift */,
				560D92451C672C4B00F4F92B /* RowConvertible.swift */,
				560D92461C672C4B00F4F92B /* TableMapping.swift */,
			);
			path = Record;
			sourceTree = "<group>";
		};
		56B15CFC1CD4C33A00A24C8B /* FetchedRecordsController */ = {
			isa = PBXGroup;
			children = (
				56B15D0A1CD4C35100A24C8B /* FetchedRecordsControlleriOSTests.swift */,
				565049041CE32543000A97D8 /* FetchedRecordsControllerTests.swift */,
			);
			path = FetchedRecordsController;
			sourceTree = "<group>";
		};
		56B7F4281BE149F600E39BBF /* CoreGraphics */ = {
			isa = PBXGroup;
			children = (
				56B7F4291BE14A1900E39BBF /* CGFloatTests.swift */,
			);
			path = CoreGraphics;
			sourceTree = "<group>";
		};
		56BB86101BA9886D001F9168 /* Performance */ = {
			isa = PBXGroup;
			children = (
				560FC5101CAEEDF10014AA8E /* README.md */,
				56BB86111BA9886D001F9168 /* PerformanceTests.sqlite */,
				56DE7B361C42BBBB00861EB8 /* PerformanceCoreDataTests.sqlite */,
				56DE7B2D1C42B23B00861EB8 /* PerformanceModel.xcdatamodeld */,
				563363F81C960711000BE133 /* PerformanceRealmTests.realm */,
				56DE7B271C41302500861EB8 /* FetchNamedValuesTests.swift */,
				56DE7B291C4130AF00861EB8 /* FetchPositionalValuesTests.swift */,
				56DE7B2B1C41311900861EB8 /* FetchRecordTests.swift */,
				56DE7B251C412FDA00861EB8 /* InsertNamedValuesTests.swift */,
				56DE7B231C412F7E00861EB8 /* InsertPositionalValuesTests.swift */,
				56BB86121BA9886D001F9168 /* InsertRecordTests.swift */,
				56CA22211BB41565009A04C5 /* PerformanceTests.swift */,
				56B8C2401CA1758F00510325 /* Realm.framework */,
				56B8C2411CA1758F00510325 /* RealmSwift.framework */,
				56DE7B341C42B37E00861EB8 /* CoreData.framework */,
				56CA21FE1BB414FE009A04C5 /* SQLite.xcodeproj */,
				56BB86171BA988F2001F9168 /* fmdb */,
			);
			path = Performance;
			sourceTree = "<group>";
		};
		56BB86171BA988F2001F9168 /* fmdb */ = {
			isa = PBXGroup;
			children = (
				56BB86181BA988F2001F9168 /* FMDatabase.h */,
				56BB86191BA988F2001F9168 /* FMDatabase.m */,
				56BB861A1BA988F2001F9168 /* FMDatabaseAdditions.h */,
				56BB861B1BA988F2001F9168 /* FMDatabaseAdditions.m */,
				56BB861C1BA988F2001F9168 /* FMDatabasePool.h */,
				56BB861D1BA988F2001F9168 /* FMDatabasePool.m */,
				56BB861E1BA988F2001F9168 /* FMDatabaseQueue.h */,
				56BB861F1BA988F2001F9168 /* FMDatabaseQueue.m */,
				56BB86201BA988F2001F9168 /* FMDB.h */,
				56BB86211BA988F2001F9168 /* FMResultSet.h */,
				56BB86221BA988F2001F9168 /* FMResultSet.m */,
			);
			name = fmdb;
			path = fmdb/src/fmdb;
			sourceTree = "<group>";
		};
		56C3F74A1CF9F11000F6A361 /* Savepoint */ = {
			isa = PBXGroup;
			children = (
				56C3F7521CF9F12400F6A361 /* SavepointTests.swift */,
			);
			path = Savepoint;
			sourceTree = "<group>";
		};
		56CA21FF1BB414FE009A04C5 /* Products */ = {
			isa = PBXGroup;
			children = (
				56CA220B1BB414FE009A04C5 /* SQLite.framework */,
				56E667CA1C5A422500D48792 /* SQLiteTests iOS.xctest */,
				56CA220F1BB414FE009A04C5 /* SQLite.framework */,
				56E667CC1C5A422500D48792 /* SQLiteTests Mac.xctest */,
				56B15D051CD4C33A00A24C8B /* SQLite.framework */,
				56B15D071CD4C33A00A24C8B /* SQLiteTests tvOS.xctest */,
				56B15D091CD4C33A00A24C8B /* SQLite.framework */,
			);
			name = Products;
			sourceTree = "<group>";
		};
		56EA86921C91DFDA002BB4DF /* DatabaseReader */ = {
			isa = PBXGroup;
			children = (
				56EA86931C91DFE7002BB4DF /* DatabaseReaderTests.swift */,
			);
			path = DatabaseReader;
			sourceTree = "<group>";
		};
		56EE573B1BB317B7007A6A95 /* StatementColumnConvertible */ = {
			isa = PBXGroup;
			children = (
				56EE573C1BB317B7007A6A95 /* StatementColumnConvertibleTests.swift */,
				56E8CE0F1BB4FE5B00828BEC /* StatementColumnConvertibleFetchTests.swift */,
			);
			path = StatementColumnConvertible;
			sourceTree = "<group>";
		};
		56F0B98C1B6001C600A2F135 /* Foundation */ = {
			isa = PBXGroup;
			children = (
				56B7F4361BE4C11200E39BBF /* DatabaseCoderTests.swift */,
				EED6C2EB1D00DF5F00F8E701 /* DatabaseValue+FoundationTests.swift */,
				5657AB2F1D108BA9006283EF /* DataTests.swift */,
				5690C3251D23E6D800E59934 /* DateComponentsTests.swift */,
				5690C3361D23E7D200E59934 /* DateTests.swift */,
				56F0B98E1B6001C600A2F135 /* NSDateTests.swift */,
				5657AB301D108BA9006283EF /* NSDataTests.swift */,
				561667001D08A49900ADD404 /* NSDecimalNumberTests.swift */,
				5657AB311D108BA9006283EF /* NSNullTests.swift */,
				5657AB321D108BA9006283EF /* NSNumberTests.swift */,
				5657AB331D108BA9006283EF /* NSStringTests.swift */,
				5657AB341D108BA9006283EF /* NSURLTests.swift */,
				56A8C2361D1914790096E9D4 /* NSUUIDTests.swift */,
				565D5D701BBC694D00DC9BD4 /* Row+FoundationTests.swift */,
				565D5D731BBC70AE00DC9BD4 /* StatementArguments+FoundationTests.swift */,
				5657AB351D108BA9006283EF /* URLTests.swift */,
				56A8C21E1D1914110096E9D4 /* UUIDTests.swift */,
			);
			path = Foundation;
			sourceTree = "<group>";
		};
		56FC78631BBAEB6D00CA1285 /* Experimental */ = {
			isa = PBXGroup;
			children = (
				56FC78641BBAEB8C00CA1285 /* MappingTests.swift */,
				56FC78651BBAEB8C00CA1285 /* ManagedDataControllerTests.swift */,
			);
			path = Experimental;
			sourceTree = "<group>";
		};
		DC10500F19C904DD00D8CA30 /* Tests */ = {
			isa = PBXGroup;
			children = (
				5623E0901B4AFACC00B20B7F /* GRDBTestCase.swift */,
				569530FA1C9067CC00CF1A2B /* Crash */,
				56FC78631BBAEB6D00CA1285 /* Experimental */,
				56BB86101BA9886D001F9168 /* Performance */,
				569978D31B539038005EBEED /* Private */,
				569978D41B539038005EBEED /* Public */,
				DC37740319C8CBB3004FCF85 /* Supporting Files */,
				5614DEEE1BA9D6F9003163B3 /* Frameworks */,
			);
			path = Tests;
			sourceTree = "<group>";
		};
		DC3773E919C8CBB3004FCF85 = {
			isa = PBXGroup;
			children = (
				56DBEC341C19A0020093A2EE /* CHANGELOG.md */,
				DC37744719C8F50B004FCF85 /* README.md */,
				56E1524B1B43FD5B00EE27AA /* TODO.md */,
				DC37742D19C8CC90004FCF85 /* GRDB */,
				560FC54F1CB0047D0014AA8E /* GRDBCipher */,
				F3BA7FED1CFB21F8003DC1BA /* GRDBCustomSQLite */,
				DC10500F19C904DD00D8CA30 /* Tests */,
				DC3773F419C8CBB3004FCF85 /* Products */,
			);
			indentWidth = 4;
			sourceTree = "<group>";
			tabWidth = 4;
			usesTabs = 0;
		};
		DC3773F419C8CBB3004FCF85 /* Products */ = {
			isa = PBXGroup;
			children = (
				DC3773F319C8CBB3004FCF85 /* GRDB.framework */,
				56E5D7CA1B4D3FED00430942 /* GRDB.framework */,
				56E5D7D31B4D3FEE00430942 /* GRDBTests.xctest */,
				56E5D7F91B4D422D00430942 /* GRDBTests.xctest */,
				560C981A1C0E22D300BF8471 /* GRDBOSXPerformanceTests.xctest */,
				56553C181C3E906C00522B5C /* GRDBOSXCrashTests.xctest */,
				560FC54D1CB003810014AA8E /* GRDBCipher.framework */,
				560FC5B01CB00B880014AA8E /* GRDBTests.xctest */,
				5671566C1CB16729007DC145 /* GRDBCipherOSXEncryptedTests.xctest */,
				56AFCA231CB1A8BB00F48B96 /* GRDBCipher.framework */,
				56AFCA7F1CB1AA9900F48B96 /* GRDBTests.xctest */,
				56AFCAD71CB1ABC800F48B96 /* GRDBTests.xctest */,
				F3BA7FFE1CFB25E4003DC1BA /* GRDBCustomSQLite.framework */,
				F3BA80411CFB2AD7003DC1BA /* GRDBCustomSQLiteiOSTests.xctest */,
				F3BA805A1CFB2BB2003DC1BA /* GRDBCustomSQLite.framework */,
				F3BA809B1CFB2F6F003DC1BA /* GRDBCustomSQLiteOSXTests.xctest */,
			);
			name = Products;
			sourceTree = "<group>";
		};
		DC37740319C8CBB3004FCF85 /* Supporting Files */ = {
			isa = PBXGroup;
			children = (
				DC37740419C8CBB3004FCF85 /* Info.plist */,
				56BB862D1BA98933001F9168 /* GRDBPerformanceTests-Bridging.h */,
			);
			name = "Supporting Files";
			sourceTree = "<group>";
		};
		DC37742D19C8CC90004FCF85 /* GRDB */ = {
			isa = PBXGroup;
			children = (
				56A2386F1B9C75030082EB20 /* Core */,
				56A238911B9C750B0082EB20 /* Migrations */,
				56300B6D1C53F592005A543B /* QueryInterface */,
				56A2389F1B9C753B0082EB20 /* Record */,
				DC37743319C8CFCE004FCF85 /* Supporting Files */,
			);
			path = GRDB;
			sourceTree = "<group>";
		};
		DC37743319C8CFCE004FCF85 /* Supporting Files */ = {
			isa = PBXGroup;
			children = (
				56B8F49A1B4E2F3600C24296 /* GRDB.xcconfig */,
				56C48E731C9A9923005DF1D9 /* module.modulemap */,
				567D10621C9A911C00ACC500 /* GRDBiOS */,
				567D10641C9A911C00ACC500 /* GRDBOSX */,
				DC3773F819C8CBB3004FCF85 /* GRDB.h */,
				DC2393C61ABE35F8003FF113 /* GRDB-Bridging.h */,
				DC3773F719C8CBB3004FCF85 /* Info.plist */,
			);
			name = "Supporting Files";
			path = ../Support;
			sourceTree = "<group>";
		};
		EED476F41CFD174D0026A4EC /* Customize */ = {
			isa = PBXGroup;
			children = (
				F3BA813A1CFB3402003DC1BA /* GRDBCustomSQLite-USER.xcconfig */,
				EED476F11CFD16FF0026A4EC /* GRDBCustomSQLite-USER.h */,
			);
			name = Customize;
			sourceTree = "<group>";
		};
		F3BA7FED1CFB21F8003DC1BA /* GRDBCustomSQLite */ = {
			isa = PBXGroup;
			children = (
				EED476F41CFD174D0026A4EC /* Customize */,
				F3BA7FEE1CFB23B7003DC1BA /* GRDB.xcconfig */,
				F3BA813B1CFB3770003DC1BA /* GRDBCustomSQLite-Testing.xcconfig */,
				F3BA7FEF1CFB23BF003DC1BA /* module.modulemap */,
				F3BA7FF01CFB23C9003DC1BA /* sqlite3.h */,
				F3BA7FF11CFB23D3003DC1BA /* GRDBCustomSQLite.h */,
				F3BA7FF21CFB23DA003DC1BA /* GRDBCustomSQLite-Bridging.h */,
				F3BA7FF31CFB23E4003DC1BA /* SQLiteLib.xcodeproj */,
			);
			name = GRDBCustomSQLite;
			sourceTree = "<group>";
		};
		F3BA7FF41CFB23E4003DC1BA /* Products */ = {
			isa = PBXGroup;
			children = (
				F3BA7FF81CFB23E4003DC1BA /* libsqlitecustom.a */,
			);
			name = Products;
			sourceTree = "<group>";
		};
/* End PBXGroup section */

/* Begin PBXHeadersBuildPhase section */
		560FC5461CB003810014AA8E /* Headers */ = {
			isa = PBXHeadersBuildPhase;
			buildActionMask = 2147483647;
			files = (
				568E1CBA1CB03847008D97A6 /* GRDBCipher.h in Headers */,
				568E1CB21CB037BA008D97A6 /* sqlite3.h in Headers */,
				568E1CB91CB03847008D97A6 /* GRDBCipher-Bridging.h in Headers */,
			);
			runOnlyForDeploymentPostprocessing = 0;
		};
		56AFCA1C1CB1A8BB00F48B96 /* Headers */ = {
			isa = PBXHeadersBuildPhase;
			buildActionMask = 2147483647;
			files = (
				56AFCA291CB1A98D00F48B96 /* GRDBCipher.h in Headers */,
				56AFCA2A1CB1A98D00F48B96 /* GRDBCipher-Bridging.h in Headers */,
				56AFCA281CB1A98D00F48B96 /* sqlite3.h in Headers */,
			);
			runOnlyForDeploymentPostprocessing = 0;
		};
		56E5D7C71B4D3FED00430942 /* Headers */ = {
			isa = PBXHeadersBuildPhase;
			buildActionMask = 2147483647;
			files = (
				56E5D82C1B4D437600430942 /* GRDB.h in Headers */,
				56E5D82D1B4D438800430942 /* GRDB-Bridging.h in Headers */,
			);
			runOnlyForDeploymentPostprocessing = 0;
		};
		DC3773F019C8CBB3004FCF85 /* Headers */ = {
			isa = PBXHeadersBuildPhase;
			buildActionMask = 2147483647;
			files = (
				DC3773F919C8CBB3004FCF85 /* GRDB.h in Headers */,
				DC2393C81ABE35F8003FF113 /* GRDB-Bridging.h in Headers */,
			);
			runOnlyForDeploymentPostprocessing = 0;
		};
		F3BA7FFB1CFB25E4003DC1BA /* Headers */ = {
			isa = PBXHeadersBuildPhase;
			buildActionMask = 2147483647;
			files = (
				F3BA80381CFB2932003DC1BA /* GRDBCustomSQLite.h in Headers */,
				F3BA80391CFB2936003DC1BA /* GRDBCustomSQLite-Bridging.h in Headers */,
				F3BA803A1CFB293A003DC1BA /* sqlite3.h in Headers */,
				EED476F31CFD172C0026A4EC /* GRDBCustomSQLite-USER.h in Headers */,
			);
			runOnlyForDeploymentPostprocessing = 0;
		};
		F3BA80571CFB2BB2003DC1BA /* Headers */ = {
			isa = PBXHeadersBuildPhase;
			buildActionMask = 2147483647;
			files = (
				F3BA80931CFB2F13003DC1BA /* GRDBCustomSQLite.h in Headers */,
				F3BA80941CFB2F15003DC1BA /* GRDBCustomSQLite-Bridging.h in Headers */,
				F3BA80951CFB2F18003DC1BA /* sqlite3.h in Headers */,
				EED476F21CFD17270026A4EC /* GRDBCustomSQLite-USER.h in Headers */,
			);
			runOnlyForDeploymentPostprocessing = 0;
		};
/* End PBXHeadersBuildPhase section */

/* Begin PBXNativeTarget section */
		560C97CF1C0E22D300BF8471 /* GRDBOSXPerformanceTests */ = {
			isa = PBXNativeTarget;
			buildConfigurationList = 560C98171C0E22D300BF8471 /* Build configuration list for PBXNativeTarget "GRDBOSXPerformanceTests" */;
			buildPhases = (
				560C97D41C0E22D300BF8471 /* Sources */,
				560C98111C0E22D300BF8471 /* Frameworks */,
				560C98151C0E22D300BF8471 /* Resources */,
				563363F51C960513000BE133 /* CopyFiles */,
			);
			buildRules = (
			);
			dependencies = (
				560C97D01C0E22D300BF8471 /* PBXTargetDependency */,
				560C97D21C0E22D300BF8471 /* PBXTargetDependency */,
			);
			name = GRDBOSXPerformanceTests;
			productName = GRDBOSXTests;
			productReference = 560C981A1C0E22D300BF8471 /* GRDBOSXPerformanceTests.xctest */;
			productType = "com.apple.product-type.bundle.unit-test";
		};
		560FC5191CB003810014AA8E /* GRDBCipherOSX */ = {
			isa = PBXNativeTarget;
			buildConfigurationList = 560FC54A1CB003810014AA8E /* Build configuration list for PBXNativeTarget "GRDBCipherOSX" */;
			buildPhases = (
				560FC51A1CB003810014AA8E /* Sources */,
				560FC5441CB003810014AA8E /* Frameworks */,
				560FC5461CB003810014AA8E /* Headers */,
				560FC5491CB003810014AA8E /* Resources */,
			);
			buildRules = (
			);
			dependencies = (
				56AFC9781CB1A3E200F48B96 /* PBXTargetDependency */,
			);
			name = GRDBCipherOSX;
			productName = GRDB;
			productReference = 560FC54D1CB003810014AA8E /* GRDBCipher.framework */;
			productType = "com.apple.product-type.framework";
		};
		560FC55D1CB00B880014AA8E /* GRDBCipherOSXTests */ = {
			isa = PBXNativeTarget;
			buildConfigurationList = 560FC5AD1CB00B880014AA8E /* Build configuration list for PBXNativeTarget "GRDBCipherOSXTests" */;
			buildPhases = (
				560FC5601CB00B880014AA8E /* Sources */,
				560FC5A91CB00B880014AA8E /* Frameworks */,
				560FC5AC1CB00B880014AA8E /* Resources */,
			);
			buildRules = (
			);
			dependencies = (
				568BE5221CB0371000270F93 /* PBXTargetDependency */,
			);
			name = GRDBCipherOSXTests;
			productName = GRDBOSXTests;
			productReference = 560FC5B01CB00B880014AA8E /* GRDBTests.xctest */;
			productType = "com.apple.product-type.bundle.unit-test";
		};
		56553BDA1C3E906C00522B5C /* GRDBOSXCrashTests */ = {
			isa = PBXNativeTarget;
			buildConfigurationList = 56553C151C3E906C00522B5C /* Build configuration list for PBXNativeTarget "GRDBOSXCrashTests" */;
			buildPhases = (
				56553BDD1C3E906C00522B5C /* Sources */,
				56553C111C3E906C00522B5C /* Frameworks */,
				56553C141C3E906C00522B5C /* Resources */,
			);
			buildRules = (
			);
			dependencies = (
				56553BDB1C3E906C00522B5C /* PBXTargetDependency */,
			);
			name = GRDBOSXCrashTests;
			productName = GRDBOSXTests;
			productReference = 56553C181C3E906C00522B5C /* GRDBOSXCrashTests.xctest */;
			productType = "com.apple.product-type.bundle.unit-test";
		};
		567156191CB16729007DC145 /* GRDBCipherOSXEncryptedTests */ = {
			isa = PBXNativeTarget;
			buildConfigurationList = 567156691CB16729007DC145 /* Build configuration list for PBXNativeTarget "GRDBCipherOSXEncryptedTests" */;
			buildPhases = (
				5671561C1CB16729007DC145 /* Sources */,
				567156661CB16729007DC145 /* Frameworks */,
				567156681CB16729007DC145 /* Resources */,
			);
			buildRules = (
			);
			dependencies = (
				5671561A1CB16729007DC145 /* PBXTargetDependency */,
			);
			name = GRDBCipherOSXEncryptedTests;
			productName = GRDBOSXTests;
			productReference = 5671566C1CB16729007DC145 /* GRDBCipherOSXEncryptedTests.xctest */;
			productType = "com.apple.product-type.bundle.unit-test";
		};
		56AFC9EE1CB1A8BB00F48B96 /* GRDBCipheriOS */ = {
			isa = PBXNativeTarget;
			buildConfigurationList = 56AFCA201CB1A8BB00F48B96 /* Build configuration list for PBXNativeTarget "GRDBCipheriOS" */;
			buildPhases = (
				56AFC9EF1CB1A8BB00F48B96 /* Sources */,
				56AFCA1A1CB1A8BB00F48B96 /* Frameworks */,
				56AFCA1C1CB1A8BB00F48B96 /* Headers */,
				56AFCA1F1CB1A8BB00F48B96 /* Resources */,
			);
			buildRules = (
			);
			dependencies = (
				56AFCA261CB1A96A00F48B96 /* PBXTargetDependency */,
			);
			name = GRDBCipheriOS;
			productName = GRDBiOS;
			productReference = 56AFCA231CB1A8BB00F48B96 /* GRDBCipher.framework */;
			productType = "com.apple.product-type.framework";
		};
		56AFCA2B1CB1AA9900F48B96 /* GRDBCipheriOSTests */ = {
			isa = PBXNativeTarget;
			buildConfigurationList = 56AFCA7C1CB1AA9900F48B96 /* Build configuration list for PBXNativeTarget "GRDBCipheriOSTests" */;
			buildPhases = (
				56AFCA2E1CB1AA9900F48B96 /* Sources */,
				56AFCA781CB1AA9900F48B96 /* Frameworks */,
				56AFCA7B1CB1AA9900F48B96 /* Resources */,
			);
			buildRules = (
			);
			dependencies = (
				56AFCA821CB1AAB400F48B96 /* PBXTargetDependency */,
			);
			name = GRDBCipheriOSTests;
			productName = GRDBiOSTests;
			productReference = 56AFCA7F1CB1AA9900F48B96 /* GRDBTests.xctest */;
			productType = "com.apple.product-type.bundle.unit-test";
		};
		56AFCA841CB1ABC800F48B96 /* GRDBCipheriOSEncryptedTests */ = {
			isa = PBXNativeTarget;
			buildConfigurationList = 56AFCAD41CB1ABC800F48B96 /* Build configuration list for PBXNativeTarget "GRDBCipheriOSEncryptedTests" */;
			buildPhases = (
				56AFCA871CB1ABC800F48B96 /* Sources */,
				56AFCAD11CB1ABC800F48B96 /* Frameworks */,
				56AFCAD31CB1ABC800F48B96 /* Resources */,
			);
			buildRules = (
			);
			dependencies = (
				56AFCA851CB1ABC800F48B96 /* PBXTargetDependency */,
			);
			name = GRDBCipheriOSEncryptedTests;
			productName = GRDBiOSTests;
			productReference = 56AFCAD71CB1ABC800F48B96 /* GRDBTests.xctest */;
			productType = "com.apple.product-type.bundle.unit-test";
		};
		56E5D7C91B4D3FED00430942 /* GRDBiOS */ = {
			isa = PBXNativeTarget;
			buildConfigurationList = 56E5D7DB1B4D3FEE00430942 /* Build configuration list for PBXNativeTarget "GRDBiOS" */;
			buildPhases = (
				56E5D7C51B4D3FED00430942 /* Sources */,
				56E5D7C61B4D3FED00430942 /* Frameworks */,
				56E5D7C71B4D3FED00430942 /* Headers */,
				56E5D7C81B4D3FED00430942 /* Resources */,
			);
			buildRules = (
			);
			dependencies = (
			);
			name = GRDBiOS;
			productName = GRDBiOS;
			productReference = 56E5D7CA1B4D3FED00430942 /* GRDB.framework */;
			productType = "com.apple.product-type.framework";
		};
		56E5D7D21B4D3FEE00430942 /* GRDBiOSTests */ = {
			isa = PBXNativeTarget;
			buildConfigurationList = 56E5D7DE1B4D3FEE00430942 /* Build configuration list for PBXNativeTarget "GRDBiOSTests" */;
			buildPhases = (
				56E5D7CF1B4D3FEE00430942 /* Sources */,
				56E5D7D01B4D3FEE00430942 /* Frameworks */,
				56E5D7D11B4D3FEE00430942 /* Resources */,
			);
			buildRules = (
			);
			dependencies = (
				56E5D7D61B4D3FEE00430942 /* PBXTargetDependency */,
			);
			name = GRDBiOSTests;
			productName = GRDBiOSTests;
			productReference = 56E5D7D31B4D3FEE00430942 /* GRDBTests.xctest */;
			productType = "com.apple.product-type.bundle.unit-test";
		};
		56E5D7F81B4D422D00430942 /* GRDBOSXTests */ = {
			isa = PBXNativeTarget;
			buildConfigurationList = 56E5D8011B4D422E00430942 /* Build configuration list for PBXNativeTarget "GRDBOSXTests" */;
			buildPhases = (
				56E5D7F51B4D422D00430942 /* Sources */,
				56E5D7F61B4D422D00430942 /* Frameworks */,
				56E5D7F71B4D422D00430942 /* Resources */,
			);
			buildRules = (
			);
			dependencies = (
				56E5D8001B4D422E00430942 /* PBXTargetDependency */,
			);
			name = GRDBOSXTests;
			productName = GRDBOSXTests;
			productReference = 56E5D7F91B4D422D00430942 /* GRDBTests.xctest */;
			productType = "com.apple.product-type.bundle.unit-test";
		};
		DC3773F219C8CBB3004FCF85 /* GRDBOSX */ = {
			isa = PBXNativeTarget;
			buildConfigurationList = DC37740919C8CBB3004FCF85 /* Build configuration list for PBXNativeTarget "GRDBOSX" */;
			buildPhases = (
				DC3773EE19C8CBB3004FCF85 /* Sources */,
				DC3773EF19C8CBB3004FCF85 /* Frameworks */,
				DC3773F019C8CBB3004FCF85 /* Headers */,
				DC3773F119C8CBB3004FCF85 /* Resources */,
			);
			buildRules = (
			);
			dependencies = (
			);
			name = GRDBOSX;
			productName = GRDB;
			productReference = DC3773F319C8CBB3004FCF85 /* GRDB.framework */;
			productType = "com.apple.product-type.framework";
		};
		F3BA7FFD1CFB25E4003DC1BA /* GRDBCustomSQLiteiOS */ = {
			isa = PBXNativeTarget;
			buildConfigurationList = F3BA80031CFB25E4003DC1BA /* Build configuration list for PBXNativeTarget "GRDBCustomSQLiteiOS" */;
			buildPhases = (
				EED476F01CFD0B290026A4EC /* Copy .example configuration files (if no USER customizations exist) */,
				F3BA7FF91CFB25E4003DC1BA /* Sources */,
				F3BA7FFA1CFB25E4003DC1BA /* Frameworks */,
				F3BA7FFB1CFB25E4003DC1BA /* Headers */,
				F3BA7FFC1CFB25E4003DC1BA /* Resources */,
			);
			buildRules = (
			);
			dependencies = (
				EED9F6461CFE39D1004BA2B8 /* PBXTargetDependency */,
			);
			name = GRDBCustomSQLiteiOS;
			productName = GRDBCustomSQLite;
			productReference = F3BA7FFE1CFB25E4003DC1BA /* GRDBCustomSQLite.framework */;
			productType = "com.apple.product-type.framework";
		};
		F3BA80401CFB2AD7003DC1BA /* GRDBCustomSQLiteiOSTests */ = {
			isa = PBXNativeTarget;
			buildConfigurationList = F3BA80491CFB2AD7003DC1BA /* Build configuration list for PBXNativeTarget "GRDBCustomSQLiteiOSTests" */;
			buildPhases = (
				F3BA803D1CFB2AD7003DC1BA /* Sources */,
				F3BA803E1CFB2AD7003DC1BA /* Frameworks */,
				F3BA803F1CFB2AD7003DC1BA /* Resources */,
			);
			buildRules = (
			);
			dependencies = (
				F3BA80481CFB2AD7003DC1BA /* PBXTargetDependency */,
			);
			name = GRDBCustomSQLiteiOSTests;
			productName = GRDBCustomSQLiteiOSTests;
			productReference = F3BA80411CFB2AD7003DC1BA /* GRDBCustomSQLiteiOSTests.xctest */;
			productType = "com.apple.product-type.bundle.unit-test";
		};
		F3BA80591CFB2BB2003DC1BA /* GRDBCustomSQLiteOSX */ = {
			isa = PBXNativeTarget;
			buildConfigurationList = F3BA805F1CFB2BB2003DC1BA /* Build configuration list for PBXNativeTarget "GRDBCustomSQLiteOSX" */;
			buildPhases = (
				EED476F51CFD1A610026A4EC /* Copy .example configuration files (if no USER customizations exist) */,
				F3BA80551CFB2BB2003DC1BA /* Sources */,
				F3BA80561CFB2BB2003DC1BA /* Frameworks */,
				F3BA80571CFB2BB2003DC1BA /* Headers */,
				F3BA80581CFB2BB2003DC1BA /* Resources */,
			);
			buildRules = (
			);
			dependencies = (
				EED9F6481CFE39D7004BA2B8 /* PBXTargetDependency */,
			);
			name = GRDBCustomSQLiteOSX;
			productName = GRDBCustomSQLite;
			productReference = F3BA805A1CFB2BB2003DC1BA /* GRDBCustomSQLite.framework */;
			productType = "com.apple.product-type.framework";
		};
		F3BA809A1CFB2F6F003DC1BA /* GRDBCustomSQLiteOSXTests */ = {
			isa = PBXNativeTarget;
			buildConfigurationList = F3BA80A31CFB2F6F003DC1BA /* Build configuration list for PBXNativeTarget "GRDBCustomSQLiteOSXTests" */;
			buildPhases = (
				F3BA80971CFB2F6F003DC1BA /* Sources */,
				F3BA80981CFB2F6F003DC1BA /* Frameworks */,
				F3BA80991CFB2F6F003DC1BA /* Resources */,
			);
			buildRules = (
			);
			dependencies = (
				F3BA80A21CFB2F6F003DC1BA /* PBXTargetDependency */,
			);
			name = GRDBCustomSQLiteOSXTests;
			productName = GRDBCustomSQLiteOSXTests;
			productReference = F3BA809B1CFB2F6F003DC1BA /* GRDBCustomSQLiteOSXTests.xctest */;
			productType = "com.apple.product-type.bundle.unit-test";
		};
/* End PBXNativeTarget section */

/* Begin PBXProject section */
		DC3773EA19C8CBB3004FCF85 /* Project object */ = {
			isa = PBXProject;
			attributes = {
				LastSwiftUpdateCheck = 0730;
				LastUpgradeCheck = 0800;
				ORGANIZATIONNAME = "Gwendal Roué";
				TargetAttributes = {
					56E5D7C91B4D3FED00430942 = {
						CreatedOnToolsVersion = 7.0;
						LastSwiftMigration = 0800;
					};
					56E5D7D21B4D3FEE00430942 = {
						CreatedOnToolsVersion = 7.0;
						LastSwiftMigration = 0800;
					};
					56E5D7F81B4D422D00430942 = {
						CreatedOnToolsVersion = 7.0;
						LastSwiftMigration = 0800;
					};
					DC3773F219C8CBB3004FCF85 = {
						CreatedOnToolsVersion = 6.1;
						LastSwiftMigration = 0800;
					};
					F3BA7FFD1CFB25E4003DC1BA = {
						CreatedOnToolsVersion = 7.3.1;
					};
					F3BA80401CFB2AD7003DC1BA = {
						CreatedOnToolsVersion = 7.3.1;
					};
					F3BA80591CFB2BB2003DC1BA = {
						CreatedOnToolsVersion = 7.3.1;
					};
					F3BA809A1CFB2F6F003DC1BA = {
						CreatedOnToolsVersion = 7.3.1;
					};
				};
			};
			buildConfigurationList = DC3773ED19C8CBB3004FCF85 /* Build configuration list for PBXProject "GRDB" */;
			compatibilityVersion = "Xcode 6.3";
			developmentRegion = English;
			hasScannedForEncodings = 0;
			knownRegions = (
				en,
				Base,
			);
			mainGroup = DC3773E919C8CBB3004FCF85;
			productRefGroup = DC3773F419C8CBB3004FCF85 /* Products */;
			projectDirPath = "";
			projectReferences = (
				{
					ProductGroup = 560FC5511CB004AD0014AA8E /* Products */;
					ProjectRef = 560FC5501CB004AD0014AA8E /* sqlcipher.xcodeproj */;
				},
				{
					ProductGroup = 56CA21FF1BB414FE009A04C5 /* Products */;
					ProjectRef = 56CA21FE1BB414FE009A04C5 /* SQLite.xcodeproj */;
				},
				{
					ProductGroup = F3BA7FF41CFB23E4003DC1BA /* Products */;
					ProjectRef = F3BA7FF31CFB23E4003DC1BA /* SQLiteLib.xcodeproj */;
				},
			);
			projectRoot = "";
			targets = (
				DC3773F219C8CBB3004FCF85 /* GRDBOSX */,
				56E5D7F81B4D422D00430942 /* GRDBOSXTests */,
				560C97CF1C0E22D300BF8471 /* GRDBOSXPerformanceTests */,
				56553BDA1C3E906C00522B5C /* GRDBOSXCrashTests */,
				560FC5191CB003810014AA8E /* GRDBCipherOSX */,
				560FC55D1CB00B880014AA8E /* GRDBCipherOSXTests */,
				567156191CB16729007DC145 /* GRDBCipherOSXEncryptedTests */,
				F3BA80591CFB2BB2003DC1BA /* GRDBCustomSQLiteOSX */,
				F3BA809A1CFB2F6F003DC1BA /* GRDBCustomSQLiteOSXTests */,
				56E5D7C91B4D3FED00430942 /* GRDBiOS */,
				56E5D7D21B4D3FEE00430942 /* GRDBiOSTests */,
				56AFC9EE1CB1A8BB00F48B96 /* GRDBCipheriOS */,
				56AFCA2B1CB1AA9900F48B96 /* GRDBCipheriOSTests */,
				56AFCA841CB1ABC800F48B96 /* GRDBCipheriOSEncryptedTests */,
				F3BA7FFD1CFB25E4003DC1BA /* GRDBCustomSQLiteiOS */,
				F3BA80401CFB2AD7003DC1BA /* GRDBCustomSQLiteiOSTests */,
			);
		};
/* End PBXProject section */

/* Begin PBXReferenceProxy section */
		560FC5561CB004AD0014AA8E /* libsqlcipher.a */ = {
			isa = PBXReferenceProxy;
			fileType = archive.ar;
			path = libsqlcipher.a;
			remoteRef = 560FC5551CB004AD0014AA8E /* PBXContainerItemProxy */;
			sourceTree = BUILT_PRODUCTS_DIR;
		};
		56B15D051CD4C33A00A24C8B /* SQLite.framework */ = {
			isa = PBXReferenceProxy;
			fileType = wrapper.framework;
			path = SQLite.framework;
			remoteRef = 56B15D041CD4C33A00A24C8B /* PBXContainerItemProxy */;
			sourceTree = BUILT_PRODUCTS_DIR;
		};
		56B15D071CD4C33A00A24C8B /* SQLiteTests tvOS.xctest */ = {
			isa = PBXReferenceProxy;
			fileType = wrapper.cfbundle;
			path = "SQLiteTests tvOS.xctest";
			remoteRef = 56B15D061CD4C33A00A24C8B /* PBXContainerItemProxy */;
			sourceTree = BUILT_PRODUCTS_DIR;
		};
		56B15D091CD4C33A00A24C8B /* SQLite.framework */ = {
			isa = PBXReferenceProxy;
			fileType = wrapper.framework;
			path = SQLite.framework;
			remoteRef = 56B15D081CD4C33A00A24C8B /* PBXContainerItemProxy */;
			sourceTree = BUILT_PRODUCTS_DIR;
		};
		56CA220B1BB414FE009A04C5 /* SQLite.framework */ = {
			isa = PBXReferenceProxy;
			fileType = wrapper.framework;
			path = SQLite.framework;
			remoteRef = 56CA220A1BB414FE009A04C5 /* PBXContainerItemProxy */;
			sourceTree = BUILT_PRODUCTS_DIR;
		};
		56CA220F1BB414FE009A04C5 /* SQLite.framework */ = {
			isa = PBXReferenceProxy;
			fileType = wrapper.framework;
			path = SQLite.framework;
			remoteRef = 56CA220E1BB414FE009A04C5 /* PBXContainerItemProxy */;
			sourceTree = BUILT_PRODUCTS_DIR;
		};
		56E667CA1C5A422500D48792 /* SQLiteTests iOS.xctest */ = {
			isa = PBXReferenceProxy;
			fileType = wrapper.cfbundle;
			path = "SQLiteTests iOS.xctest";
			remoteRef = 56E667C91C5A422500D48792 /* PBXContainerItemProxy */;
			sourceTree = BUILT_PRODUCTS_DIR;
		};
		56E667CC1C5A422500D48792 /* SQLiteTests Mac.xctest */ = {
			isa = PBXReferenceProxy;
			fileType = wrapper.cfbundle;
			path = "SQLiteTests Mac.xctest";
			remoteRef = 56E667CB1C5A422500D48792 /* PBXContainerItemProxy */;
			sourceTree = BUILT_PRODUCTS_DIR;
		};
		F3BA7FF81CFB23E4003DC1BA /* libsqlitecustom.a */ = {
			isa = PBXReferenceProxy;
			fileType = archive.ar;
			path = libsqlitecustom.a;
			remoteRef = F3BA7FF71CFB23E4003DC1BA /* PBXContainerItemProxy */;
			sourceTree = BUILT_PRODUCTS_DIR;
		};
/* End PBXReferenceProxy section */

/* Begin PBXResourcesBuildPhase section */
		560C98151C0E22D300BF8471 /* Resources */ = {
			isa = PBXResourcesBuildPhase;
			buildActionMask = 2147483647;
			files = (
				563363F91C960711000BE133 /* PerformanceRealmTests.realm in Resources */,
				560C98161C0E22D300BF8471 /* PerformanceTests.sqlite in Resources */,
				56DE7B371C42BBBB00861EB8 /* PerformanceCoreDataTests.sqlite in Resources */,
			);
			runOnlyForDeploymentPostprocessing = 0;
		};
		560FC5491CB003810014AA8E /* Resources */ = {
			isa = PBXResourcesBuildPhase;
			buildActionMask = 2147483647;
			files = (
			);
			runOnlyForDeploymentPostprocessing = 0;
		};
		560FC5AC1CB00B880014AA8E /* Resources */ = {
			isa = PBXResourcesBuildPhase;
			buildActionMask = 2147483647;
			files = (
				568735A01CEDE16C009B9116 /* Betty.jpeg in Resources */,
			);
			runOnlyForDeploymentPostprocessing = 0;
		};
		56553C141C3E906C00522B5C /* Resources */ = {
			isa = PBXResourcesBuildPhase;
			buildActionMask = 2147483647;
			files = (
			);
			runOnlyForDeploymentPostprocessing = 0;
		};
		567156681CB16729007DC145 /* Resources */ = {
			isa = PBXResourcesBuildPhase;
			buildActionMask = 2147483647;
			files = (
				568735A11CEDE16C009B9116 /* Betty.jpeg in Resources */,
			);
			runOnlyForDeploymentPostprocessing = 0;
		};
		56AFCA1F1CB1A8BB00F48B96 /* Resources */ = {
			isa = PBXResourcesBuildPhase;
			buildActionMask = 2147483647;
			files = (
			);
			runOnlyForDeploymentPostprocessing = 0;
		};
		56AFCA7B1CB1AA9900F48B96 /* Resources */ = {
			isa = PBXResourcesBuildPhase;
			buildActionMask = 2147483647;
			files = (
				568735A31CEDE16C009B9116 /* Betty.jpeg in Resources */,
			);
			runOnlyForDeploymentPostprocessing = 0;
		};
		56AFCAD31CB1ABC800F48B96 /* Resources */ = {
			isa = PBXResourcesBuildPhase;
			buildActionMask = 2147483647;
			files = (
				568735A41CEDE16C009B9116 /* Betty.jpeg in Resources */,
			);
			runOnlyForDeploymentPostprocessing = 0;
		};
		56E5D7C81B4D3FED00430942 /* Resources */ = {
			isa = PBXResourcesBuildPhase;
			buildActionMask = 2147483647;
			files = (
			);
			runOnlyForDeploymentPostprocessing = 0;
		};
		56E5D7D11B4D3FEE00430942 /* Resources */ = {
			isa = PBXResourcesBuildPhase;
			buildActionMask = 2147483647;
			files = (
				568735A21CEDE16C009B9116 /* Betty.jpeg in Resources */,
			);
			runOnlyForDeploymentPostprocessing = 0;
		};
		56E5D7F71B4D422D00430942 /* Resources */ = {
			isa = PBXResourcesBuildPhase;
			buildActionMask = 2147483647;
			files = (
				5687359F1CEDE16C009B9116 /* Betty.jpeg in Resources */,
			);
			runOnlyForDeploymentPostprocessing = 0;
		};
		DC3773F119C8CBB3004FCF85 /* Resources */ = {
			isa = PBXResourcesBuildPhase;
			buildActionMask = 2147483647;
			files = (
			);
			runOnlyForDeploymentPostprocessing = 0;
		};
		F3BA7FFC1CFB25E4003DC1BA /* Resources */ = {
			isa = PBXResourcesBuildPhase;
			buildActionMask = 2147483647;
			files = (
			);
			runOnlyForDeploymentPostprocessing = 0;
		};
		F3BA803F1CFB2AD7003DC1BA /* Resources */ = {
			isa = PBXResourcesBuildPhase;
			buildActionMask = 2147483647;
			files = (
				F3BA80CE1CFB2FDE003DC1BA /* Betty.jpeg in Resources */,
			);
			runOnlyForDeploymentPostprocessing = 0;
		};
		F3BA80581CFB2BB2003DC1BA /* Resources */ = {
			isa = PBXResourcesBuildPhase;
			buildActionMask = 2147483647;
			files = (
			);
			runOnlyForDeploymentPostprocessing = 0;
		};
		F3BA80991CFB2F6F003DC1BA /* Resources */ = {
			isa = PBXResourcesBuildPhase;
			buildActionMask = 2147483647;
			files = (
				F3BA80CD1CFB2FDD003DC1BA /* Betty.jpeg in Resources */,
			);
			runOnlyForDeploymentPostprocessing = 0;
		};
/* End PBXResourcesBuildPhase section */

/* Begin PBXShellScriptBuildPhase section */
		EED476F01CFD0B290026A4EC /* Copy .example configuration files (if no USER customizations exist) */ = {
			isa = PBXShellScriptBuildPhase;
			buildActionMask = 2147483647;
			files = (
			);
			inputPaths = (
				"$(SRCROOT)/SQLiteCustom/GRDBCustomSQLite-USER.xcconfig.example",
				"$(SRCROOT)/SQLiteCustom/GRDBCustomSQLite-USER.h.example",
			);
			name = "Copy .example configuration files (if no USER customizations exist)";
			outputPaths = (
			);
			runOnlyForDeploymentPostprocessing = 0;
			shellPath = /bin/sh;
			shellScript = "copiedfiles=false\nfor ((i=0; i < SCRIPT_INPUT_FILE_COUNT ; i++))\ndo\n    INFILE=SCRIPT_INPUT_FILE_$i\n    FILE=${!INFILE};\n    OUTPUTFILE=${FILE%.example}\n    echo \"${INFILE}=${FILE}\"\n    if [ -f \"$FILE\" ]\n    then\n        if [ ! -f \"$OUTPUTFILE\" ];\n        then\n            echo \"Expected USER configuration file doesn't exist\"\n            echo \"Copying .example file\"\n            cp $FILE $OUTPUTFILE\n            touch $OUTPUTFILE\n            copiedfiles=true\n        else\n            echo \"USER Configuration file already exists: ${OUTPUTFILE}\"\n            echo \"Skipping .example copy.\"\n        fi\n    else\n        echo \"Missing input .example file: ${FILE}\"\n        exit 1\n    fi\ndone\n\nif [ \"$copiedfiles\" = true ] ; then\ntouch \"${SRCROOT}/SQLiteCustom/GRDB.xcconfig\"\ntouch \"${SRCROOT}/SQLiteCustom/GRDBCustomSQLite-Testing.xcconfig\"\nsleep 1\nfi\n";
			showEnvVarsInLog = 0;
		};
		EED476F51CFD1A610026A4EC /* Copy .example configuration files (if no USER customizations exist) */ = {
			isa = PBXShellScriptBuildPhase;
			buildActionMask = 2147483647;
			files = (
			);
			inputPaths = (
				"$(SRCROOT)/SQLiteCustom/GRDBCustomSQLite-USER.xcconfig.example",
				"$(SRCROOT)/SQLiteCustom/GRDBCustomSQLite-USER.h.example",
			);
			name = "Copy .example configuration files (if no USER customizations exist)";
			outputPaths = (
			);
			runOnlyForDeploymentPostprocessing = 0;
			shellPath = /bin/sh;
			shellScript = "copiedfiles=false\nfor ((i=0; i < SCRIPT_INPUT_FILE_COUNT ; i++))\ndo\n    INFILE=SCRIPT_INPUT_FILE_$i\n    FILE=${!INFILE};\n    OUTPUTFILE=${FILE%.example}\n    echo \"${INFILE}=${FILE}\"\n    if [ -f \"$FILE\" ]\n    then\n        if [ ! -f \"$OUTPUTFILE\" ];\n        then\n            echo \"Expected USER configuration file doesn't exist\"\n            echo \"Copying .example file\"\n            cp $FILE $OUTPUTFILE\n            touch $OUTPUTFILE\n            copiedfiles=true\n        else\n            echo \"USER Configuration file already exists: ${OUTPUTFILE}\"\n            echo \"Skipping .example copy.\"\n        fi\n    else\n        echo \"Missing input .example file: ${FILE}\"\n        exit 1\n    fi\ndone\n\nif [ \"$copiedfiles\" = true ] ; then\ntouch \"${SRCROOT}/SQLiteCustom/GRDB.xcconfig\"\ntouch \"${SRCROOT}/SQLiteCustom/GRDBCustomSQLite-Testing.xcconfig\"\nsleep 1\nfi\n";
			showEnvVarsInLog = 0;
		};
/* End PBXShellScriptBuildPhase section */

/* Begin PBXSourcesBuildPhase section */
		560C97D41C0E22D300BF8471 /* Sources */ = {
			isa = PBXSourcesBuildPhase;
			buildActionMask = 2147483647;
			files = (
				560C97DA1C0E22D300BF8471 /* FMDatabase.m in Sources */,
				560C98231C0E23BB00BF8471 /* InsertRecordTests.swift in Sources */,
				560C97DD1C0E22D300BF8471 /* FMDatabaseAdditions.m in Sources */,
				56DE7B2C1C41311900861EB8 /* FetchRecordTests.swift in Sources */,
				560C97E81C0E22D300BF8471 /* FMResultSet.m in Sources */,
				56DE7B281C41302500861EB8 /* FetchNamedValuesTests.swift in Sources */,
				56DE7B241C412F7E00861EB8 /* InsertPositionalValuesTests.swift in Sources */,
				560C97EC1C0E22D300BF8471 /* FMDatabaseQueue.m in Sources */,
				560C97F21C0E22D300BF8471 /* FMDatabasePool.m in Sources */,
				560C98241C0E23BB00BF8471 /* PerformanceTests.swift in Sources */,
				56DE7B261C412FDA00861EB8 /* InsertNamedValuesTests.swift in Sources */,
				56DE7B2F1C42B23B00861EB8 /* PerformanceModel.xcdatamodeld in Sources */,
				56DE7B2A1C4130AF00861EB8 /* FetchPositionalValuesTests.swift in Sources */,
			);
			runOnlyForDeploymentPostprocessing = 0;
		};
		560FC51A1CB003810014AA8E /* Sources */ = {
			isa = PBXSourcesBuildPhase;
			buildActionMask = 2147483647;
			files = (
				5636E9BD1D22574100B9B05F /* FetchRequest.swift in Sources */,
				56BB6EAA1D3009B100A1CA52 /* SchedulingWatchdog.swift in Sources */,
				560FC51C1CB003810014AA8E /* QueryInterfaceRequest.swift in Sources */,
				560FC51D1CB003810014AA8E /* SQLCollation.swift in Sources */,
				560FC51E1CB003810014AA8E /* Utils.swift in Sources */,
				560FC51F1CB003810014AA8E /* CGFloat.swift in Sources */,
				560FC5201CB003810014AA8E /* Date.swift in Sources */,
				560FC5211CB003810014AA8E /* SQLFunction.swift in Sources */,
				560FC5221CB003810014AA8E /* RawRepresentable.swift in Sources */,
				560FC5231CB003810014AA8E /* Configuration.swift in Sources */,
				567404891CEF84C8003ED5CC /* RowAdapter.swift in Sources */,
				560FC5241CB003810014AA8E /* DatabaseWriter.swift in Sources */,
				560FC5251CB003810014AA8E /* DatabaseStore.swift in Sources */,
				560FC5261CB003810014AA8E /* SerializedDatabase.swift in Sources */,
				560FC5271CB003810014AA8E /* NSString.swift in Sources */,
				560FC5281CB003810014AA8E /* Row+Foundation.swift in Sources */,
				560FC5291CB003810014AA8E /* DatabaseValueConvertible.swift in Sources */,
				56A8C2311D1914540096E9D4 /* UUID.swift in Sources */,
				560FC52A1CB003810014AA8E /* DatabaseError.swift in Sources */,
				560FC52B1CB003810014AA8E /* DatabaseValue.swift in Sources */,
				560FC52C1CB003810014AA8E /* SQLOperator.swift in Sources */,
				560FC52D1CB003810014AA8E /* StatementArguments+Foundation.swift in Sources */,
				560FC52E1CB003810014AA8E /* Record.swift in Sources */,
				560FC52F1CB003810014AA8E /* DatabaseCoder.swift in Sources */,
				5657AB101D10899D006283EF /* URL.swift in Sources */,
				560FC5301CB003810014AA8E /* NSURL.swift in Sources */,
				560FC5311CB003810014AA8E /* TableMapping.swift in Sources */,
				560FC5321CB003810014AA8E /* DatabasePool.swift in Sources */,
				560FC5331CB003810014AA8E /* Migration.swift in Sources */,
				560FC5341CB003810014AA8E /* SQLSelectQuery.swift in Sources */,
				560FC5351CB003810014AA8E /* Statement.swift in Sources */,
				5690C3411D23E82A00E59934 /* Data.swift in Sources */,
				563ABAF81D18824F003B37F3 /* NSUUID.swift in Sources */,
				560FC5361CB003810014AA8E /* DatabaseMigrator.swift in Sources */,
				560FC5371CB003810014AA8E /* DatabaseSchemaCache.swift in Sources */,
				560FC5381CB003810014AA8E /* DatabaseDateComponents.swift in Sources */,
				56193E961CD8A3E300F95862 /* FetchedRecordsController.swift in Sources */,
				560FC5391CB003810014AA8E /* DatabaseReader.swift in Sources */,
				5657AAAB1D106E39006283EF /* NSDate.swift in Sources */,
				560FC53A1CB003810014AA8E /* NSNull.swift in Sources */,
				560FC53B1CB003810014AA8E /* Database.swift in Sources */,
				560FC53C1CB003810014AA8E /* DatabaseQueue.swift in Sources */,
				560FC53D1CB003810014AA8E /* NSNumber.swift in Sources */,
				560FC53E1CB003810014AA8E /* DatabaseValue+Foundation.swift in Sources */,
				560FC53F1CB003810014AA8E /* Row.swift in Sources */,
				560FC5401CB003810014AA8E /* StandardLibrary.swift in Sources */,
				560FC5411CB003810014AA8E /* Persistable.swift in Sources */,
				5657AABA1D107001006283EF /* NSData.swift in Sources */,
				560FC5421CB003810014AA8E /* StatementColumnConvertible.swift in Sources */,
				560FC5431CB003810014AA8E /* RowConvertible.swift in Sources */,
			);
			runOnlyForDeploymentPostprocessing = 0;
		};
		560FC5601CB00B880014AA8E /* Sources */ = {
			isa = PBXSourcesBuildPhase;
			buildActionMask = 2147483647;
			files = (
				560FC5611CB00B880014AA8E /* DatabaseValueConversionTests.swift in Sources */,
				560FC5B31CB031EA0014AA8E /* DataMemoryTests.swift in Sources */,
				56FF45411D2C23BA00F21EF9 /* DeleteByKeyTests.swift in Sources */,
				560FC5621CB00B880014AA8E /* Record+QueryInterfaceRequestTests.swift in Sources */,
				560FC5641CB00B880014AA8E /* DatabaseQueueConcurrencyTests.swift in Sources */,
				56A8C2411D1918EE0096E9D4 /* NSUUIDTests.swift in Sources */,
				5657AB571D108BA9006283EF /* NSStringTests.swift in Sources */,
				560FC5B21CB031E30014AA8E /* StatementColumnConvertibleFetchTests.swift in Sources */,
				561667021D08A49900ADD404 /* NSDecimalNumberTests.swift in Sources */,
				569C1EB31CF07DDD0042627B /* DatabaseSchedulerTests.swift in Sources */,
				560FC5651CB00B880014AA8E /* PrimaryKeyNoneTests.swift in Sources */,
				560FC5661CB00B880014AA8E /* MinimalPrimaryKeyRowIDTests.swift in Sources */,
				560FC5671CB00B880014AA8E /* DictionaryRowTests.swift in Sources */,
				56A8C2421D1918EE0096E9D4 /* UUIDTests.swift in Sources */,
				560FC5681CB00B880014AA8E /* SelectStatementTests.swift in Sources */,
				560FC5691CB00B880014AA8E /* DatabaseCoderTests.swift in Sources */,
				560FC56A1CB00B880014AA8E /* SQLSupportTests.swift in Sources */,
				560FC56B1CB00B880014AA8E /* CollationTests.swift in Sources */,
				560FC56C1CB00B880014AA8E /* UpdateStatementTests.swift in Sources */,
				560FC56D1CB00B880014AA8E /* DatabaseMigratorTests.swift in Sources */,
				560FC56F1CB00B880014AA8E /* RecordAwakeFromFetchTests.swift in Sources */,
				560FC5701CB00B880014AA8E /* DatabasePoolCollationTests.swift in Sources */,
				560FC5711CB00B880014AA8E /* PrimaryKeySingleTests.swift in Sources */,
				560FC5721CB00B880014AA8E /* StatementColumnConvertibleTests.swift in Sources */,
				560FC5731CB00B880014AA8E /* RecordFetchTests.swift in Sources */,
				560FC5741CB00B880014AA8E /* DatabasePoolFunctionTests.swift in Sources */,
				560FC5761CB00B880014AA8E /* DetachedRowTests.swift in Sources */,
				560FC5771CB00B880014AA8E /* DatabaseQueueSchemaCacheTests.swift in Sources */,
				56AF746C1D41FB9C005E9FF3 /* DatabaseValueConvertibleEscapingTests.swift in Sources */,
				560FC5781CB00B880014AA8E /* MetalRowTests.swift in Sources */,
				5672DE681CDB751D0022BA81 /* DatabasePoolBackupTests.swift in Sources */,
				560FC5791CB00B880014AA8E /* PrimaryKeyMultipleTests.swift in Sources */,
				560FC57A1CB00B880014AA8E /* DatabasePoolFileAttributesTests.swift in Sources */,
				5657AB4F1D108BA9006283EF /* NSNumberTests.swift in Sources */,
				560FC57C1CB00B880014AA8E /* StatementArgumentsTests.swift in Sources */,
				5634B1081CF9B970005360B9 /* TransactionObserverSavepointsTests.swift in Sources */,
				560FC57D1CB00B880014AA8E /* RecordInitializersTests.swift in Sources */,
				565F03C31CE5D3AA00DE108F /* AdapterRowTests.swift in Sources */,
				5657AB3F1D108BA9006283EF /* NSDataTests.swift in Sources */,
				560FC57E1CB00B880014AA8E /* MutablePersistableTests.swift in Sources */,
				5657AB5F1D108BA9006283EF /* NSURLTests.swift in Sources */,
				560FC57F1CB00B880014AA8E /* RowConvertible+QueryInterfaceRequestTests.swift in Sources */,
				5672DE5A1CDB72520022BA81 /* DatabaseQueueBackupTests.swift in Sources */,
				560FC5801CB00B880014AA8E /* DatabasePoolReadOnlyTests.swift in Sources */,
				5657AB471D108BA9006283EF /* NSNullTests.swift in Sources */,
				560FC5811CB00B880014AA8E /* RecordCopyTests.swift in Sources */,
				560FC5821CB00B880014AA8E /* RawRepresentableTests.swift in Sources */,
				567E55ED1D2BDD3D00CC6F79 /* EncryptionTests.swift in Sources */,
				560FC5841CB00B880014AA8E /* PersistableTests.swift in Sources */,
				560FC5851CB00B880014AA8E /* ManagedDataControllerTests.swift in Sources */,
				560FC5861CB00B880014AA8E /* MappingTests.swift in Sources */,
				560FC5871CB00B880014AA8E /* RecordSubClassTests.swift in Sources */,
				560FC5881CB00B880014AA8E /* DatabasePoolConcurrencyTests.swift in Sources */,
				560FC5891CB00B880014AA8E /* TransactionObserverTests.swift in Sources */,
				560FC58A1CB00B880014AA8E /* DatabasePoolReleaseMemoryTests.swift in Sources */,
				56C3F7541CF9F12400F6A361 /* SavepointTests.swift in Sources */,
<<<<<<< HEAD
=======
				567A80541D41350C00C7DCEC /* IndexInfoTests.swift in Sources */,
>>>>>>> d9229611
				560FC58B1CB00B880014AA8E /* DatabaseValueTests.swift in Sources */,
				565049061CE32543000A97D8 /* FetchedRecordsControllerTests.swift in Sources */,
				567156171CB142AA007DC145 /* ReadOnlyDatabaseTests.swift in Sources */,
				56AF74631D41FB89005E9FF3 /* TableIndexTests.swift in Sources */,
				560FC58D1CB00B880014AA8E /* Row+FoundationTests.swift in Sources */,
				56A4CDB11D4234B200B1A9B9 /* SQLExpressionLiteralTests.swift in Sources */,
				567156141CB141D0007DC145 /* InMemoryDatabaseTests.swift in Sources */,
				560FC58E1CB00B880014AA8E /* PrimaryKeyRowIDTests.swift in Sources */,
				EE5075861D00E611005D9C5B /* DatabaseValue+FoundationTests.swift in Sources */,
				560FC58F1CB00B880014AA8E /* DatabaseReaderTests.swift in Sources */,
				560FC5901CB00B880014AA8E /* RecordEditedTests.swift in Sources */,
				560FC5911CB00B880014AA8E /* PrimaryKeySingleWithReplaceConflictResolutionTests.swift in Sources */,
				560FC5921CB00B880014AA8E /* RowConvertibleTests.swift in Sources */,
				560FC5931CB00B880014AA8E /* DatabaseQueueReleaseMemoryTests.swift in Sources */,
				5657AB371D108BA9006283EF /* DataTests.swift in Sources */,
				560FC5941CB00B880014AA8E /* DatabaseValueConvertibleSubclassTests.swift in Sources */,
				565EFAEF1D0436CE00A8FA9D /* NumericOverflowTests.swift in Sources */,
				560FC5951CB00B880014AA8E /* DatabasePoolSchemaCacheTests.swift in Sources */,
				560FC5961CB00B880014AA8E /* DatabaseValueConvertibleFetchTests.swift in Sources */,
				560FC5971CB00B880014AA8E /* DatabaseErrorTests.swift in Sources */,
				560FC5991CB00B880014AA8E /* MinimalPrimaryKeySingleTests.swift in Sources */,
				560FC59B1CB00B880014AA8E /* DatabaseTimestampTests.swift in Sources */,
				560FC59C1CB00B880014AA8E /* StatementArguments+FoundationTests.swift in Sources */,
				5657AB671D108BA9006283EF /* URLTests.swift in Sources */,
				560FC59D1CB00B880014AA8E /* TableMapping+QueryInterfaceRequestTests.swift in Sources */,
				5634B0741CF22BEF005360B9 /* FetchRequestTests.swift in Sources */,
				560FC59E1CB00B880014AA8E /* NSDateTests.swift in Sources */,
				560FC59F1CB00B880014AA8E /* DatabaseTests.swift in Sources */,
				560FC5A01CB00B880014AA8E /* QueryInterfaceRequestTests.swift in Sources */,
				560FC5A21CB00B880014AA8E /* FunctionTests.swift in Sources */,
				560FC5A41CB00B880014AA8E /* RecordWithColumnNameManglingTests.swift in Sources */,
				5690C3271D23E6D800E59934 /* DateComponentsTests.swift in Sources */,
				560FC5A51CB00B880014AA8E /* CGFloatTests.swift in Sources */,
				56FF45571D2CDA5200F21EF9 /* RecordUniqueIndexTests.swift in Sources */,
				560FC5A61CB00B880014AA8E /* StatementInformationTests.swift in Sources */,
				5690C3381D23E7D200E59934 /* DateTests.swift in Sources */,
				560FC5A71CB00B880014AA8E /* GRDBTestCase.swift in Sources */,
				569178471CED9B6000E179EA /* DatabaseQueueTests.swift in Sources */,
				560FC5A81CB00B880014AA8E /* DatabaseQueueFileAttributesTests.swift in Sources */,
			);
			runOnlyForDeploymentPostprocessing = 0;
		};
		56553BDD1C3E906C00522B5C /* Sources */ = {
			isa = PBXSourcesBuildPhase;
			buildActionMask = 2147483647;
			files = (
				5695310C1C9067DC00CF1A2B /* MigrationCrashTests.swift in Sources */,
				569531091C9067DC00CF1A2B /* DatabaseQueueCrashTests.swift in Sources */,
				5695310D1C9067DC00CF1A2B /* RecordCrashTests.swift in Sources */,
				5695310E1C9067DC00CF1A2B /* StatementColumnConvertibleCrashTests.swift in Sources */,
				5695310A1C9067DC00CF1A2B /* DatabaseValueConvertibleCrashTests.swift in Sources */,
				5695310F1C9067DC00CF1A2B /* StatementCrashTests.swift in Sources */,
				5695310B1C9067DC00CF1A2B /* GRDBCrashTestCase.swift in Sources */,
				560A37AF1C90A8D800949E71 /* DatabasePoolCrashTests.swift in Sources */,
				56553C101C3E906C00522B5C /* GRDBTestCase.swift in Sources */,
			);
			runOnlyForDeploymentPostprocessing = 0;
		};
		5671561C1CB16729007DC145 /* Sources */ = {
			isa = PBXSourcesBuildPhase;
			buildActionMask = 2147483647;
			files = (
				5671561D1CB16729007DC145 /* DatabaseValueConversionTests.swift in Sources */,
				5671561E1CB16729007DC145 /* DataMemoryTests.swift in Sources */,
				56FF45421D2C23BA00F21EF9 /* DeleteByKeyTests.swift in Sources */,
				5671561F1CB16729007DC145 /* Record+QueryInterfaceRequestTests.swift in Sources */,
				567156211CB16729007DC145 /* DatabaseQueueConcurrencyTests.swift in Sources */,
				567156221CB16729007DC145 /* StatementColumnConvertibleFetchTests.swift in Sources */,
				567156231CB16729007DC145 /* PrimaryKeyNoneTests.swift in Sources */,
				567156241CB16729007DC145 /* MinimalPrimaryKeyRowIDTests.swift in Sources */,
				567156251CB16729007DC145 /* DictionaryRowTests.swift in Sources */,
				5672DE691CDB751D0022BA81 /* DatabasePoolBackupTests.swift in Sources */,
				565F03C41CE5D3AA00DE108F /* AdapterRowTests.swift in Sources */,
				567156261CB16729007DC145 /* SelectStatementTests.swift in Sources */,
				567156271CB16729007DC145 /* DatabaseCoderTests.swift in Sources */,
				567156281CB16729007DC145 /* SQLSupportTests.swift in Sources */,
				567156291CB16729007DC145 /* CollationTests.swift in Sources */,
				5671562A1CB16729007DC145 /* UpdateStatementTests.swift in Sources */,
				5657AB481D108BA9006283EF /* NSNullTests.swift in Sources */,
				5671562B1CB16729007DC145 /* DatabaseMigratorTests.swift in Sources */,
				5671562D1CB16729007DC145 /* RecordAwakeFromFetchTests.swift in Sources */,
				5671562E1CB16729007DC145 /* DatabasePoolCollationTests.swift in Sources */,
				5671562F1CB16729007DC145 /* PrimaryKeySingleTests.swift in Sources */,
				567156301CB16729007DC145 /* StatementColumnConvertibleTests.swift in Sources */,
				56C3F7551CF9F12400F6A361 /* SavepointTests.swift in Sources */,
				5672DE5B1CDB72520022BA81 /* DatabaseQueueBackupTests.swift in Sources */,
				567156311CB16729007DC145 /* RecordFetchTests.swift in Sources */,
				567156321CB16729007DC145 /* DatabasePoolFunctionTests.swift in Sources */,
				567156341CB16729007DC145 /* DetachedRowTests.swift in Sources */,
				569C1EB41CF07DDD0042627B /* DatabaseSchedulerTests.swift in Sources */,
				56AF746D1D41FB9C005E9FF3 /* DatabaseValueConvertibleEscapingTests.swift in Sources */,
				567156351CB16729007DC145 /* DatabaseQueueSchemaCacheTests.swift in Sources */,
				567156361CB16729007DC145 /* MetalRowTests.swift in Sources */,
				567156371CB16729007DC145 /* PrimaryKeyMultipleTests.swift in Sources */,
				5657AB401D108BA9006283EF /* NSDataTests.swift in Sources */,
				567156381CB16729007DC145 /* DatabasePoolFileAttributesTests.swift in Sources */,
				5671563A1CB16729007DC145 /* StatementArgumentsTests.swift in Sources */,
				5657AB601D108BA9006283EF /* NSURLTests.swift in Sources */,
				5671563B1CB16729007DC145 /* RecordInitializersTests.swift in Sources */,
				EE5075871D00E611005D9C5B /* DatabaseValue+FoundationTests.swift in Sources */,
				5657AB681D108BA9006283EF /* URLTests.swift in Sources */,
				5671563C1CB16729007DC145 /* MutablePersistableTests.swift in Sources */,
				5671563D1CB16729007DC145 /* RowConvertible+QueryInterfaceRequestTests.swift in Sources */,
				5671563E1CB16729007DC145 /* DatabasePoolReadOnlyTests.swift in Sources */,
				567E55F31D2BDDFE00CC6F79 /* EncryptionTests.swift in Sources */,
				5671563F1CB16729007DC145 /* RecordCopyTests.swift in Sources */,
				567156401CB16729007DC145 /* RawRepresentableTests.swift in Sources */,
				567156411CB16729007DC145 /* PersistableTests.swift in Sources */,
				567156421CB16729007DC145 /* ManagedDataControllerTests.swift in Sources */,
				5657AB501D108BA9006283EF /* NSNumberTests.swift in Sources */,
				567156431CB16729007DC145 /* MappingTests.swift in Sources */,
				567156441CB16729007DC145 /* RecordSubClassTests.swift in Sources */,
				567156451CB16729007DC145 /* DatabasePoolConcurrencyTests.swift in Sources */,
				5690C3391D23E7D200E59934 /* DateTests.swift in Sources */,
				567156461CB16729007DC145 /* TransactionObserverTests.swift in Sources */,
<<<<<<< HEAD
=======
				567A80551D41350C00C7DCEC /* IndexInfoTests.swift in Sources */,
>>>>>>> d9229611
				567156471CB16729007DC145 /* DatabasePoolReleaseMemoryTests.swift in Sources */,
				565049071CE32543000A97D8 /* FetchedRecordsControllerTests.swift in Sources */,
				567156481CB16729007DC145 /* DatabaseValueTests.swift in Sources */,
				5671564A1CB16729007DC145 /* ReadOnlyDatabaseTests.swift in Sources */,
				5671564B1CB16729007DC145 /* Row+FoundationTests.swift in Sources */,
				56A8C2431D1918EE0096E9D4 /* NSUUIDTests.swift in Sources */,
				56AF74641D41FB89005E9FF3 /* TableIndexTests.swift in Sources */,
				5671564C1CB16729007DC145 /* InMemoryDatabaseTests.swift in Sources */,
				56A4CDB21D4234B200B1A9B9 /* SQLExpressionLiteralTests.swift in Sources */,
				5671564D1CB16729007DC145 /* PrimaryKeyRowIDTests.swift in Sources */,
				5671564E1CB16729007DC145 /* DatabaseReaderTests.swift in Sources */,
				5671564F1CB16729007DC145 /* RecordEditedTests.swift in Sources */,
				567156501CB16729007DC145 /* PrimaryKeySingleWithReplaceConflictResolutionTests.swift in Sources */,
				567156511CB16729007DC145 /* RowConvertibleTests.swift in Sources */,
				567156521CB16729007DC145 /* DatabaseQueueReleaseMemoryTests.swift in Sources */,
				56A8C2441D1918EE0096E9D4 /* UUIDTests.swift in Sources */,
				567156531CB16729007DC145 /* DatabaseValueConvertibleSubclassTests.swift in Sources */,
				5690C3281D23E6D800E59934 /* DateComponentsTests.swift in Sources */,
				5657AB381D108BA9006283EF /* DataTests.swift in Sources */,
				567156541CB16729007DC145 /* DatabasePoolSchemaCacheTests.swift in Sources */,
				561667031D08A49900ADD404 /* NSDecimalNumberTests.swift in Sources */,
				565EFAF01D0436CE00A8FA9D /* NumericOverflowTests.swift in Sources */,
				567156551CB16729007DC145 /* DatabaseValueConvertibleFetchTests.swift in Sources */,
				567156561CB16729007DC145 /* DatabaseErrorTests.swift in Sources */,
				567156571CB16729007DC145 /* MinimalPrimaryKeySingleTests.swift in Sources */,
				567156591CB16729007DC145 /* DatabaseTimestampTests.swift in Sources */,
				5671565A1CB16729007DC145 /* StatementArguments+FoundationTests.swift in Sources */,
				5657AB581D108BA9006283EF /* NSStringTests.swift in Sources */,
				5671565B1CB16729007DC145 /* TableMapping+QueryInterfaceRequestTests.swift in Sources */,
				5671565C1CB16729007DC145 /* NSDateTests.swift in Sources */,
				5671565D1CB16729007DC145 /* DatabaseTests.swift in Sources */,
				5671565E1CB16729007DC145 /* QueryInterfaceRequestTests.swift in Sources */,
				569178481CED9B6000E179EA /* DatabaseQueueTests.swift in Sources */,
				5634B1091CF9B970005360B9 /* TransactionObserverSavepointsTests.swift in Sources */,
				5634B0751CF22BEF005360B9 /* FetchRequestTests.swift in Sources */,
				567156601CB16729007DC145 /* FunctionTests.swift in Sources */,
				567156611CB16729007DC145 /* RecordWithColumnNameManglingTests.swift in Sources */,
				56FF45581D2CDA5200F21EF9 /* RecordUniqueIndexTests.swift in Sources */,
				567156621CB16729007DC145 /* CGFloatTests.swift in Sources */,
				567156631CB16729007DC145 /* StatementInformationTests.swift in Sources */,
				567156641CB16729007DC145 /* GRDBTestCase.swift in Sources */,
				567156651CB16729007DC145 /* DatabaseQueueFileAttributesTests.swift in Sources */,
			);
			runOnlyForDeploymentPostprocessing = 0;
		};
		56AFC9EF1CB1A8BB00F48B96 /* Sources */ = {
			isa = PBXSourcesBuildPhase;
			buildActionMask = 2147483647;
			files = (
				5636E9C01D22574100B9B05F /* FetchRequest.swift in Sources */,
				56BB6EAD1D3009B100A1CA52 /* SchedulingWatchdog.swift in Sources */,
				56AFC9F11CB1A8BB00F48B96 /* QueryInterfaceRequest.swift in Sources */,
				56AFC9F21CB1A8BB00F48B96 /* SQLCollation.swift in Sources */,
				56AFC9F31CB1A8BB00F48B96 /* Database.swift in Sources */,
				56AFC9F41CB1A8BB00F48B96 /* CGFloat.swift in Sources */,
				56AFC9F51CB1A8BB00F48B96 /* Date.swift in Sources */,
				56AFC9F61CB1A8BB00F48B96 /* SQLFunction.swift in Sources */,
				56AFC9F71CB1A8BB00F48B96 /* RawRepresentable.swift in Sources */,
				56AFC9F81CB1A8BB00F48B96 /* Utils.swift in Sources */,
				5674048B1CEF84C8003ED5CC /* RowAdapter.swift in Sources */,
				56AFC9F91CB1A8BB00F48B96 /* DatabaseWriter.swift in Sources */,
				56AFC9FA1CB1A8BB00F48B96 /* DatabaseStore.swift in Sources */,
				56AFC9FB1CB1A8BB00F48B96 /* SerializedDatabase.swift in Sources */,
				56AFC9FC1CB1A8BB00F48B96 /* DatabaseMigrator.swift in Sources */,
				56AFC9FD1CB1A8BB00F48B96 /* NSString.swift in Sources */,
				56AFC9FE1CB1A8BB00F48B96 /* Row+Foundation.swift in Sources */,
				56A8C2341D1914540096E9D4 /* UUID.swift in Sources */,
				56AFC9FF1CB1A8BB00F48B96 /* DatabaseValueConvertible.swift in Sources */,
				56AFCA001CB1A8BB00F48B96 /* Record.swift in Sources */,
				56AFCA011CB1A8BB00F48B96 /* SQLOperator.swift in Sources */,
				56AFCA021CB1A8BB00F48B96 /* StatementArguments+Foundation.swift in Sources */,
				56AFCA031CB1A8BB00F48B96 /* TableMapping.swift in Sources */,
				56AFCA041CB1A8BB00F48B96 /* DatabaseCoder.swift in Sources */,
				5657AB131D10899D006283EF /* URL.swift in Sources */,
				56AFCA051CB1A8BB00F48B96 /* NSURL.swift in Sources */,
				56AFCA061CB1A8BB00F48B96 /* Configuration.swift in Sources */,
				56AFCA071CB1A8BB00F48B96 /* DatabasePool.swift in Sources */,
				56AFCA081CB1A8BB00F48B96 /* Statement.swift in Sources */,
				56AFCA091CB1A8BB00F48B96 /* SQLSelectQuery.swift in Sources */,
				56AFCA0A1CB1A8BB00F48B96 /* Migration.swift in Sources */,
				5690C3441D23E82A00E59934 /* Data.swift in Sources */,
				563ABAFB1D18824F003B37F3 /* NSUUID.swift in Sources */,
				56AFCA0B1CB1A8BB00F48B96 /* Row.swift in Sources */,
				56AFCA0C1CB1A8BB00F48B96 /* DatabaseSchemaCache.swift in Sources */,
				56AFCA0D1CB1A8BB00F48B96 /* DatabaseDateComponents.swift in Sources */,
				56AFCA0E1CB1A8BB00F48B96 /* DatabaseReader.swift in Sources */,
				56AFCA0F1CB1A8BB00F48B96 /* NSNull.swift in Sources */,
				5657AAAE1D106E39006283EF /* NSDate.swift in Sources */,
				56AFCA101CB1A8BB00F48B96 /* DatabaseQueue.swift in Sources */,
				56AFCA111CB1A8BB00F48B96 /* DatabaseError.swift in Sources */,
				56AFCA121CB1A8BB00F48B96 /* NSNumber.swift in Sources */,
				56AFCA131CB1A8BB00F48B96 /* DatabaseValue+Foundation.swift in Sources */,
				56AFCA141CB1A8BB00F48B96 /* StandardLibrary.swift in Sources */,
				56AFCA151CB1A8BB00F48B96 /* Persistable.swift in Sources */,
				56AFCA161CB1A8BB00F48B96 /* StatementColumnConvertible.swift in Sources */,
				56AFCA171CB1A8BB00F48B96 /* RowConvertible.swift in Sources */,
				5657AABD1D107001006283EF /* NSData.swift in Sources */,
				56AFCA181CB1A8BB00F48B96 /* FetchedRecordsController.swift in Sources */,
				56AFCA191CB1A8BB00F48B96 /* DatabaseValue.swift in Sources */,
			);
			runOnlyForDeploymentPostprocessing = 0;
		};
		56AFCA2E1CB1AA9900F48B96 /* Sources */ = {
			isa = PBXSourcesBuildPhase;
			buildActionMask = 2147483647;
			files = (
				56AFCA301CB1AA9900F48B96 /* Record+QueryInterfaceRequestTests.swift in Sources */,
				56F26C241CEE3F34007969C4 /* AdapterRowTests.swift in Sources */,
				56AFCA311CB1AA9900F48B96 /* PrimaryKeyNoneTests.swift in Sources */,
				56AFCA321CB1AA9900F48B96 /* DatabaseQueueConcurrencyTests.swift in Sources */,
				56AFCA331CB1AA9900F48B96 /* MinimalPrimaryKeyRowIDTests.swift in Sources */,
				56AFCA341CB1AA9900F48B96 /* DictionaryRowTests.swift in Sources */,
				569C1EB61CF07DDD0042627B /* DatabaseSchedulerTests.swift in Sources */,
				56AFCA351CB1AA9900F48B96 /* DatabaseCoderTests.swift in Sources */,
				567E55EE1D2BDD3F00CC6F79 /* EncryptionTests.swift in Sources */,
				56AFCA361CB1AA9900F48B96 /* CollationTests.swift in Sources */,
				56AFCA371CB1AA9900F48B96 /* StatementColumnConvertibleFetchTests.swift in Sources */,
				56AFCA381CB1AA9900F48B96 /* SQLSupportTests.swift in Sources */,
				56AFCA391CB1AA9900F48B96 /* SelectStatementTests.swift in Sources */,
				56AFCA3A1CB1AA9900F48B96 /* UpdateStatementTests.swift in Sources */,
				56AFCA3B1CB1AA9900F48B96 /* DatabaseMigratorTests.swift in Sources */,
				56AFCA3D1CB1AA9900F48B96 /* RecordAwakeFromFetchTests.swift in Sources */,
				5657AB4B1D108BA9006283EF /* NSNullTests.swift in Sources */,
				56AFCA3E1CB1AA9900F48B96 /* DatabasePoolCollationTests.swift in Sources */,
				56FF455B1D2CDA5200F21EF9 /* RecordUniqueIndexTests.swift in Sources */,
				56AFCA3F1CB1AA9900F48B96 /* PrimaryKeySingleTests.swift in Sources */,
				56AFCA401CB1AA9900F48B96 /* RecordFetchTests.swift in Sources */,
				56AFCA411CB1AA9900F48B96 /* StatementColumnConvertibleTests.swift in Sources */,
				56AFCA421CB1AA9900F48B96 /* DatabasePoolFunctionTests.swift in Sources */,
				56AFCA441CB1AA9900F48B96 /* DetachedRowTests.swift in Sources */,
				56C3F7571CF9F12400F6A361 /* SavepointTests.swift in Sources */,
				56AFCA451CB1AA9900F48B96 /* DatabaseQueueSchemaCacheTests.swift in Sources */,
				56AFCA461CB1AA9900F48B96 /* PrimaryKeyMultipleTests.swift in Sources */,
				56AFCA471CB1AA9900F48B96 /* MetalRowTests.swift in Sources */,
				56AFCA491CB1AA9900F48B96 /* StatementArgumentsTests.swift in Sources */,
				5672DE6B1CDB751D0022BA81 /* DatabasePoolBackupTests.swift in Sources */,
				56B15D0C1CD4C35100A24C8B /* FetchedRecordsControlleriOSTests.swift in Sources */,
				56AFCA4A1CB1AA9900F48B96 /* RecordInitializersTests.swift in Sources */,
				56AFCA4B1CB1AA9900F48B96 /* MutablePersistableTests.swift in Sources */,
				5657AB431D108BA9006283EF /* NSDataTests.swift in Sources */,
				56AFCA4C1CB1AA9900F48B96 /* RowConvertible+QueryInterfaceRequestTests.swift in Sources */,
				56AFCA4D1CB1AA9900F48B96 /* DatabasePoolReadOnlyTests.swift in Sources */,
				5657AB631D108BA9006283EF /* NSURLTests.swift in Sources */,
				56AFCA4E1CB1AA9900F48B96 /* DatabasePoolFileAttributesTests.swift in Sources */,
				EE50758A1D00E615005D9C5B /* DatabaseValue+FoundationTests.swift in Sources */,
				5657AB6B1D108BA9006283EF /* URLTests.swift in Sources */,
				56AFCA4F1CB1AA9900F48B96 /* DataMemoryTests.swift in Sources */,
				5672DE5D1CDB72520022BA81 /* DatabaseQueueBackupTests.swift in Sources */,
				56AFCA501CB1AA9900F48B96 /* RecordCopyTests.swift in Sources */,
				56AFCA511CB1AA9900F48B96 /* ManagedDataControllerTests.swift in Sources */,
				56FF45451D2C23BA00F21EF9 /* DeleteByKeyTests.swift in Sources */,
				56AFCA521CB1AA9900F48B96 /* PersistableTests.swift in Sources */,
				56AFCA531CB1AA9900F48B96 /* DatabaseValueConversionTests.swift in Sources */,
				56AFCA541CB1AA9900F48B96 /* MappingTests.swift in Sources */,
				5657AB531D108BA9006283EF /* NSNumberTests.swift in Sources */,
				56AFCA551CB1AA9900F48B96 /* RawRepresentableTests.swift in Sources */,
				56AFCA561CB1AA9900F48B96 /* DatabasePoolConcurrencyTests.swift in Sources */,
				56AFCA571CB1AA9900F48B96 /* TransactionObserverTests.swift in Sources */,
				56AF74701D41FB9C005E9FF3 /* DatabaseValueConvertibleEscapingTests.swift in Sources */,
				5690C33C1D23E7D200E59934 /* DateTests.swift in Sources */,
				56AF74671D41FB89005E9FF3 /* TableIndexTests.swift in Sources */,
				56AFCA581CB1AA9900F48B96 /* Row+FoundationTests.swift in Sources */,
				569178411CED8E0C00E179EA /* FetchedRecordsControllerTests.swift in Sources */,
				56AFCA5A1CB1AA9900F48B96 /* RecordSubClassTests.swift in Sources */,
				56A4CDB51D4234B200B1A9B9 /* SQLExpressionLiteralTests.swift in Sources */,
				56AFCA5B1CB1AA9900F48B96 /* DatabaseValueTests.swift in Sources */,
				56AFCA5C1CB1AA9900F48B96 /* ReadOnlyDatabaseTests.swift in Sources */,
				56AFCA5D1CB1AA9900F48B96 /* DatabaseReaderTests.swift in Sources */,
				56A8C2491D1918F10096E9D4 /* NSUUIDTests.swift in Sources */,
				56AFCA5E1CB1AA9900F48B96 /* RowConvertibleTests.swift in Sources */,
				56AFCA5F1CB1AA9900F48B96 /* DatabaseValueConvertibleFetchTests.swift in Sources */,
				56AFCA601CB1AA9900F48B96 /* PrimaryKeyRowIDTests.swift in Sources */,
				56AFCA611CB1AA9900F48B96 /* RecordEditedTests.swift in Sources */,
				56AFCA621CB1AA9900F48B96 /* DatabasePoolSchemaCacheTests.swift in Sources */,
				56AFCA631CB1AA9900F48B96 /* PrimaryKeySingleWithReplaceConflictResolutionTests.swift in Sources */,
				56AFCA641CB1AA9900F48B96 /* DatabaseValueConvertibleSubclassTests.swift in Sources */,
				56A8C24A1D1918F10096E9D4 /* UUIDTests.swift in Sources */,
				56AFCA651CB1AA9900F48B96 /* DatabaseErrorTests.swift in Sources */,
				5690C32B1D23E6D800E59934 /* DateComponentsTests.swift in Sources */,
				5657AB3B1D108BA9006283EF /* DataTests.swift in Sources */,
				56AFCA661CB1AA9900F48B96 /* DatabaseQueueReleaseMemoryTests.swift in Sources */,
				561667061D08A49900ADD404 /* NSDecimalNumberTests.swift in Sources */,
				565EFAF31D0436CE00A8FA9D /* NumericOverflowTests.swift in Sources */,
				56AFCA671CB1AA9900F48B96 /* DatabasePoolReleaseMemoryTests.swift in Sources */,
				56AFCA681CB1AA9900F48B96 /* MinimalPrimaryKeySingleTests.swift in Sources */,
				56AFCA691CB1AA9900F48B96 /* DatabaseQueueFileAttributesTests.swift in Sources */,
				56AFCA6B1CB1AA9900F48B96 /* DatabaseTimestampTests.swift in Sources */,
				56AFCA6C1CB1AA9900F48B96 /* StatementArguments+FoundationTests.swift in Sources */,
				5657AB5B1D108BA9006283EF /* NSStringTests.swift in Sources */,
				56AFCA6D1CB1AA9900F48B96 /* TableMapping+QueryInterfaceRequestTests.swift in Sources */,
				56AFCA6E1CB1AA9900F48B96 /* NSDateTests.swift in Sources */,
				56AFCA6F1CB1AA9900F48B96 /* DatabaseTests.swift in Sources */,
				56AFCA701CB1AA9900F48B96 /* QueryInterfaceRequestTests.swift in Sources */,
				5634B10B1CF9B970005360B9 /* TransactionObserverSavepointsTests.swift in Sources */,
				5634B0771CF22BEF005360B9 /* FetchRequestTests.swift in Sources */,
				56AFCA721CB1AA9900F48B96 /* FunctionTests.swift in Sources */,
				56AFCA731CB1AA9900F48B96 /* InMemoryDatabaseTests.swift in Sources */,
				56AFCA741CB1AA9900F48B96 /* RecordWithColumnNameManglingTests.swift in Sources */,
<<<<<<< HEAD
=======
				567A80581D41350C00C7DCEC /* IndexInfoTests.swift in Sources */,
>>>>>>> d9229611
				56AFCA751CB1AA9900F48B96 /* CGFloatTests.swift in Sources */,
				56AFCA761CB1AA9900F48B96 /* StatementInformationTests.swift in Sources */,
				5691784A1CED9B6000E179EA /* DatabaseQueueTests.swift in Sources */,
				56AFCA771CB1AA9900F48B96 /* GRDBTestCase.swift in Sources */,
			);
			runOnlyForDeploymentPostprocessing = 0;
		};
		56AFCA871CB1ABC800F48B96 /* Sources */ = {
			isa = PBXSourcesBuildPhase;
			buildActionMask = 2147483647;
			files = (
				56C3F7581CF9F12400F6A361 /* SavepointTests.swift in Sources */,
				56AFCA891CB1ABC800F48B96 /* Record+QueryInterfaceRequestTests.swift in Sources */,
				56AFCA8A1CB1ABC800F48B96 /* PrimaryKeyNoneTests.swift in Sources */,
				56AFCA8B1CB1ABC800F48B96 /* DatabaseQueueConcurrencyTests.swift in Sources */,
				56AFCA8C1CB1ABC800F48B96 /* MinimalPrimaryKeyRowIDTests.swift in Sources */,
				56AFCA8D1CB1ABC800F48B96 /* DictionaryRowTests.swift in Sources */,
				56AFCA8E1CB1ABC800F48B96 /* DatabaseCoderTests.swift in Sources */,
				5657AB541D108BA9006283EF /* NSNumberTests.swift in Sources */,
				56AFCA8F1CB1ABC800F48B96 /* CollationTests.swift in Sources */,
				567E55F41D2BDDFF00CC6F79 /* EncryptionTests.swift in Sources */,
				56AFCA901CB1ABC800F48B96 /* StatementColumnConvertibleFetchTests.swift in Sources */,
				5690C33D1D23E7D200E59934 /* DateTests.swift in Sources */,
				5672DE6C1CDB751D0022BA81 /* DatabasePoolBackupTests.swift in Sources */,
				565F03C71CE5D3AA00DE108F /* AdapterRowTests.swift in Sources */,
				56AFCA911CB1ABC800F48B96 /* SQLSupportTests.swift in Sources */,
				56AFCA921CB1ABC800F48B96 /* SelectStatementTests.swift in Sources */,
				56AFCA931CB1ABC800F48B96 /* UpdateStatementTests.swift in Sources */,
				56AFCA941CB1ABC800F48B96 /* DatabaseMigratorTests.swift in Sources */,
				EE50758B1D00E617005D9C5B /* DatabaseValue+FoundationTests.swift in Sources */,
				5657AB641D108BA9006283EF /* NSURLTests.swift in Sources */,
				56FF455C1D2CDA5200F21EF9 /* RecordUniqueIndexTests.swift in Sources */,
				56AFCA961CB1ABC800F48B96 /* RecordAwakeFromFetchTests.swift in Sources */,
				56AFCA971CB1ABC800F48B96 /* DatabasePoolCollationTests.swift in Sources */,
				5657AB5C1D108BA9006283EF /* NSStringTests.swift in Sources */,
				56AFCA981CB1ABC800F48B96 /* PrimaryKeySingleTests.swift in Sources */,
				56AFCA991CB1ABC800F48B96 /* RecordFetchTests.swift in Sources */,
				56AFCA9A1CB1ABC800F48B96 /* StatementColumnConvertibleTests.swift in Sources */,
				56AFCA9B1CB1ABC800F48B96 /* DatabasePoolFunctionTests.swift in Sources */,
				5672DE5E1CDB72520022BA81 /* DatabaseQueueBackupTests.swift in Sources */,
				56AFCA9D1CB1ABC800F48B96 /* DetachedRowTests.swift in Sources */,
				56AFCA9E1CB1ABC800F48B96 /* DatabaseQueueSchemaCacheTests.swift in Sources */,
				56AFCA9F1CB1ABC800F48B96 /* PrimaryKeyMultipleTests.swift in Sources */,
				569C1EB71CF07DDD0042627B /* DatabaseSchedulerTests.swift in Sources */,
				56AFCAA01CB1ABC800F48B96 /* MetalRowTests.swift in Sources */,
				5690C32C1D23E6D800E59934 /* DateComponentsTests.swift in Sources */,
				56AFCAA21CB1ABC800F48B96 /* StatementArgumentsTests.swift in Sources */,
				56AFCAA31CB1ABC800F48B96 /* RecordInitializersTests.swift in Sources */,
				56AFCAA41CB1ABC800F48B96 /* MutablePersistableTests.swift in Sources */,
				56AFCAA51CB1ABC800F48B96 /* RowConvertible+QueryInterfaceRequestTests.swift in Sources */,
				56AFCAA61CB1ABC800F48B96 /* DatabasePoolReadOnlyTests.swift in Sources */,
				56AFCAA71CB1ABC800F48B96 /* DatabasePoolFileAttributesTests.swift in Sources */,
				5657AB6C1D108BA9006283EF /* URLTests.swift in Sources */,
				56AFCAA81CB1ABC800F48B96 /* DataMemoryTests.swift in Sources */,
				56AFCAA91CB1ABC800F48B96 /* RecordCopyTests.swift in Sources */,
				56AFCAAA1CB1ABC800F48B96 /* ManagedDataControllerTests.swift in Sources */,
				569178421CED8E0D00E179EA /* FetchedRecordsControllerTests.swift in Sources */,
				56A8C24B1D1918F10096E9D4 /* NSUUIDTests.swift in Sources */,
				56AFCAAB1CB1ABC800F48B96 /* PersistableTests.swift in Sources */,
				56FF45461D2C23BA00F21EF9 /* DeleteByKeyTests.swift in Sources */,
				56AFCAAC1CB1ABC800F48B96 /* DatabaseValueConversionTests.swift in Sources */,
				56AFCAAD1CB1ABC800F48B96 /* MappingTests.swift in Sources */,
				5657AB441D108BA9006283EF /* NSDataTests.swift in Sources */,
				56AF74711D41FB9C005E9FF3 /* DatabaseValueConvertibleEscapingTests.swift in Sources */,
				56AFCAAE1CB1ABC800F48B96 /* RawRepresentableTests.swift in Sources */,
				56AF74681D41FB89005E9FF3 /* TableIndexTests.swift in Sources */,
				56AFCAAF1CB1ABC800F48B96 /* DatabasePoolConcurrencyTests.swift in Sources */,
				56AFCAB01CB1ABC800F48B96 /* TransactionObserverTests.swift in Sources */,
				56AFCAB11CB1ABC800F48B96 /* Row+FoundationTests.swift in Sources */,
				56A4CDB61D4234B200B1A9B9 /* SQLExpressionLiteralTests.swift in Sources */,
				5657AB4C1D108BA9006283EF /* NSNullTests.swift in Sources */,
				56AFCAB31CB1ABC800F48B96 /* RecordSubClassTests.swift in Sources */,
				56AFCAB41CB1ABC800F48B96 /* DatabaseValueTests.swift in Sources */,
				5657AB3C1D108BA9006283EF /* DataTests.swift in Sources */,
				5634B10C1CF9B970005360B9 /* TransactionObserverSavepointsTests.swift in Sources */,
				56AFCAB51CB1ABC800F48B96 /* ReadOnlyDatabaseTests.swift in Sources */,
				56AFCAB61CB1ABC800F48B96 /* DatabaseReaderTests.swift in Sources */,
				56AFCAB71CB1ABC800F48B96 /* RowConvertibleTests.swift in Sources */,
				56B15D0D1CD4C35100A24C8B /* FetchedRecordsControlleriOSTests.swift in Sources */,
				56AFCAB81CB1ABC800F48B96 /* DatabaseValueConvertibleFetchTests.swift in Sources */,
				56AFCAB91CB1ABC800F48B96 /* PrimaryKeyRowIDTests.swift in Sources */,
				56AFCABA1CB1ABC800F48B96 /* RecordEditedTests.swift in Sources */,
				56AFCABB1CB1ABC800F48B96 /* DatabasePoolSchemaCacheTests.swift in Sources */,
				56AFCABC1CB1ABC800F48B96 /* PrimaryKeySingleWithReplaceConflictResolutionTests.swift in Sources */,
				561667071D08A49900ADD404 /* NSDecimalNumberTests.swift in Sources */,
				56AFCABD1CB1ABC800F48B96 /* DatabaseValueConvertibleSubclassTests.swift in Sources */,
				56AFCABE1CB1ABC800F48B96 /* DatabaseErrorTests.swift in Sources */,
				56AFCABF1CB1ABC800F48B96 /* DatabaseQueueReleaseMemoryTests.swift in Sources */,
				56AFCAC01CB1ABC800F48B96 /* DatabasePoolReleaseMemoryTests.swift in Sources */,
				56AFCAC11CB1ABC800F48B96 /* MinimalPrimaryKeySingleTests.swift in Sources */,
				56AFCAC21CB1ABC800F48B96 /* DatabaseQueueFileAttributesTests.swift in Sources */,
				56AFCAC41CB1ABC800F48B96 /* DatabaseTimestampTests.swift in Sources */,
				56AFCAC51CB1ABC800F48B96 /* StatementArguments+FoundationTests.swift in Sources */,
				56AFCAC61CB1ABC800F48B96 /* TableMapping+QueryInterfaceRequestTests.swift in Sources */,
				56AFCAC71CB1ABC800F48B96 /* NSDateTests.swift in Sources */,
				56AFCAC81CB1ABC800F48B96 /* DatabaseTests.swift in Sources */,
				56AFCAC91CB1ABC800F48B96 /* QueryInterfaceRequestTests.swift in Sources */,
				5691784B1CED9B6000E179EA /* DatabaseQueueTests.swift in Sources */,
				56AFCACB1CB1ABC800F48B96 /* FunctionTests.swift in Sources */,
				56A8C24C1D1918F10096E9D4 /* UUIDTests.swift in Sources */,
				56AFCACC1CB1ABC800F48B96 /* InMemoryDatabaseTests.swift in Sources */,
				56AFCACD1CB1ABC800F48B96 /* RecordWithColumnNameManglingTests.swift in Sources */,
				56AFCACE1CB1ABC800F48B96 /* CGFloatTests.swift in Sources */,
<<<<<<< HEAD
=======
				567A80591D41350C00C7DCEC /* IndexInfoTests.swift in Sources */,
>>>>>>> d9229611
				56AFCACF1CB1ABC800F48B96 /* StatementInformationTests.swift in Sources */,
				56AFCAD01CB1ABC800F48B96 /* GRDBTestCase.swift in Sources */,
				565EFAF41D0436CE00A8FA9D /* NumericOverflowTests.swift in Sources */,
				5634B0781CF22BEF005360B9 /* FetchRequestTests.swift in Sources */,
			);
			runOnlyForDeploymentPostprocessing = 0;
		};
		56E5D7C51B4D3FED00430942 /* Sources */ = {
			isa = PBXSourcesBuildPhase;
			buildActionMask = 2147483647;
			files = (
				5636E9BF1D22574100B9B05F /* FetchRequest.swift in Sources */,
				56BB6EAC1D3009B100A1CA52 /* SchedulingWatchdog.swift in Sources */,
				56300B791C53F592005A543B /* QueryInterfaceRequest.swift in Sources */,
				5605F18E1C6B1A8700235C62 /* SQLCollation.swift in Sources */,
				56A2387E1B9C75030082EB20 /* Database.swift in Sources */,
				5605F15A1C672E4000235C62 /* CGFloat.swift in Sources */,
				5605F1641C672E4000235C62 /* Date.swift in Sources */,
				5605F1901C6B1A8700235C62 /* SQLFunction.swift in Sources */,
				5605F1721C672E4000235C62 /* RawRepresentable.swift in Sources */,
				563445061C4A7FD7003D3DC6 /* Utils.swift in Sources */,
				5674048A1CEF84C8003ED5CC /* RowAdapter.swift in Sources */,
				563363C51C942C37000BE133 /* DatabaseWriter.swift in Sources */,
				563363D91C95787F000BE133 /* DatabaseStore.swift in Sources */,
				560A37A81C8FF6E500949E71 /* SerializedDatabase.swift in Sources */,
				56A238941B9C750B0082EB20 /* DatabaseMigrator.swift in Sources */,
				5605F16A1C672E4000235C62 /* NSString.swift in Sources */,
				5605F16E1C672E4000235C62 /* Row+Foundation.swift in Sources */,
				56A8C2331D1914540096E9D4 /* UUID.swift in Sources */,
				560D92411C672C3E00F4F92B /* DatabaseValueConvertible.swift in Sources */,
				56A238A51B9C753B0082EB20 /* Record.swift in Sources */,
				5605F1921C6B1A8700235C62 /* SQLOperator.swift in Sources */,
				5605F1701C672E4000235C62 /* StatementArguments+Foundation.swift in Sources */,
				560D924C1C672C4B00F4F92B /* TableMapping.swift in Sources */,
				5605F15C1C672E4000235C62 /* DatabaseCoder.swift in Sources */,
				5657AB121D10899D006283EF /* URL.swift in Sources */,
				5605F16C1C672E4000235C62 /* NSURL.swift in Sources */,
				56A2387C1B9C75030082EB20 /* Configuration.swift in Sources */,
				560A37A51C8F625000949E71 /* DatabasePool.swift in Sources */,
				56A2388C1B9C75030082EB20 /* Statement.swift in Sources */,
				5605F1941C6B1A8700235C62 /* SQLSelectQuery.swift in Sources */,
				56B7F43B1BEB42D500E39BBF /* Migration.swift in Sources */,
				5690C3431D23E82A00E59934 /* Data.swift in Sources */,
				563ABAFA1D18824F003B37F3 /* NSUUID.swift in Sources */,
				56A238881B9C75030082EB20 /* Row.swift in Sources */,
				569531201C907A8C00CF1A2B /* DatabaseSchemaCache.swift in Sources */,
				5605F15E1C672E4000235C62 /* DatabaseDateComponents.swift in Sources */,
				563363C11C942C04000BE133 /* DatabaseReader.swift in Sources */,
				5605F1661C672E4000235C62 /* NSNull.swift in Sources */,
				5657AAAD1D106E39006283EF /* NSDate.swift in Sources */,
				56A238841B9C75030082EB20 /* DatabaseQueue.swift in Sources */,
				56A238821B9C75030082EB20 /* DatabaseError.swift in Sources */,
				5605F1681C672E4000235C62 /* NSNumber.swift in Sources */,
				5605F1601C672E4000235C62 /* DatabaseValue+Foundation.swift in Sources */,
				5605F1741C672E4000235C62 /* StandardLibrary.swift in Sources */,
				560D92481C672C4B00F4F92B /* Persistable.swift in Sources */,
				560D92431C672C3E00F4F92B /* StatementColumnConvertible.swift in Sources */,
				560D924A1C672C4B00F4F92B /* RowConvertible.swift in Sources */,
				5657AABC1D107001006283EF /* NSData.swift in Sources */,
				31A778841C6A4E0600F507F6 /* FetchedRecordsController.swift in Sources */,
				56A238861B9C75030082EB20 /* DatabaseValue.swift in Sources */,
			);
			runOnlyForDeploymentPostprocessing = 0;
		};
		56E5D7CF1B4D3FEE00430942 /* Sources */ = {
			isa = PBXSourcesBuildPhase;
			buildActionMask = 2147483647;
			files = (
				56300B861C54DC95005A543B /* Record+QueryInterfaceRequestTests.swift in Sources */,
				56F26C1C1CEE3F32007969C4 /* AdapterRowTests.swift in Sources */,
				56FF45441D2C23BA00F21EF9 /* DeleteByKeyTests.swift in Sources */,
				56A238561B9C74A90082EB20 /* PrimaryKeyNoneTests.swift in Sources */,
				563363BE1C93FD5E000BE133 /* DatabaseQueueConcurrencyTests.swift in Sources */,
				56A238501B9C74A90082EB20 /* MinimalPrimaryKeyRowIDTests.swift in Sources */,
				56A238461B9C74A90082EB20 /* DictionaryRowTests.swift in Sources */,
				569C1EB51CF07DDD0042627B /* DatabaseSchedulerTests.swift in Sources */,
				56B7F4381BE4C11200E39BBF /* DatabaseCoderTests.swift in Sources */,
				564A50C81BFF4B7F00B3A3A2 /* CollationTests.swift in Sources */,
				56E8CE111BB4FE5B00828BEC /* StatementColumnConvertibleFetchTests.swift in Sources */,
				56300B691C53D25E005A543B /* SQLSupportTests.swift in Sources */,
				56A2384A1B9C74A90082EB20 /* SelectStatementTests.swift in Sources */,
				56A2384C1B9C74A90082EB20 /* UpdateStatementTests.swift in Sources */,
				56A2384E1B9C74A90082EB20 /* DatabaseMigratorTests.swift in Sources */,
				56A238641B9C74A90082EB20 /* RecordAwakeFromFetchTests.swift in Sources */,
				5657AB4A1D108BA9006283EF /* NSNullTests.swift in Sources */,
				569531351C919DF200CF1A2B /* DatabasePoolCollationTests.swift in Sources */,
				56A2385A1B9C74A90082EB20 /* PrimaryKeySingleTests.swift in Sources */,
				56A238661B9C74A90082EB20 /* RecordFetchTests.swift in Sources */,
				56EE573E1BB317B7007A6A95 /* StatementColumnConvertibleTests.swift in Sources */,
				569531381C919DF700CF1A2B /* DatabasePoolFunctionTests.swift in Sources */,
				56A238481B9C74A90082EB20 /* DetachedRowTests.swift in Sources */,
				56C3F7561CF9F12400F6A361 /* SavepointTests.swift in Sources */,
				569531271C9087B700CF1A2B /* DatabaseQueueSchemaCacheTests.swift in Sources */,
				56A238541B9C74A90082EB20 /* PrimaryKeyMultipleTests.swift in Sources */,
				56FDECE31BB32DFD009AD709 /* MetalRowTests.swift in Sources */,
				56DE7B121C3D93ED00861EB8 /* StatementArgumentsTests.swift in Sources */,
				56AF746F1D41FB9C005E9FF3 /* DatabaseValueConvertibleEscapingTests.swift in Sources */,
				5672DE6A1CDB751D0022BA81 /* DatabasePoolBackupTests.swift in Sources */,
				56B15D0B1CD4C35100A24C8B /* FetchedRecordsControlleriOSTests.swift in Sources */,
				56A238681B9C74A90082EB20 /* RecordInitializersTests.swift in Sources */,
				563363B01C933FF8000BE133 /* MutablePersistableTests.swift in Sources */,
				5657AB421D108BA9006283EF /* NSDataTests.swift in Sources */,
				56300B621C53C42C005A543B /* RowConvertible+QueryInterfaceRequestTests.swift in Sources */,
				56EA869F1C932597002BB4DF /* DatabasePoolReadOnlyTests.swift in Sources */,
				5657AB621D108BA9006283EF /* NSURLTests.swift in Sources */,
				563363E01C959295000BE133 /* DatabasePoolFileAttributesTests.swift in Sources */,
				EE5075891D00E614005D9C5B /* DatabaseValue+FoundationTests.swift in Sources */,
				5657AB6A1D108BA9006283EF /* URLTests.swift in Sources */,
				56EB0AB31BCD787300A3DC55 /* DataMemoryTests.swift in Sources */,
				5672DE5C1CDB72520022BA81 /* DatabaseQueueBackupTests.swift in Sources */,
				56A2385E1B9C74A90082EB20 /* RecordCopyTests.swift in Sources */,
				56FC78691BBAEB8C00CA1285 /* ManagedDataControllerTests.swift in Sources */,
				563363B21C933FF8000BE133 /* PersistableTests.swift in Sources */,
				56A238421B9C74A90082EB20 /* DatabaseValueConversionTests.swift in Sources */,
				56FC78671BBAEB8C00CA1285 /* MappingTests.swift in Sources */,
				5657AB521D108BA9006283EF /* NSNumberTests.swift in Sources */,
				56A238441B9C74A90082EB20 /* RawRepresentableTests.swift in Sources */,
				560A37AC1C90085D00949E71 /* DatabasePoolConcurrencyTests.swift in Sources */,
				5607EFD41BB827FD00605DE3 /* TransactionObserverTests.swift in Sources */,
				5690C33B1D23E7D200E59934 /* DateTests.swift in Sources */,
				565D5D721BBC694D00DC9BD4 /* Row+FoundationTests.swift in Sources */,
<<<<<<< HEAD
=======
				567A80571D41350C00C7DCEC /* IndexInfoTests.swift in Sources */,
>>>>>>> d9229611
				569178391CED8E0A00E179EA /* FetchedRecordsControllerTests.swift in Sources */,
				56A2386A1B9C74A90082EB20 /* RecordSubClassTests.swift in Sources */,
				56A2383E1B9C74A90082EB20 /* DatabaseValueTests.swift in Sources */,
				567156181CB142AA007DC145 /* ReadOnlyDatabaseTests.swift in Sources */,
				56EA86951C91DFE7002BB4DF /* DatabaseReaderTests.swift in Sources */,
				56A8C2471D1918F00096E9D4 /* NSUUIDTests.swift in Sources */,
				56AF74661D41FB89005E9FF3 /* TableIndexTests.swift in Sources */,
				565B0FF01BBC7D980098DE03 /* RowConvertibleTests.swift in Sources */,
				56A4CDB41D4234B200B1A9B9 /* SQLExpressionLiteralTests.swift in Sources */,
				56E8CE0E1BB4FA5600828BEC /* DatabaseValueConvertibleFetchTests.swift in Sources */,
				56A238581B9C74A90082EB20 /* PrimaryKeyRowIDTests.swift in Sources */,
				56A238621B9C74A90082EB20 /* RecordEditedTests.swift in Sources */,
				5695312A1C908A5B00CF1A2B /* DatabasePoolSchemaCacheTests.swift in Sources */,
				56A2385C1B9C74A90082EB20 /* PrimaryKeySingleWithReplaceConflictResolutionTests.swift in Sources */,
				56A238401B9C74A90082EB20 /* DatabaseValueConvertibleSubclassTests.swift in Sources */,
				56A8C2481D1918F00096E9D4 /* UUIDTests.swift in Sources */,
				56A2383C1B9C74A90082EB20 /* DatabaseErrorTests.swift in Sources */,
				5690C32A1D23E6D800E59934 /* DateComponentsTests.swift in Sources */,
				5657AB3A1D108BA9006283EF /* DataTests.swift in Sources */,
				563363D61C94484E000BE133 /* DatabaseQueueReleaseMemoryTests.swift in Sources */,
				561667051D08A49900ADD404 /* NSDecimalNumberTests.swift in Sources */,
				565EFAF21D0436CE00A8FA9D /* NumericOverflowTests.swift in Sources */,
				563363D11C943D13000BE133 /* DatabasePoolReleaseMemoryTests.swift in Sources */,
				56A238521B9C74A90082EB20 /* MinimalPrimaryKeySingleTests.swift in Sources */,
				563363DD1C95891E000BE133 /* DatabaseQueueFileAttributesTests.swift in Sources */,
				56A238B71B9CA2590082EB20 /* DatabaseTimestampTests.swift in Sources */,
				565D5D751BBC70AE00DC9BD4 /* StatementArguments+FoundationTests.swift in Sources */,
				5657AB5A1D108BA9006283EF /* NSStringTests.swift in Sources */,
				56300B6C1C53D3E8005A543B /* TableMapping+QueryInterfaceRequestTests.swift in Sources */,
				56F0B9921B6001C600A2F135 /* NSDateTests.swift in Sources */,
				56A238381B9C74A90082EB20 /* DatabaseTests.swift in Sources */,
				56300B5F1C53C38F005A543B /* QueryInterfaceRequestTests.swift in Sources */,
				5634B10A1CF9B970005360B9 /* TransactionObserverSavepointsTests.swift in Sources */,
				5634B0761CF22BEF005360B9 /* FetchRequestTests.swift in Sources */,
				560C97C81BFD0B8400BF8471 /* FunctionTests.swift in Sources */,
				56A2383A1B9C74A90082EB20 /* InMemoryDatabaseTests.swift in Sources */,
				56A5E40A1BA2BCF900707640 /* RecordWithColumnNameManglingTests.swift in Sources */,
				56FF455A1D2CDA5200F21EF9 /* RecordUniqueIndexTests.swift in Sources */,
				56B7F42A1BE14A1900E39BBF /* CGFloatTests.swift in Sources */,
				5605F1881C69111300235C62 /* StatementInformationTests.swift in Sources */,
				569178491CED9B6000E179EA /* DatabaseQueueTests.swift in Sources */,
				56E5D8181B4D435D00430942 /* GRDBTestCase.swift in Sources */,
			);
			runOnlyForDeploymentPostprocessing = 0;
		};
		56E5D7F51B4D422D00430942 /* Sources */ = {
			isa = PBXSourcesBuildPhase;
			buildActionMask = 2147483647;
			files = (
				5614DEF81BAA1B43003163B3 /* DatabaseValueConversionTests.swift in Sources */,
				56300B851C54DC95005A543B /* Record+QueryInterfaceRequestTests.swift in Sources */,
				563363BD1C93FD5E000BE133 /* DatabaseQueueConcurrencyTests.swift in Sources */,
				56A238551B9C74A90082EB20 /* PrimaryKeyNoneTests.swift in Sources */,
				56A2384F1B9C74A90082EB20 /* MinimalPrimaryKeyRowIDTests.swift in Sources */,
				56A8C23F1D1918ED0096E9D4 /* NSUUIDTests.swift in Sources */,
				5657AB561D108BA9006283EF /* NSStringTests.swift in Sources */,
				56FF45561D2CDA5200F21EF9 /* RecordUniqueIndexTests.swift in Sources */,
				561667011D08A49900ADD404 /* NSDecimalNumberTests.swift in Sources */,
				569C1EB21CF07DDD0042627B /* DatabaseSchedulerTests.swift in Sources */,
				56A238451B9C74A90082EB20 /* DictionaryRowTests.swift in Sources */,
				56A238491B9C74A90082EB20 /* SelectStatementTests.swift in Sources */,
				56B7F4371BE4C11200E39BBF /* DatabaseCoderTests.swift in Sources */,
				56A8C2401D1918ED0096E9D4 /* UUIDTests.swift in Sources */,
				56300B681C53D25E005A543B /* SQLSupportTests.swift in Sources */,
				564A50C71BFF4B7F00B3A3A2 /* CollationTests.swift in Sources */,
				56A2384B1B9C74A90082EB20 /* UpdateStatementTests.swift in Sources */,
				56A2384D1B9C74A90082EB20 /* DatabaseMigratorTests.swift in Sources */,
				56A238631B9C74A90082EB20 /* RecordAwakeFromFetchTests.swift in Sources */,
				569531341C919DF200CF1A2B /* DatabasePoolCollationTests.swift in Sources */,
				56A238591B9C74A90082EB20 /* PrimaryKeySingleTests.swift in Sources */,
<<<<<<< HEAD
=======
				567A80531D41350C00C7DCEC /* IndexInfoTests.swift in Sources */,
>>>>>>> d9229611
				56EE573D1BB317B7007A6A95 /* StatementColumnConvertibleTests.swift in Sources */,
				56A238651B9C74A90082EB20 /* RecordFetchTests.swift in Sources */,
				569531371C919DF700CF1A2B /* DatabasePoolFunctionTests.swift in Sources */,
				56A238471B9C74A90082EB20 /* DetachedRowTests.swift in Sources */,
				569531261C9087B600CF1A2B /* DatabaseQueueSchemaCacheTests.swift in Sources */,
				56FDECE21BB32DFD009AD709 /* MetalRowTests.swift in Sources */,
				56A238531B9C74A90082EB20 /* PrimaryKeyMultipleTests.swift in Sources */,
				563363DF1C959295000BE133 /* DatabasePoolFileAttributesTests.swift in Sources */,
				5672DE671CDB751D0022BA81 /* DatabasePoolBackupTests.swift in Sources */,
				56DE7B111C3D93ED00861EB8 /* StatementArgumentsTests.swift in Sources */,
				56A238671B9C74A90082EB20 /* RecordInitializersTests.swift in Sources */,
				5657AB4E1D108BA9006283EF /* NSNumberTests.swift in Sources */,
				563363AF1C933FF8000BE133 /* MutablePersistableTests.swift in Sources */,
				5634B1071CF9B970005360B9 /* TransactionObserverSavepointsTests.swift in Sources */,
				56300B611C53C42C005A543B /* RowConvertible+QueryInterfaceRequestTests.swift in Sources */,
				56EA869E1C932597002BB4DF /* DatabasePoolReadOnlyTests.swift in Sources */,
				5657AB3E1D108BA9006283EF /* NSDataTests.swift in Sources */,
				56A2385D1B9C74A90082EB20 /* RecordCopyTests.swift in Sources */,
				5657AB5E1D108BA9006283EF /* NSURLTests.swift in Sources */,
				5672DE591CDB72520022BA81 /* DatabaseQueueBackupTests.swift in Sources */,
				56FF45401D2C23BA00F21EF9 /* DeleteByKeyTests.swift in Sources */,
				56A238431B9C74A90082EB20 /* RawRepresentableTests.swift in Sources */,
				56EB0AB21BCD787300A3DC55 /* DataMemoryTests.swift in Sources */,
				5657AB461D108BA9006283EF /* NSNullTests.swift in Sources */,
				563363B11C933FF8000BE133 /* PersistableTests.swift in Sources */,
				56FC78681BBAEB8C00CA1285 /* ManagedDataControllerTests.swift in Sources */,
				56FC78661BBAEB8C00CA1285 /* MappingTests.swift in Sources */,
				56A238691B9C74A90082EB20 /* RecordSubClassTests.swift in Sources */,
				560A37AB1C90085D00949E71 /* DatabasePoolConcurrencyTests.swift in Sources */,
				5607EFD31BB8254800605DE3 /* TransactionObserverTests.swift in Sources */,
				563363D01C943D13000BE133 /* DatabasePoolReleaseMemoryTests.swift in Sources */,
				56A2383D1B9C74A90082EB20 /* DatabaseValueTests.swift in Sources */,
				565D5D711BBC694D00DC9BD4 /* Row+FoundationTests.swift in Sources */,
				56C3F7531CF9F12400F6A361 /* SavepointTests.swift in Sources */,
				56AF74621D41FB89005E9FF3 /* TableIndexTests.swift in Sources */,
				565049051CE32543000A97D8 /* FetchedRecordsControllerTests.swift in Sources */,
				567156161CB142AA007DC145 /* ReadOnlyDatabaseTests.swift in Sources */,
				56A238571B9C74A90082EB20 /* PrimaryKeyRowIDTests.swift in Sources */,
				56EA86941C91DFE7002BB4DF /* DatabaseReaderTests.swift in Sources */,
				56A238611B9C74A90082EB20 /* RecordEditedTests.swift in Sources */,
				56A2385B1B9C74A90082EB20 /* PrimaryKeySingleWithReplaceConflictResolutionTests.swift in Sources */,
				EE50757D1D00E609005D9C5B /* DatabaseValue+FoundationTests.swift in Sources */,
				565B0FEF1BBC7D980098DE03 /* RowConvertibleTests.swift in Sources */,
				563363D51C94484E000BE133 /* DatabaseQueueReleaseMemoryTests.swift in Sources */,
				56A2383F1B9C74A90082EB20 /* DatabaseValueConvertibleSubclassTests.swift in Sources */,
				569531291C908A5B00CF1A2B /* DatabasePoolSchemaCacheTests.swift in Sources */,
				56E8CE0D1BB4FA5600828BEC /* DatabaseValueConvertibleFetchTests.swift in Sources */,
				5657AB361D108BA9006283EF /* DataTests.swift in Sources */,
				56A2383B1B9C74A90082EB20 /* DatabaseErrorTests.swift in Sources */,
				565EFAEE1D0436CE00A8FA9D /* NumericOverflowTests.swift in Sources */,
				56E8CE101BB4FE5B00828BEC /* StatementColumnConvertibleFetchTests.swift in Sources */,
				56A238511B9C74A90082EB20 /* MinimalPrimaryKeySingleTests.swift in Sources */,
				56A238B61B9CA2590082EB20 /* DatabaseTimestampTests.swift in Sources */,
				565D5D741BBC70AE00DC9BD4 /* StatementArguments+FoundationTests.swift in Sources */,
				567404931CF02B56003ED5CC /* AdapterRowTests.swift in Sources */,
				56300B6B1C53D3E8005A543B /* TableMapping+QueryInterfaceRequestTests.swift in Sources */,
				5657AB661D108BA9006283EF /* URLTests.swift in Sources */,
				56F0B9911B6001C600A2F135 /* NSDateTests.swift in Sources */,
				5634B0731CF22BEF005360B9 /* FetchRequestTests.swift in Sources */,
				56A238371B9C74A90082EB20 /* DatabaseTests.swift in Sources */,
				56300B661C53C8A7005A543B /* QueryInterfaceRequestTests.swift in Sources */,
				560C97C71BFD0B8400BF8471 /* FunctionTests.swift in Sources */,
				56A238391B9C74A90082EB20 /* InMemoryDatabaseTests.swift in Sources */,
				56A5E4091BA2BCF900707640 /* RecordWithColumnNameManglingTests.swift in Sources */,
				5690C3261D23E6D800E59934 /* DateComponentsTests.swift in Sources */,
				56B7F42F1BE14CD700E39BBF /* CGFloatTests.swift in Sources */,
				5605F1871C69111300235C62 /* StatementInformationTests.swift in Sources */,
				5690C3371D23E7D200E59934 /* DateTests.swift in Sources */,
				56E5D8041B4D424400430942 /* GRDBTestCase.swift in Sources */,
				56AF746B1D41FB9C005E9FF3 /* DatabaseValueConvertibleEscapingTests.swift in Sources */,
				569178461CED9B6000E179EA /* DatabaseQueueTests.swift in Sources */,
				56A4CDB01D4234B200B1A9B9 /* SQLExpressionLiteralTests.swift in Sources */,
				563363DC1C95891E000BE133 /* DatabaseQueueFileAttributesTests.swift in Sources */,
			);
			runOnlyForDeploymentPostprocessing = 0;
		};
		DC3773EE19C8CBB3004FCF85 /* Sources */ = {
			isa = PBXSourcesBuildPhase;
			buildActionMask = 2147483647;
			files = (
				5636E9BC1D22574100B9B05F /* FetchRequest.swift in Sources */,
				56BB6EA91D3009B100A1CA52 /* SchedulingWatchdog.swift in Sources */,
				56300B781C53F592005A543B /* QueryInterfaceRequest.swift in Sources */,
				5605F18D1C6B1A8700235C62 /* SQLCollation.swift in Sources */,
				563445051C4A7FD7003D3DC6 /* Utils.swift in Sources */,
				5605F1591C672E4000235C62 /* CGFloat.swift in Sources */,
				5605F1631C672E4000235C62 /* Date.swift in Sources */,
				5605F18F1C6B1A8700235C62 /* SQLFunction.swift in Sources */,
				5605F1711C672E4000235C62 /* RawRepresentable.swift in Sources */,
				56A2387B1B9C75030082EB20 /* Configuration.swift in Sources */,
				567404881CEF84C8003ED5CC /* RowAdapter.swift in Sources */,
				563363C41C942C37000BE133 /* DatabaseWriter.swift in Sources */,
				563363D81C95787F000BE133 /* DatabaseStore.swift in Sources */,
				560A37A71C8FF6E500949E71 /* SerializedDatabase.swift in Sources */,
				5605F1691C672E4000235C62 /* NSString.swift in Sources */,
				5605F16D1C672E4000235C62 /* Row+Foundation.swift in Sources */,
				560D92401C672C3E00F4F92B /* DatabaseValueConvertible.swift in Sources */,
				56A8C2301D1914540096E9D4 /* UUID.swift in Sources */,
				56A238811B9C75030082EB20 /* DatabaseError.swift in Sources */,
				56A238851B9C75030082EB20 /* DatabaseValue.swift in Sources */,
				5605F1911C6B1A8700235C62 /* SQLOperator.swift in Sources */,
				5605F16F1C672E4000235C62 /* StatementArguments+Foundation.swift in Sources */,
				56A238A41B9C753B0082EB20 /* Record.swift in Sources */,
				5605F15B1C672E4000235C62 /* DatabaseCoder.swift in Sources */,
				5657AB0F1D10899D006283EF /* URL.swift in Sources */,
				5605F16B1C672E4000235C62 /* NSURL.swift in Sources */,
				560D924B1C672C4B00F4F92B /* TableMapping.swift in Sources */,
				560A37A41C8F625000949E71 /* DatabasePool.swift in Sources */,
				56B7F43A1BEB42D500E39BBF /* Migration.swift in Sources */,
				5605F1931C6B1A8700235C62 /* SQLSelectQuery.swift in Sources */,
				56A2388B1B9C75030082EB20 /* Statement.swift in Sources */,
				5690C3401D23E82A00E59934 /* Data.swift in Sources */,
				563ABAF71D18824F003B37F3 /* NSUUID.swift in Sources */,
				56A238931B9C750B0082EB20 /* DatabaseMigrator.swift in Sources */,
				5695311F1C907A8C00CF1A2B /* DatabaseSchemaCache.swift in Sources */,
				5605F15D1C672E4000235C62 /* DatabaseDateComponents.swift in Sources */,
				56193E8E1CD8A3E200F95862 /* FetchedRecordsController.swift in Sources */,
				563363C01C942C04000BE133 /* DatabaseReader.swift in Sources */,
				5657AAAA1D106E39006283EF /* NSDate.swift in Sources */,
				5605F1651C672E4000235C62 /* NSNull.swift in Sources */,
				56A2387D1B9C75030082EB20 /* Database.swift in Sources */,
				56A238831B9C75030082EB20 /* DatabaseQueue.swift in Sources */,
				5605F1671C672E4000235C62 /* NSNumber.swift in Sources */,
				5605F15F1C672E4000235C62 /* DatabaseValue+Foundation.swift in Sources */,
				56A238871B9C75030082EB20 /* Row.swift in Sources */,
				5605F1731C672E4000235C62 /* StandardLibrary.swift in Sources */,
				560D92471C672C4B00F4F92B /* Persistable.swift in Sources */,
				5657AAB91D107001006283EF /* NSData.swift in Sources */,
				560D92421C672C3E00F4F92B /* StatementColumnConvertible.swift in Sources */,
				560D92491C672C4B00F4F92B /* RowConvertible.swift in Sources */,
			);
			runOnlyForDeploymentPostprocessing = 0;
		};
		F3BA7FF91CFB25E4003DC1BA /* Sources */ = {
			isa = PBXSourcesBuildPhase;
			buildActionMask = 2147483647;
			files = (
				5636E9C11D22574100B9B05F /* FetchRequest.swift in Sources */,
				F3BA801B1CFB2886003DC1BA /* CGFloat.swift in Sources */,
				56BB6EAE1D3009B100A1CA52 /* SchedulingWatchdog.swift in Sources */,
				F3BA801A1CFB2876003DC1BA /* StatementColumnConvertible.swift in Sources */,
				F3BA801E1CFB288C003DC1BA /* DatabaseValue+Foundation.swift in Sources */,
				F3BA80181CFB2876003DC1BA /* SerializedDatabase.swift in Sources */,
				F3BA800D1CFB2871003DC1BA /* DatabasePool.swift in Sources */,
				F3BA800B1CFB286D003DC1BA /* Database.swift in Sources */,
				F3BA80341CFB28A4003DC1BA /* Record.swift in Sources */,
				F3BA80161CFB2876003DC1BA /* Row.swift in Sources */,
				F3BA80101CFB2876003DC1BA /* DatabaseReader.swift in Sources */,
				F3BA802B1CFB289B003DC1BA /* QueryInterfaceRequest.swift in Sources */,
				F3BA80131CFB2876003DC1BA /* DatabaseValue.swift in Sources */,
				F3BA80171CFB2876003DC1BA /* RowAdapter.swift in Sources */,
				F3BA802F1CFB289B003DC1BA /* SQLSelectQuery.swift in Sources */,
				F3BA80201CFB288C003DC1BA /* Date.swift in Sources */,
				56A8C2351D1914540096E9D4 /* UUID.swift in Sources */,
				F3BA80151CFB2876003DC1BA /* DatabaseWriter.swift in Sources */,
				F3BA800A1CFB286A003DC1BA /* Configuration.swift in Sources */,
				F3BA80261CFB288C003DC1BA /* StatementArguments+Foundation.swift in Sources */,
				F3BA802D1CFB289B003DC1BA /* SQLFunction.swift in Sources */,
				F3BA80311CFB289F003DC1BA /* Migration.swift in Sources */,
				F3BA801D1CFB288C003DC1BA /* DatabaseDateComponents.swift in Sources */,
				5657AB141D10899D006283EF /* URL.swift in Sources */,
				F3BA801C1CFB288C003DC1BA /* DatabaseCoder.swift in Sources */,
				F3BA800C1CFB286F003DC1BA /* DatabaseError.swift in Sources */,
				F3BA80221CFB288C003DC1BA /* NSNumber.swift in Sources */,
				F3BA80321CFB28A4003DC1BA /* FetchedRecordsController.swift in Sources */,
				F3BA80231CFB288C003DC1BA /* NSString.swift in Sources */,
				F3BA802E1CFB289B003DC1BA /* SQLOperator.swift in Sources */,
				563ABAFC1D18824F003B37F3 /* NSUUID.swift in Sources */,
				5690C3451D23E82A00E59934 /* Data.swift in Sources */,
				F3BA80111CFB2876003DC1BA /* DatabaseSchemaCache.swift in Sources */,
				F3BA80281CFB2891003DC1BA /* StandardLibrary.swift in Sources */,
				F3BA80331CFB28A4003DC1BA /* Persistable.swift in Sources */,
				F3BA80351CFB28A4003DC1BA /* RowConvertible.swift in Sources */,
				F3BA80291CFB2895003DC1BA /* Utils.swift in Sources */,
				5657AAAF1D106E39006283EF /* NSDate.swift in Sources */,
				F3BA80251CFB288C003DC1BA /* Row+Foundation.swift in Sources */,
				F3BA80211CFB288C003DC1BA /* NSNull.swift in Sources */,
				F3BA80141CFB2876003DC1BA /* DatabaseValueConvertible.swift in Sources */,
				F3BA80121CFB2876003DC1BA /* DatabaseStore.swift in Sources */,
				F3BA802C1CFB289B003DC1BA /* SQLCollation.swift in Sources */,
				F3BA80241CFB288C003DC1BA /* NSURL.swift in Sources */,
				F3BA80301CFB289F003DC1BA /* DatabaseMigrator.swift in Sources */,
				F3BA80361CFB28A4003DC1BA /* TableMapping.swift in Sources */,
				F3BA80271CFB2891003DC1BA /* RawRepresentable.swift in Sources */,
				5657AABE1D107001006283EF /* NSData.swift in Sources */,
				F3BA800E1CFB2876003DC1BA /* DatabaseQueue.swift in Sources */,
				F3BA80191CFB2876003DC1BA /* Statement.swift in Sources */,
			);
			runOnlyForDeploymentPostprocessing = 0;
		};
		F3BA803D1CFB2AD7003DC1BA /* Sources */ = {
			isa = PBXSourcesBuildPhase;
			buildActionMask = 2147483647;
			files = (
				F3BA80D71CFB300A003DC1BA /* DatabaseValueTests.swift in Sources */,
				F3BA80C81CFB2FD8003DC1BA /* DatabaseQueueTests.swift in Sources */,
				56FF45471D2C23BA00F21EF9 /* DeleteByKeyTests.swift in Sources */,
				F3BA810C1CFB3056003DC1BA /* StatementArguments+FoundationTests.swift in Sources */,
				F3BA80B91CFB2FD1003DC1BA /* DatabasePoolBackupTests.swift in Sources */,
				F3BA811E1CFB3063003DC1BA /* MinimalPrimaryKeyRowIDTests.swift in Sources */,
				F3BA80DD1CFB300E003DC1BA /* DatabaseValueConvertibleSubclassTests.swift in Sources */,
				F3BA80521CFB2B59003DC1BA /* DatabaseQueueSchemaCacheTests.swift in Sources */,
				F3BA80BE1CFB2FD1003DC1BA /* DatabasePoolReadOnlyTests.swift in Sources */,
				F3BA81061CFB3052003DC1BA /* FetchRequestTests.swift in Sources */,
				F3BA80C61CFB2FD8003DC1BA /* DatabaseQueueConcurrencyTests.swift in Sources */,
				F3BA81161CFB305E003DC1BA /* RowConvertible+QueryInterfaceRequestTests.swift in Sources */,
				F3BA80F41CFB301D003DC1BA /* StatementColumnConvertibleFetchTests.swift in Sources */,
				F3BA81251CFB3063003DC1BA /* RecordAwakeFromFetchTests.swift in Sources */,
				F3BA81181CFB305E003DC1BA /* TableMapping+QueryInterfaceRequestTests.swift in Sources */,
				F3BA810A1CFB3056003DC1BA /* NSDateTests.swift in Sources */,
				5657AB4D1D108BA9006283EF /* NSNullTests.swift in Sources */,
				F3BA80E51CFB3011003DC1BA /* FunctionTests.swift in Sources */,
				F3BA80531CFB2B59003DC1BA /* DataMemoryTests.swift in Sources */,
				F3BA80BC1CFB2FD1003DC1BA /* DatabasePoolFileAttributesTests.swift in Sources */,
				F3BA80511CFB2B59003DC1BA /* DatabaseQueueReleaseMemoryTests.swift in Sources */,
				F3BA81221CFB3063003DC1BA /* PrimaryKeyRowIDTests.swift in Sources */,
				F3BA80F81CFB3021003DC1BA /* StatementArgumentsTests.swift in Sources */,
				F3BA80E91CFB3016003DC1BA /* AdapterRowTests.swift in Sources */,
				F3BA80D11CFB2FF3003DC1BA /* MutablePersistableTests.swift in Sources */,
				F3BA80CF1CFB2FEA003DC1BA /* DatabaseSchedulerTests.swift in Sources */,
				F3BA80E71CFB3016003DC1BA /* DetachedRowTests.swift in Sources */,
				F3BA812A1CFB3063003DC1BA /* RecordSubClassTests.swift in Sources */,
				56AF74721D41FB9C005E9FF3 /* DatabaseValueConvertibleEscapingTests.swift in Sources */,
				F3BA80D21CFB2FF3003DC1BA /* PersistableTests.swift in Sources */,
				F3BA80FD1CFB3024003DC1BA /* TransactionObserverSavepointsTests.swift in Sources */,
				F3BA811F1CFB3063003DC1BA /* MinimalPrimaryKeySingleTests.swift in Sources */,
				5657AB451D108BA9006283EF /* NSDataTests.swift in Sources */,
				F3BA80EA1CFB3016003DC1BA /* MetalRowTests.swift in Sources */,
				F3BA80AF1CFB2FB1003DC1BA /* CollationTests.swift in Sources */,
				5657AB651D108BA9006283EF /* NSURLTests.swift in Sources */,
				F3BA80F31CFB301D003DC1BA /* StatementColumnConvertibleTests.swift in Sources */,
				EE50758C1D00E617005D9C5B /* DatabaseValue+FoundationTests.swift in Sources */,
				5657AB6D1D108BA9006283EF /* URLTests.swift in Sources */,
				F3BA804C1CFB2B24003DC1BA /* GRDBTestCase.swift in Sources */,
				F3BA81121CFB3059003DC1BA /* DatabaseMigratorTests.swift in Sources */,
				F3BA80EB1CFB3016003DC1BA /* RowConvertibleTests.swift in Sources */,
				F3BA81151CFB305E003DC1BA /* Record+QueryInterfaceRequestTests.swift in Sources */,
				F3BA81041CFB3045003DC1BA /* FetchedRecordsControllerTests.swift in Sources */,
				F3BA804D1CFB2B3B003DC1BA /* MappingTests.swift in Sources */,
				F3BA80DC1CFB300E003DC1BA /* DatabaseValueConvertibleFetchTests.swift in Sources */,
				5657AB551D108BA9006283EF /* NSNumberTests.swift in Sources */,
				F3BA81291CFB3063003DC1BA /* RecordInitializersTests.swift in Sources */,
				F3BA80F11CFB3019003DC1BA /* SavepointTests.swift in Sources */,
				F3BA81031CFB303D003DC1BA /* FetchedRecordsControlleriOSTests.swift in Sources */,
				F3BA80B71CFB2FCD003DC1BA /* DatabaseErrorTests.swift in Sources */,
<<<<<<< HEAD
				5690C33E1D23E7D200E59934 /* DateTests.swift in Sources */,
=======
				567A805A1D41350C00C7DCEC /* IndexInfoTests.swift in Sources */,
>>>>>>> d9229611
				F3BA81211CFB3063003DC1BA /* PrimaryKeyNoneTests.swift in Sources */,
				F3BA80F71CFB3021003DC1BA /* SelectStatementTests.swift in Sources */,
				F3BA80FE1CFB3024003DC1BA /* TransactionObserverTests.swift in Sources */,
				F3BA80BA1CFB2FD1003DC1BA /* DatabasePoolCollationTests.swift in Sources */,
				F3BA80BD1CFB2FD1003DC1BA /* DatabasePoolFunctionTests.swift in Sources */,
				F3BA81261CFB3063003DC1BA /* RecordCopyTests.swift in Sources */,
				56A8C24D1D1918F30096E9D4 /* NSUUIDTests.swift in Sources */,
				56AF74691D41FB89005E9FF3 /* TableIndexTests.swift in Sources */,
				F3BA80D61CFB2FFD003DC1BA /* DatabaseReaderTests.swift in Sources */,
				56A4CDB71D4234B200B1A9B9 /* SQLExpressionLiteralTests.swift in Sources */,
				F3BA80F91CFB3021003DC1BA /* UpdateStatementTests.swift in Sources */,
				F3BA80DA1CFB300E003DC1BA /* DatabaseTimestampTests.swift in Sources */,
				F3BA81201CFB3063003DC1BA /* PrimaryKeyMultipleTests.swift in Sources */,
				F3BA812B1CFB3063003DC1BA /* RecordWithColumnNameManglingTests.swift in Sources */,
				F3BA80B11CFB2FC4003DC1BA /* DatabaseTests.swift in Sources */,
				56A8C24E1D1918F30096E9D4 /* UUIDTests.swift in Sources */,
				5657AB3D1D108BA9006283EF /* DataTests.swift in Sources */,
				5690C32D1D23E6D800E59934 /* DateComponentsTests.swift in Sources */,
				F3BA804F1CFB2B59003DC1BA /* DatabasePoolReleaseMemoryTests.swift in Sources */,
				561667081D08A49900ADD404 /* NSDecimalNumberTests.swift in Sources */,
				565EFAF51D0436CE00A8FA9D /* NumericOverflowTests.swift in Sources */,
				F3BA81231CFB3063003DC1BA /* PrimaryKeySingleTests.swift in Sources */,
				F3BA80541CFB2B59003DC1BA /* StatementInformationTests.swift in Sources */,
				F3BA81171CFB305E003DC1BA /* SQLSupportTests.swift in Sources */,
				F3BA804E1CFB2B3E003DC1BA /* ManagedDataControllerTests.swift in Sources */,
				F3BA810B1CFB3056003DC1BA /* Row+FoundationTests.swift in Sources */,
				F3BA80DB1CFB300E003DC1BA /* DatabaseValueConversionTests.swift in Sources */,
				5657AB5D1D108BA9006283EF /* NSStringTests.swift in Sources */,
				F3BA81241CFB3063003DC1BA /* PrimaryKeySingleWithReplaceConflictResolutionTests.swift in Sources */,
				F3BA80E81CFB3016003DC1BA /* DictionaryRowTests.swift in Sources */,
				F3BA80B41CFB2FC9003DC1BA /* ReadOnlyDatabaseTests.swift in Sources */,
				F3BA81011CFB3032003DC1BA /* CGFloatTests.swift in Sources */,
				F3BA81281CFB3063003DC1BA /* RecordFetchTests.swift in Sources */,
				F3BA80501CFB2B59003DC1BA /* DatabasePoolSchemaCacheTests.swift in Sources */,
				F3BA80BB1CFB2FD1003DC1BA /* DatabasePoolConcurrencyTests.swift in Sources */,
				F3BA81141CFB305E003DC1BA /* QueryInterfaceRequestTests.swift in Sources */,
				F3BA81271CFB3063003DC1BA /* RecordEditedTests.swift in Sources */,
				F3BA81081CFB3056003DC1BA /* DatabaseCoderTests.swift in Sources */,
				56FF455D1D2CDA5200F21EF9 /* RecordUniqueIndexTests.swift in Sources */,
				F3BA80C71CFB2FD8003DC1BA /* DatabaseQueueFileAttributesTests.swift in Sources */,
				F3BA80C51CFB2FD8003DC1BA /* DatabaseQueueBackupTests.swift in Sources */,
				F3BA80B31CFB2FC9003DC1BA /* InMemoryDatabaseTests.swift in Sources */,
				F3BA80D91CFB300E003DC1BA /* RawRepresentableTests.swift in Sources */,
			);
			runOnlyForDeploymentPostprocessing = 0;
		};
		F3BA80551CFB2BB2003DC1BA /* Sources */ = {
			isa = PBXSourcesBuildPhase;
			buildActionMask = 2147483647;
			files = (
				5636E9BE1D22574100B9B05F /* FetchRequest.swift in Sources */,
				F3BA80771CFB2E5C003DC1BA /* CGFloat.swift in Sources */,
				56BB6EAB1D3009B100A1CA52 /* SchedulingWatchdog.swift in Sources */,
				F3BA80761CFB2E55003DC1BA /* StatementColumnConvertible.swift in Sources */,
				F3BA807A1CFB2E61003DC1BA /* DatabaseValue+Foundation.swift in Sources */,
				F3BA80741CFB2E55003DC1BA /* SerializedDatabase.swift in Sources */,
				F3BA80691CFB2E55003DC1BA /* DatabasePool.swift in Sources */,
				F3BA80671CFB2E55003DC1BA /* Database.swift in Sources */,
				F3BA80901CFB2E7A003DC1BA /* Record.swift in Sources */,
				F3BA80721CFB2E55003DC1BA /* Row.swift in Sources */,
				F3BA806C1CFB2E55003DC1BA /* DatabaseReader.swift in Sources */,
				F3BA80871CFB2E70003DC1BA /* QueryInterfaceRequest.swift in Sources */,
				F3BA806F1CFB2E55003DC1BA /* DatabaseValue.swift in Sources */,
				F3BA80731CFB2E55003DC1BA /* RowAdapter.swift in Sources */,
				F3BA808B1CFB2E70003DC1BA /* SQLSelectQuery.swift in Sources */,
				F3BA807C1CFB2E61003DC1BA /* Date.swift in Sources */,
				56A8C2321D1914540096E9D4 /* UUID.swift in Sources */,
				F3BA80711CFB2E55003DC1BA /* DatabaseWriter.swift in Sources */,
				F3BA80661CFB2E55003DC1BA /* Configuration.swift in Sources */,
				F3BA80821CFB2E61003DC1BA /* StatementArguments+Foundation.swift in Sources */,
				F3BA80891CFB2E70003DC1BA /* SQLFunction.swift in Sources */,
				F3BA808D1CFB2E75003DC1BA /* Migration.swift in Sources */,
				F3BA80791CFB2E61003DC1BA /* DatabaseDateComponents.swift in Sources */,
				5657AB111D10899D006283EF /* URL.swift in Sources */,
				F3BA80781CFB2E61003DC1BA /* DatabaseCoder.swift in Sources */,
				F3BA80681CFB2E55003DC1BA /* DatabaseError.swift in Sources */,
				F3BA807E1CFB2E61003DC1BA /* NSNumber.swift in Sources */,
				F3BA808E1CFB2E7A003DC1BA /* FetchedRecordsController.swift in Sources */,
				F3BA807F1CFB2E61003DC1BA /* NSString.swift in Sources */,
				F3BA808A1CFB2E70003DC1BA /* SQLOperator.swift in Sources */,
				563ABAF91D18824F003B37F3 /* NSUUID.swift in Sources */,
				5690C3421D23E82A00E59934 /* Data.swift in Sources */,
				F3BA806D1CFB2E55003DC1BA /* DatabaseSchemaCache.swift in Sources */,
				F3BA80841CFB2E67003DC1BA /* StandardLibrary.swift in Sources */,
				F3BA808F1CFB2E7A003DC1BA /* Persistable.swift in Sources */,
				F3BA80911CFB2E7A003DC1BA /* RowConvertible.swift in Sources */,
				F3BA80851CFB2E6C003DC1BA /* Utils.swift in Sources */,
				5657AAAC1D106E39006283EF /* NSDate.swift in Sources */,
				F3BA80811CFB2E61003DC1BA /* Row+Foundation.swift in Sources */,
				F3BA807D1CFB2E61003DC1BA /* NSNull.swift in Sources */,
				F3BA80701CFB2E55003DC1BA /* DatabaseValueConvertible.swift in Sources */,
				F3BA806E1CFB2E55003DC1BA /* DatabaseStore.swift in Sources */,
				F3BA80881CFB2E70003DC1BA /* SQLCollation.swift in Sources */,
				F3BA80801CFB2E61003DC1BA /* NSURL.swift in Sources */,
				F3BA808C1CFB2E75003DC1BA /* DatabaseMigrator.swift in Sources */,
				F3BA80921CFB2E7A003DC1BA /* TableMapping.swift in Sources */,
				F3BA80831CFB2E67003DC1BA /* RawRepresentable.swift in Sources */,
				5657AABB1D107001006283EF /* NSData.swift in Sources */,
				F3BA806A1CFB2E55003DC1BA /* DatabaseQueue.swift in Sources */,
				F3BA80751CFB2E55003DC1BA /* Statement.swift in Sources */,
			);
			runOnlyForDeploymentPostprocessing = 0;
		};
		F3BA80971CFB2F6F003DC1BA /* Sources */ = {
			isa = PBXSourcesBuildPhase;
			buildActionMask = 2147483647;
			files = (
				F3BA80D81CFB300B003DC1BA /* DatabaseValueTests.swift in Sources */,
				F3BA80CC1CFB2FD8003DC1BA /* DatabaseQueueTests.swift in Sources */,
				F3BA81341CFB3064003DC1BA /* RecordCopyTests.swift in Sources */,
				F3BA81101CFB3057003DC1BA /* Row+FoundationTests.swift in Sources */,
				F3BA812C1CFB3064003DC1BA /* MinimalPrimaryKeyRowIDTests.swift in Sources */,
				56A8C2451D1918EF0096E9D4 /* NSUUIDTests.swift in Sources */,
				5657AB591D108BA9006283EF /* NSStringTests.swift in Sources */,
				56FF45591D2CDA5200F21EF9 /* RecordUniqueIndexTests.swift in Sources */,
				561667041D08A49900ADD404 /* NSDecimalNumberTests.swift in Sources */,
				F3BA80BF1CFB2FD2003DC1BA /* DatabasePoolBackupTests.swift in Sources */,
				F3BA80E31CFB300F003DC1BA /* DatabaseValueConvertibleSubclassTests.swift in Sources */,
				F3BA81361CFB3064003DC1BA /* RecordFetchTests.swift in Sources */,
				F3BA80AC1CFB2FA6003DC1BA /* DatabaseQueueSchemaCacheTests.swift in Sources */,
				56A8C2461D1918EF0096E9D4 /* UUIDTests.swift in Sources */,
				F3BA80C41CFB2FD2003DC1BA /* DatabasePoolReadOnlyTests.swift in Sources */,
				F3BA80CA1CFB2FD8003DC1BA /* DatabaseQueueConcurrencyTests.swift in Sources */,
				F3BA80F61CFB301E003DC1BA /* StatementColumnConvertibleFetchTests.swift in Sources */,
				F3BA80E61CFB3012003DC1BA /* FunctionTests.swift in Sources */,
				F3BA811D1CFB305F003DC1BA /* TableMapping+QueryInterfaceRequestTests.swift in Sources */,
				F3BA80AD1CFB2FA6003DC1BA /* DataMemoryTests.swift in Sources */,
				F3BA80C21CFB2FD2003DC1BA /* DatabasePoolFileAttributesTests.swift in Sources */,
<<<<<<< HEAD
=======
				567A80561D41350C00C7DCEC /* IndexInfoTests.swift in Sources */,
>>>>>>> d9229611
				F3BA81301CFB3064003DC1BA /* PrimaryKeyRowIDTests.swift in Sources */,
				F3BA80AB1CFB2FA6003DC1BA /* DatabaseQueueReleaseMemoryTests.swift in Sources */,
				F3BA80FB1CFB3021003DC1BA /* StatementArgumentsTests.swift in Sources */,
				F3BA80EE1CFB3017003DC1BA /* AdapterRowTests.swift in Sources */,
				F3BA80D31CFB2FF4003DC1BA /* MutablePersistableTests.swift in Sources */,
				F3BA80D01CFB2FEC003DC1BA /* DatabaseSchedulerTests.swift in Sources */,
				F3BA80EC1CFB3017003DC1BA /* DetachedRowTests.swift in Sources */,
				F3BA80D41CFB2FF4003DC1BA /* PersistableTests.swift in Sources */,
				F3BA80FF1CFB3025003DC1BA /* TransactionObserverSavepointsTests.swift in Sources */,
				F3BA80EF1CFB3017003DC1BA /* MetalRowTests.swift in Sources */,
				5657AB511D108BA9006283EF /* NSNumberTests.swift in Sources */,
				F3BA80B01CFB2FB2003DC1BA /* CollationTests.swift in Sources */,
				56C7A6AE1D2DFF6100EFB0C2 /* NSDateTests.swift in Sources */,
				F3BA80F51CFB301E003DC1BA /* StatementColumnConvertibleTests.swift in Sources */,
				F3BA80A61CFB2F91003DC1BA /* GRDBTestCase.swift in Sources */,
				5657AB411D108BA9006283EF /* NSDataTests.swift in Sources */,
				F3BA811C1CFB305F003DC1BA /* SQLSupportTests.swift in Sources */,
				5657AB611D108BA9006283EF /* NSURLTests.swift in Sources */,
				F3BA81391CFB3064003DC1BA /* RecordWithColumnNameManglingTests.swift in Sources */,
				56FF45431D2C23BA00F21EF9 /* DeleteByKeyTests.swift in Sources */,
				F3BA80F01CFB3017003DC1BA /* RowConvertibleTests.swift in Sources */,
				F3BA80A71CFB2F9D003DC1BA /* MappingTests.swift in Sources */,
				5657AB491D108BA9006283EF /* NSNullTests.swift in Sources */,
				F3BA80E21CFB300F003DC1BA /* DatabaseValueConvertibleFetchTests.swift in Sources */,
				F3BA80F21CFB301A003DC1BA /* SavepointTests.swift in Sources */,
				F3BA80B81CFB2FCD003DC1BA /* DatabaseErrorTests.swift in Sources */,
				F3BA80FA1CFB3021003DC1BA /* SelectStatementTests.swift in Sources */,
				F3BA81191CFB305F003DC1BA /* QueryInterfaceRequestTests.swift in Sources */,
				F3BA812F1CFB3064003DC1BA /* PrimaryKeyNoneTests.swift in Sources */,
				5690C33A1D23E7D200E59934 /* DateTests.swift in Sources */,
				F3BA81001CFB3025003DC1BA /* TransactionObserverTests.swift in Sources */,
				F3BA80C01CFB2FD2003DC1BA /* DatabasePoolCollationTests.swift in Sources */,
				F3BA80C31CFB2FD2003DC1BA /* DatabasePoolFunctionTests.swift in Sources */,
				F3BA80D51CFB2FFB003DC1BA /* DatabaseReaderTests.swift in Sources */,
				56AF74651D41FB89005E9FF3 /* TableIndexTests.swift in Sources */,
				F3BA81321CFB3064003DC1BA /* PrimaryKeySingleWithReplaceConflictResolutionTests.swift in Sources */,
				F3BA81051CFB3046003DC1BA /* FetchedRecordsControllerTests.swift in Sources */,
				F3BA80FC1CFB3021003DC1BA /* UpdateStatementTests.swift in Sources */,
				F3BA80E01CFB300F003DC1BA /* DatabaseTimestampTests.swift in Sources */,
				F3BA80B21CFB2FC5003DC1BA /* DatabaseTests.swift in Sources */,
				F3BA80A91CFB2FA6003DC1BA /* DatabasePoolReleaseMemoryTests.swift in Sources */,
				EE5075881D00E613005D9C5B /* DatabaseValue+FoundationTests.swift in Sources */,
				F3BA80AE1CFB2FA6003DC1BA /* StatementInformationTests.swift in Sources */,
				F3BA81311CFB3064003DC1BA /* PrimaryKeySingleTests.swift in Sources */,
				F3BA80A81CFB2F9D003DC1BA /* ManagedDataControllerTests.swift in Sources */,
				F3BA80E11CFB300F003DC1BA /* DatabaseValueConversionTests.swift in Sources */,
				F3BA80ED1CFB3017003DC1BA /* DictionaryRowTests.swift in Sources */,
				5690C3291D23E6D800E59934 /* DateComponentsTests.swift in Sources */,
				5657AB391D108BA9006283EF /* DataTests.swift in Sources */,
				F3BA80B61CFB2FCA003DC1BA /* ReadOnlyDatabaseTests.swift in Sources */,
				565EFAF11D0436CE00A8FA9D /* NumericOverflowTests.swift in Sources */,
				F3BA812E1CFB3064003DC1BA /* PrimaryKeyMultipleTests.swift in Sources */,
				F3BA81021CFB3032003DC1BA /* CGFloatTests.swift in Sources */,
				F3BA80AA1CFB2FA6003DC1BA /* DatabasePoolSchemaCacheTests.swift in Sources */,
				F3BA81131CFB305B003DC1BA /* DatabaseMigratorTests.swift in Sources */,
				F3BA81381CFB3064003DC1BA /* RecordSubClassTests.swift in Sources */,
				F3BA81351CFB3064003DC1BA /* RecordEditedTests.swift in Sources */,
				F3BA81071CFB3053003DC1BA /* FetchRequestTests.swift in Sources */,
				5657AB691D108BA9006283EF /* URLTests.swift in Sources */,
				F3BA81331CFB3064003DC1BA /* RecordAwakeFromFetchTests.swift in Sources */,
				F3BA812D1CFB3064003DC1BA /* MinimalPrimaryKeySingleTests.swift in Sources */,
				F3BA811B1CFB305F003DC1BA /* RowConvertible+QueryInterfaceRequestTests.swift in Sources */,
				F3BA811A1CFB305F003DC1BA /* Record+QueryInterfaceRequestTests.swift in Sources */,
				F3BA81111CFB3057003DC1BA /* StatementArguments+FoundationTests.swift in Sources */,
				F3BA81371CFB3064003DC1BA /* RecordInitializersTests.swift in Sources */,
				F3BA810D1CFB3057003DC1BA /* DatabaseCoderTests.swift in Sources */,
				F3BA80C11CFB2FD2003DC1BA /* DatabasePoolConcurrencyTests.swift in Sources */,
				F3BA80CB1CFB2FD8003DC1BA /* DatabaseQueueFileAttributesTests.swift in Sources */,
				F3BA80C91CFB2FD8003DC1BA /* DatabaseQueueBackupTests.swift in Sources */,
				56AF746E1D41FB9C005E9FF3 /* DatabaseValueConvertibleEscapingTests.swift in Sources */,
				F3BA80B51CFB2FCA003DC1BA /* InMemoryDatabaseTests.swift in Sources */,
				56A4CDB31D4234B200B1A9B9 /* SQLExpressionLiteralTests.swift in Sources */,
				F3BA80DF1CFB300F003DC1BA /* RawRepresentableTests.swift in Sources */,
			);
			runOnlyForDeploymentPostprocessing = 0;
		};
/* End PBXSourcesBuildPhase section */

/* Begin PBXTargetDependency section */
		560C97D01C0E22D300BF8471 /* PBXTargetDependency */ = {
			isa = PBXTargetDependency;
			name = "SQLite Mac";
			targetProxy = 560C97D11C0E22D300BF8471 /* PBXContainerItemProxy */;
		};
		560C97D21C0E22D300BF8471 /* PBXTargetDependency */ = {
			isa = PBXTargetDependency;
			target = DC3773F219C8CBB3004FCF85 /* GRDBOSX */;
			targetProxy = 560C97D31C0E22D300BF8471 /* PBXContainerItemProxy */;
		};
		56553BDB1C3E906C00522B5C /* PBXTargetDependency */ = {
			isa = PBXTargetDependency;
			target = DC3773F219C8CBB3004FCF85 /* GRDBOSX */;
			targetProxy = 56553BDC1C3E906C00522B5C /* PBXContainerItemProxy */;
		};
		5671561A1CB16729007DC145 /* PBXTargetDependency */ = {
			isa = PBXTargetDependency;
			target = 560FC5191CB003810014AA8E /* GRDBCipherOSX */;
			targetProxy = 5671561B1CB16729007DC145 /* PBXContainerItemProxy */;
		};
		568BE5221CB0371000270F93 /* PBXTargetDependency */ = {
			isa = PBXTargetDependency;
			target = 560FC5191CB003810014AA8E /* GRDBCipherOSX */;
			targetProxy = 568BE5211CB0371000270F93 /* PBXContainerItemProxy */;
		};
		56AFC9781CB1A3E200F48B96 /* PBXTargetDependency */ = {
			isa = PBXTargetDependency;
			name = sqlcipher;
			targetProxy = 56AFC9771CB1A3E200F48B96 /* PBXContainerItemProxy */;
		};
		56AFCA261CB1A96A00F48B96 /* PBXTargetDependency */ = {
			isa = PBXTargetDependency;
			name = sqlcipher;
			targetProxy = 56AFCA251CB1A96A00F48B96 /* PBXContainerItemProxy */;
		};
		56AFCA821CB1AAB400F48B96 /* PBXTargetDependency */ = {
			isa = PBXTargetDependency;
			target = 56AFC9EE1CB1A8BB00F48B96 /* GRDBCipheriOS */;
			targetProxy = 56AFCA811CB1AAB400F48B96 /* PBXContainerItemProxy */;
		};
		56AFCA851CB1ABC800F48B96 /* PBXTargetDependency */ = {
			isa = PBXTargetDependency;
			target = 56AFC9EE1CB1A8BB00F48B96 /* GRDBCipheriOS */;
			targetProxy = 56AFCA861CB1ABC800F48B96 /* PBXContainerItemProxy */;
		};
		56E5D7D61B4D3FEE00430942 /* PBXTargetDependency */ = {
			isa = PBXTargetDependency;
			target = 56E5D7C91B4D3FED00430942 /* GRDBiOS */;
			targetProxy = 56E5D7D51B4D3FEE00430942 /* PBXContainerItemProxy */;
		};
		56E5D8001B4D422E00430942 /* PBXTargetDependency */ = {
			isa = PBXTargetDependency;
			target = DC3773F219C8CBB3004FCF85 /* GRDBOSX */;
			targetProxy = 56E5D7FF1B4D422E00430942 /* PBXContainerItemProxy */;
		};
		EED9F6461CFE39D1004BA2B8 /* PBXTargetDependency */ = {
			isa = PBXTargetDependency;
			name = sqlitecustom;
			targetProxy = EED9F6451CFE39D1004BA2B8 /* PBXContainerItemProxy */;
		};
		EED9F6481CFE39D7004BA2B8 /* PBXTargetDependency */ = {
			isa = PBXTargetDependency;
			name = sqlitecustom;
			targetProxy = EED9F6471CFE39D7004BA2B8 /* PBXContainerItemProxy */;
		};
		F3BA80481CFB2AD7003DC1BA /* PBXTargetDependency */ = {
			isa = PBXTargetDependency;
			target = F3BA7FFD1CFB25E4003DC1BA /* GRDBCustomSQLiteiOS */;
			targetProxy = F3BA80471CFB2AD7003DC1BA /* PBXContainerItemProxy */;
		};
		F3BA80A21CFB2F6F003DC1BA /* PBXTargetDependency */ = {
			isa = PBXTargetDependency;
			target = F3BA80591CFB2BB2003DC1BA /* GRDBCustomSQLiteOSX */;
			targetProxy = F3BA80A11CFB2F6F003DC1BA /* PBXContainerItemProxy */;
		};
/* End PBXTargetDependency section */

/* Begin XCBuildConfiguration section */
		560C98181C0E22D300BF8471 /* Debug */ = {
			isa = XCBuildConfiguration;
			buildSettings = {
				COMBINE_HIDPI_IMAGES = YES;
				DEBUG_INFORMATION_FORMAT = dwarf;
				FRAMEWORK_SEARCH_PATHS = (
					"$(inherited)",
					"$(PROJECT_DIR)/Tests/Performance/Realm/build/osx/swift-2.2",
				);
				GCC_NO_COMMON_BLOCKS = YES;
				INFOPLIST_FILE = Tests/Info.plist;
				LD_RUNPATH_SEARCH_PATHS = "$(inherited) @executable_path/../Frameworks @loader_path/../Frameworks";
				PRODUCT_BUNDLE_IDENTIFIER = com.github.groue.GRDBOSXTests;
				PRODUCT_NAME = "$(TARGET_NAME)";
				SDKROOT = macosx;
				SWIFT_OBJC_BRIDGING_HEADER = "Tests/GRDBPerformanceTests-Bridging.h";
			};
			name = Debug;
		};
		560C98191C0E22D300BF8471 /* Release */ = {
			isa = XCBuildConfiguration;
			buildSettings = {
				COMBINE_HIDPI_IMAGES = YES;
				COPY_PHASE_STRIP = NO;
				DEBUG_INFORMATION_FORMAT = "dwarf-with-dsym";
				FRAMEWORK_SEARCH_PATHS = (
					"$(inherited)",
					"$(PROJECT_DIR)/Tests/Performance/Realm/build/osx/swift-2.2",
				);
				GCC_NO_COMMON_BLOCKS = YES;
				INFOPLIST_FILE = Tests/Info.plist;
				LD_RUNPATH_SEARCH_PATHS = "$(inherited) @executable_path/../Frameworks @loader_path/../Frameworks";
				PRODUCT_BUNDLE_IDENTIFIER = com.github.groue.GRDBOSXTests;
				PRODUCT_NAME = "$(TARGET_NAME)";
				SDKROOT = macosx;
				SWIFT_OBJC_BRIDGING_HEADER = "Tests/GRDBPerformanceTests-Bridging.h";
				SWIFT_OPTIMIZATION_LEVEL = "-Owholemodule";
			};
			name = Release;
		};
		560FC54B1CB003810014AA8E /* Debug */ = {
			isa = XCBuildConfiguration;
			baseConfigurationReference = 568BE51F1CB0360500270F93 /* GRDB.xcconfig */;
			buildSettings = {
				APPLICATION_EXTENSION_API_ONLY = YES;
				CLANG_ENABLE_MODULES = YES;
				COMBINE_HIDPI_IMAGES = YES;
				DEFINES_MODULE = YES;
				DYLIB_COMPATIBILITY_VERSION = 1;
				DYLIB_CURRENT_VERSION = 1;
				DYLIB_INSTALL_NAME_BASE = "@rpath";
				INSTALL_PATH = "$(LOCAL_LIBRARY_DIR)/Frameworks";
				LD_RUNPATH_SEARCH_PATHS = "$(inherited) @executable_path/Frameworks @loader_path/Frameworks";
				MACOSX_DEPLOYMENT_TARGET = 10.9;
				SKIP_INSTALL = YES;
			};
			name = Debug;
		};
		560FC54C1CB003810014AA8E /* Release */ = {
			isa = XCBuildConfiguration;
			baseConfigurationReference = 568BE51F1CB0360500270F93 /* GRDB.xcconfig */;
			buildSettings = {
				APPLICATION_EXTENSION_API_ONLY = YES;
				CLANG_ENABLE_MODULES = YES;
				COMBINE_HIDPI_IMAGES = YES;
				DEFINES_MODULE = YES;
				DYLIB_COMPATIBILITY_VERSION = 1;
				DYLIB_CURRENT_VERSION = 1;
				DYLIB_INSTALL_NAME_BASE = "@rpath";
				INSTALL_PATH = "$(LOCAL_LIBRARY_DIR)/Frameworks";
				LD_RUNPATH_SEARCH_PATHS = "$(inherited) @executable_path/Frameworks @loader_path/Frameworks";
				MACOSX_DEPLOYMENT_TARGET = 10.9;
				SKIP_INSTALL = YES;
				SWIFT_OPTIMIZATION_LEVEL = "-Owholemodule";
			};
			name = Release;
		};
		560FC5AE1CB00B880014AA8E /* Debug */ = {
			isa = XCBuildConfiguration;
			buildSettings = {
				COMBINE_HIDPI_IMAGES = YES;
				DEBUG_INFORMATION_FORMAT = dwarf;
				GCC_NO_COMMON_BLOCKS = YES;
				INFOPLIST_FILE = Tests/Info.plist;
				LD_RUNPATH_SEARCH_PATHS = "$(inherited) @executable_path/../Frameworks @loader_path/../Frameworks";
				OTHER_SWIFT_FLAGS = "-D USING_BUILTIN_SQLITE -D USING_SQLCIPHER -D SQLITE_HAS_CODEC";
				PRODUCT_BUNDLE_IDENTIFIER = com.github.groue.GRDBCipherOSXTests;
				PRODUCT_NAME = GRDBTests;
				SDKROOT = macosx;
			};
			name = Debug;
		};
		560FC5AF1CB00B880014AA8E /* Release */ = {
			isa = XCBuildConfiguration;
			buildSettings = {
				COMBINE_HIDPI_IMAGES = YES;
				COPY_PHASE_STRIP = NO;
				DEBUG_INFORMATION_FORMAT = "dwarf-with-dsym";
				GCC_NO_COMMON_BLOCKS = YES;
				INFOPLIST_FILE = Tests/Info.plist;
				LD_RUNPATH_SEARCH_PATHS = "$(inherited) @executable_path/../Frameworks @loader_path/../Frameworks";
				OTHER_SWIFT_FLAGS = "-D USING_BUILTIN_SQLITE -D USING_SQLCIPHER -D SQLITE_HAS_CODEC";
				PRODUCT_BUNDLE_IDENTIFIER = com.github.groue.GRDBCipherOSXTests;
				PRODUCT_NAME = GRDBTests;
				SDKROOT = macosx;
				SWIFT_OPTIMIZATION_LEVEL = "-Owholemodule";
			};
			name = Release;
		};
		56553C161C3E906C00522B5C /* Debug */ = {
			isa = XCBuildConfiguration;
			buildSettings = {
				COMBINE_HIDPI_IMAGES = YES;
				DEBUG_INFORMATION_FORMAT = dwarf;
				GCC_NO_COMMON_BLOCKS = YES;
				INFOPLIST_FILE = Tests/Info.plist;
				LD_RUNPATH_SEARCH_PATHS = "$(inherited) @executable_path/../Frameworks @loader_path/../Frameworks";
				PRODUCT_BUNDLE_IDENTIFIER = com.github.groue.GRDBOSXTests;
				PRODUCT_NAME = "$(TARGET_NAME)";
				SDKROOT = macosx;
			};
			name = Debug;
		};
		56553C171C3E906C00522B5C /* Release */ = {
			isa = XCBuildConfiguration;
			buildSettings = {
				COMBINE_HIDPI_IMAGES = YES;
				COPY_PHASE_STRIP = NO;
				DEBUG_INFORMATION_FORMAT = "dwarf-with-dsym";
				GCC_NO_COMMON_BLOCKS = YES;
				INFOPLIST_FILE = Tests/Info.plist;
				LD_RUNPATH_SEARCH_PATHS = "$(inherited) @executable_path/../Frameworks @loader_path/../Frameworks";
				PRODUCT_BUNDLE_IDENTIFIER = com.github.groue.GRDBOSXTests;
				PRODUCT_NAME = "$(TARGET_NAME)";
				SDKROOT = macosx;
				SWIFT_OPTIMIZATION_LEVEL = "-Owholemodule";
			};
			name = Release;
		};
		5671566A1CB16729007DC145 /* Debug */ = {
			isa = XCBuildConfiguration;
			buildSettings = {
				COMBINE_HIDPI_IMAGES = YES;
				DEBUG_INFORMATION_FORMAT = dwarf;
				GCC_NO_COMMON_BLOCKS = YES;
				INFOPLIST_FILE = Tests/Info.plist;
				LD_RUNPATH_SEARCH_PATHS = "$(inherited) @executable_path/../Frameworks @loader_path/../Frameworks";
				OTHER_SWIFT_FLAGS = "-D USING_BUILTIN_SQLITE -D USING_SQLCIPHER -D GRDBCIPHER_USE_ENCRYPTION -D SQLITE_HAS_CODEC";
				PRODUCT_BUNDLE_IDENTIFIER = com.github.groue.GRDBCipherOSXTests;
				PRODUCT_NAME = "$(TARGET_NAME)";
				SDKROOT = macosx;
			};
			name = Debug;
		};
		5671566B1CB16729007DC145 /* Release */ = {
			isa = XCBuildConfiguration;
			buildSettings = {
				COMBINE_HIDPI_IMAGES = YES;
				COPY_PHASE_STRIP = NO;
				DEBUG_INFORMATION_FORMAT = "dwarf-with-dsym";
				GCC_NO_COMMON_BLOCKS = YES;
				INFOPLIST_FILE = Tests/Info.plist;
				LD_RUNPATH_SEARCH_PATHS = "$(inherited) @executable_path/../Frameworks @loader_path/../Frameworks";
				OTHER_SWIFT_FLAGS = "-D USING_BUILTIN_SQLITE -D USING_SQLCIPHER -D GRDBCIPHER_USE_ENCRYPTION -D SQLITE_HAS_CODEC";
				PRODUCT_BUNDLE_IDENTIFIER = com.github.groue.GRDBCipherOSXTests;
				PRODUCT_NAME = "$(TARGET_NAME)";
				SDKROOT = macosx;
				SWIFT_OPTIMIZATION_LEVEL = "-Owholemodule";
			};
			name = Release;
		};
		56AFCA211CB1A8BB00F48B96 /* Debug */ = {
			isa = XCBuildConfiguration;
			baseConfigurationReference = 568BE51F1CB0360500270F93 /* GRDB.xcconfig */;
			buildSettings = {
				APPLICATION_EXTENSION_API_ONLY = YES;
				"CODE_SIGN_IDENTITY[sdk=iphoneos*]" = "iPhone Developer";
				DEBUG_INFORMATION_FORMAT = dwarf;
				DEFINES_MODULE = YES;
				DYLIB_COMPATIBILITY_VERSION = 1;
				DYLIB_CURRENT_VERSION = 1;
				DYLIB_INSTALL_NAME_BASE = "@rpath";
				GCC_NO_COMMON_BLOCKS = YES;
				INSTALL_PATH = "$(LOCAL_LIBRARY_DIR)/Frameworks";
				IPHONEOS_DEPLOYMENT_TARGET = 8.0;
				LD_RUNPATH_SEARCH_PATHS = "$(inherited) @executable_path/Frameworks @loader_path/Frameworks";
				SDKROOT = iphoneos;
				SKIP_INSTALL = YES;
				TARGETED_DEVICE_FAMILY = "1,2";
			};
			name = Debug;
		};
		56AFCA221CB1A8BB00F48B96 /* Release */ = {
			isa = XCBuildConfiguration;
			baseConfigurationReference = 568BE51F1CB0360500270F93 /* GRDB.xcconfig */;
			buildSettings = {
				APPLICATION_EXTENSION_API_ONLY = YES;
				"CODE_SIGN_IDENTITY[sdk=iphoneos*]" = "iPhone Developer";
				COPY_PHASE_STRIP = NO;
				DEBUG_INFORMATION_FORMAT = "dwarf-with-dsym";
				DEFINES_MODULE = YES;
				DYLIB_COMPATIBILITY_VERSION = 1;
				DYLIB_CURRENT_VERSION = 1;
				DYLIB_INSTALL_NAME_BASE = "@rpath";
				GCC_NO_COMMON_BLOCKS = YES;
				INSTALL_PATH = "$(LOCAL_LIBRARY_DIR)/Frameworks";
				IPHONEOS_DEPLOYMENT_TARGET = 8.0;
				LD_RUNPATH_SEARCH_PATHS = "$(inherited) @executable_path/Frameworks @loader_path/Frameworks";
				SDKROOT = iphoneos;
				SKIP_INSTALL = YES;
				SWIFT_OPTIMIZATION_LEVEL = "-Owholemodule";
				TARGETED_DEVICE_FAMILY = "1,2";
			};
			name = Release;
		};
		56AFCA7D1CB1AA9900F48B96 /* Debug */ = {
			isa = XCBuildConfiguration;
			buildSettings = {
				"CODE_SIGN_IDENTITY[sdk=iphoneos*]" = "iPhone Developer";
				DEBUG_INFORMATION_FORMAT = dwarf;
				GCC_NO_COMMON_BLOCKS = YES;
				INFOPLIST_FILE = Tests/Info.plist;
				LD_RUNPATH_SEARCH_PATHS = "$(inherited) @executable_path/Frameworks @loader_path/Frameworks";
				OTHER_SWIFT_FLAGS = "-D USING_BUILTIN_SQLITE -D USING_SQLCIPHER -D SQLITE_HAS_CODEC";
				PRODUCT_BUNDLE_IDENTIFIER = com.github.groue.GRDBCipheriOSTests;
				PRODUCT_NAME = GRDBTests;
				SDKROOT = iphoneos;
			};
			name = Debug;
		};
		56AFCA7E1CB1AA9900F48B96 /* Release */ = {
			isa = XCBuildConfiguration;
			buildSettings = {
				"CODE_SIGN_IDENTITY[sdk=iphoneos*]" = "iPhone Developer";
				COPY_PHASE_STRIP = NO;
				DEBUG_INFORMATION_FORMAT = "dwarf-with-dsym";
				GCC_NO_COMMON_BLOCKS = YES;
				INFOPLIST_FILE = Tests/Info.plist;
				LD_RUNPATH_SEARCH_PATHS = "$(inherited) @executable_path/Frameworks @loader_path/Frameworks";
				OTHER_SWIFT_FLAGS = "-D USING_BUILTIN_SQLITE -D USING_SQLCIPHER -D SQLITE_HAS_CODEC";
				PRODUCT_BUNDLE_IDENTIFIER = com.github.groue.GRDBCipheriOSTests;
				PRODUCT_NAME = GRDBTests;
				SDKROOT = iphoneos;
				SWIFT_OPTIMIZATION_LEVEL = "-Owholemodule";
			};
			name = Release;
		};
		56AFCAD51CB1ABC800F48B96 /* Debug */ = {
			isa = XCBuildConfiguration;
			buildSettings = {
				"CODE_SIGN_IDENTITY[sdk=iphoneos*]" = "iPhone Developer";
				DEBUG_INFORMATION_FORMAT = dwarf;
				GCC_NO_COMMON_BLOCKS = YES;
				INFOPLIST_FILE = Tests/Info.plist;
				LD_RUNPATH_SEARCH_PATHS = "$(inherited) @executable_path/Frameworks @loader_path/Frameworks";
				OTHER_SWIFT_FLAGS = "-D USING_BUILTIN_SQLITE -D USING_SQLCIPHER -D SQLITE_HAS_CODEC -D GRDBCIPHER_USE_ENCRYPTION";
				PRODUCT_BUNDLE_IDENTIFIER = com.github.groue.GRDBCipheriOSEncryptedTests;
				PRODUCT_NAME = GRDBTests;
				SDKROOT = iphoneos;
			};
			name = Debug;
		};
		56AFCAD61CB1ABC800F48B96 /* Release */ = {
			isa = XCBuildConfiguration;
			buildSettings = {
				"CODE_SIGN_IDENTITY[sdk=iphoneos*]" = "iPhone Developer";
				COPY_PHASE_STRIP = NO;
				DEBUG_INFORMATION_FORMAT = "dwarf-with-dsym";
				GCC_NO_COMMON_BLOCKS = YES;
				INFOPLIST_FILE = Tests/Info.plist;
				LD_RUNPATH_SEARCH_PATHS = "$(inherited) @executable_path/Frameworks @loader_path/Frameworks";
				OTHER_SWIFT_FLAGS = "-D USING_BUILTIN_SQLITE -D USING_SQLCIPHER -D SQLITE_HAS_CODEC -D GRDBCIPHER_USE_ENCRYPTION";
				PRODUCT_BUNDLE_IDENTIFIER = com.github.groue.GRDBCipheriOSEncryptedTests;
				PRODUCT_NAME = GRDBTests;
				SDKROOT = iphoneos;
				SWIFT_OPTIMIZATION_LEVEL = "-Owholemodule";
			};
			name = Release;
		};
		56E5D7DC1B4D3FEE00430942 /* Debug */ = {
			isa = XCBuildConfiguration;
			baseConfigurationReference = 56B8F49A1B4E2F3600C24296 /* GRDB.xcconfig */;
			buildSettings = {
				APPLICATION_EXTENSION_API_ONLY = YES;
				"CODE_SIGN_IDENTITY[sdk=iphoneos*]" = "iPhone Developer";
				DEBUG_INFORMATION_FORMAT = dwarf;
				DEFINES_MODULE = YES;
				DYLIB_COMPATIBILITY_VERSION = 1;
				DYLIB_CURRENT_VERSION = 1;
				DYLIB_INSTALL_NAME_BASE = "@rpath";
				GCC_NO_COMMON_BLOCKS = YES;
				INSTALL_PATH = "$(LOCAL_LIBRARY_DIR)/Frameworks";
				IPHONEOS_DEPLOYMENT_TARGET = 8.0;
				LD_RUNPATH_SEARCH_PATHS = "$(inherited) @executable_path/Frameworks @loader_path/Frameworks";
				SDKROOT = iphoneos;
				SKIP_INSTALL = YES;
				SWIFT_VERSION = 3.0;
				TARGETED_DEVICE_FAMILY = "1,2";
			};
			name = Debug;
		};
		56E5D7DD1B4D3FEE00430942 /* Release */ = {
			isa = XCBuildConfiguration;
			baseConfigurationReference = 56B8F49A1B4E2F3600C24296 /* GRDB.xcconfig */;
			buildSettings = {
				APPLICATION_EXTENSION_API_ONLY = YES;
				"CODE_SIGN_IDENTITY[sdk=iphoneos*]" = "iPhone Developer";
				COPY_PHASE_STRIP = NO;
				DEBUG_INFORMATION_FORMAT = "dwarf-with-dsym";
				DEFINES_MODULE = YES;
				DYLIB_COMPATIBILITY_VERSION = 1;
				DYLIB_CURRENT_VERSION = 1;
				DYLIB_INSTALL_NAME_BASE = "@rpath";
				GCC_NO_COMMON_BLOCKS = YES;
				INSTALL_PATH = "$(LOCAL_LIBRARY_DIR)/Frameworks";
				IPHONEOS_DEPLOYMENT_TARGET = 8.0;
				LD_RUNPATH_SEARCH_PATHS = "$(inherited) @executable_path/Frameworks @loader_path/Frameworks";
				SDKROOT = iphoneos;
				SKIP_INSTALL = YES;
				SWIFT_OPTIMIZATION_LEVEL = "-Owholemodule";
				SWIFT_VERSION = 3.0;
				TARGETED_DEVICE_FAMILY = "1,2";
			};
			name = Release;
		};
		56E5D7DF1B4D3FEE00430942 /* Debug */ = {
			isa = XCBuildConfiguration;
			buildSettings = {
				"CODE_SIGN_IDENTITY[sdk=iphoneos*]" = "iPhone Developer";
				DEBUG_INFORMATION_FORMAT = dwarf;
				GCC_NO_COMMON_BLOCKS = YES;
				INFOPLIST_FILE = Tests/Info.plist;
				LD_RUNPATH_SEARCH_PATHS = "$(inherited) @executable_path/Frameworks @loader_path/Frameworks";
				OTHER_SWIFT_FLAGS = "-D SQLITE_MODULE";
				PRODUCT_BUNDLE_IDENTIFIER = com.github.groue.GRDBiOSTests;
				PRODUCT_NAME = GRDBTests;
				SDKROOT = iphoneos;
				SWIFT_VERSION = 3.0;
			};
			name = Debug;
		};
		56E5D7E01B4D3FEE00430942 /* Release */ = {
			isa = XCBuildConfiguration;
			buildSettings = {
				"CODE_SIGN_IDENTITY[sdk=iphoneos*]" = "iPhone Developer";
				COPY_PHASE_STRIP = NO;
				DEBUG_INFORMATION_FORMAT = "dwarf-with-dsym";
				GCC_NO_COMMON_BLOCKS = YES;
				INFOPLIST_FILE = Tests/Info.plist;
				LD_RUNPATH_SEARCH_PATHS = "$(inherited) @executable_path/Frameworks @loader_path/Frameworks";
				OTHER_SWIFT_FLAGS = "-D SQLITE_MODULE";
				PRODUCT_BUNDLE_IDENTIFIER = com.github.groue.GRDBiOSTests;
				PRODUCT_NAME = GRDBTests;
				SDKROOT = iphoneos;
				SWIFT_OPTIMIZATION_LEVEL = "-Owholemodule";
				SWIFT_VERSION = 3.0;
			};
			name = Release;
		};
		56E5D8021B4D422E00430942 /* Debug */ = {
			isa = XCBuildConfiguration;
			buildSettings = {
				COMBINE_HIDPI_IMAGES = YES;
				DEBUG_INFORMATION_FORMAT = dwarf;
				GCC_NO_COMMON_BLOCKS = YES;
				INFOPLIST_FILE = Tests/Info.plist;
				LD_RUNPATH_SEARCH_PATHS = "$(inherited) @executable_path/../Frameworks @loader_path/../Frameworks";
				OTHER_SWIFT_FLAGS = "-D SQLITE_MODULE";
				PRODUCT_BUNDLE_IDENTIFIER = com.github.groue.GRDBOSXTests;
				PRODUCT_NAME = GRDBTests;
				SDKROOT = macosx;
				SWIFT_VERSION = 3.0;
			};
			name = Debug;
		};
		56E5D8031B4D422E00430942 /* Release */ = {
			isa = XCBuildConfiguration;
			buildSettings = {
				COMBINE_HIDPI_IMAGES = YES;
				COPY_PHASE_STRIP = NO;
				DEBUG_INFORMATION_FORMAT = "dwarf-with-dsym";
				GCC_NO_COMMON_BLOCKS = YES;
				INFOPLIST_FILE = Tests/Info.plist;
				LD_RUNPATH_SEARCH_PATHS = "$(inherited) @executable_path/../Frameworks @loader_path/../Frameworks";
				OTHER_SWIFT_FLAGS = "-D SQLITE_MODULE";
				PRODUCT_BUNDLE_IDENTIFIER = com.github.groue.GRDBOSXTests;
				PRODUCT_NAME = GRDBTests;
				SDKROOT = macosx;
				SWIFT_OPTIMIZATION_LEVEL = "-Owholemodule";
				SWIFT_VERSION = 3.0;
			};
			name = Release;
		};
		DC37740719C8CBB3004FCF85 /* Debug */ = {
			isa = XCBuildConfiguration;
			buildSettings = {
				ALWAYS_SEARCH_USER_PATHS = NO;
				CLANG_CXX_LANGUAGE_STANDARD = "gnu++0x";
				CLANG_CXX_LIBRARY = "libc++";
				CLANG_ENABLE_MODULES = YES;
				CLANG_ENABLE_OBJC_ARC = YES;
				CLANG_WARN_BOOL_CONVERSION = YES;
				CLANG_WARN_CONSTANT_CONVERSION = YES;
				CLANG_WARN_DIRECT_OBJC_ISA_USAGE = YES_ERROR;
				CLANG_WARN_EMPTY_BODY = YES;
				CLANG_WARN_ENUM_CONVERSION = YES;
				CLANG_WARN_INT_CONVERSION = YES;
				CLANG_WARN_OBJC_ROOT_CLASS = YES_ERROR;
				CLANG_WARN_UNREACHABLE_CODE = YES;
				CLANG_WARN__DUPLICATE_METHOD_MATCH = YES;
				COPY_PHASE_STRIP = NO;
				CURRENT_PROJECT_VERSION = 1;
				ENABLE_STRICT_OBJC_MSGSEND = YES;
				ENABLE_TESTABILITY = YES;
				GCC_C_LANGUAGE_STANDARD = gnu99;
				GCC_DYNAMIC_NO_PIC = NO;
				GCC_NO_COMMON_BLOCKS = YES;
				GCC_OPTIMIZATION_LEVEL = 0;
				GCC_PREPROCESSOR_DEFINITIONS = (
					"DEBUG=1",
					"$(inherited)",
				);
				GCC_SYMBOLS_PRIVATE_EXTERN = NO;
				GCC_WARN_64_TO_32_BIT_CONVERSION = YES;
				GCC_WARN_ABOUT_RETURN_TYPE = YES_ERROR;
				GCC_WARN_UNDECLARED_SELECTOR = YES;
				GCC_WARN_UNINITIALIZED_AUTOS = YES_AGGRESSIVE;
				GCC_WARN_UNUSED_FUNCTION = YES;
				GCC_WARN_UNUSED_VARIABLE = YES;
				MTL_ENABLE_DEBUG_INFO = YES;
				ONLY_ACTIVE_ARCH = YES;
				SWIFT_OPTIMIZATION_LEVEL = "-Onone";
				VERSIONING_SYSTEM = "apple-generic";
				VERSION_INFO_PREFIX = "";
			};
			name = Debug;
		};
		DC37740819C8CBB3004FCF85 /* Release */ = {
			isa = XCBuildConfiguration;
			buildSettings = {
				ALWAYS_SEARCH_USER_PATHS = NO;
				CLANG_CXX_LANGUAGE_STANDARD = "gnu++0x";
				CLANG_CXX_LIBRARY = "libc++";
				CLANG_ENABLE_MODULES = YES;
				CLANG_ENABLE_OBJC_ARC = YES;
				CLANG_WARN_BOOL_CONVERSION = YES;
				CLANG_WARN_CONSTANT_CONVERSION = YES;
				CLANG_WARN_DIRECT_OBJC_ISA_USAGE = YES_ERROR;
				CLANG_WARN_EMPTY_BODY = YES;
				CLANG_WARN_ENUM_CONVERSION = YES;
				CLANG_WARN_INT_CONVERSION = YES;
				CLANG_WARN_OBJC_ROOT_CLASS = YES_ERROR;
				CLANG_WARN_UNREACHABLE_CODE = YES;
				CLANG_WARN__DUPLICATE_METHOD_MATCH = YES;
				COPY_PHASE_STRIP = YES;
				CURRENT_PROJECT_VERSION = 1;
				ENABLE_NS_ASSERTIONS = NO;
				ENABLE_STRICT_OBJC_MSGSEND = YES;
				GCC_C_LANGUAGE_STANDARD = gnu99;
				GCC_NO_COMMON_BLOCKS = YES;
				GCC_WARN_64_TO_32_BIT_CONVERSION = YES;
				GCC_WARN_ABOUT_RETURN_TYPE = YES_ERROR;
				GCC_WARN_UNDECLARED_SELECTOR = YES;
				GCC_WARN_UNINITIALIZED_AUTOS = YES_AGGRESSIVE;
				GCC_WARN_UNUSED_FUNCTION = YES;
				GCC_WARN_UNUSED_VARIABLE = YES;
				MTL_ENABLE_DEBUG_INFO = NO;
				VALIDATE_PRODUCT = YES;
				VERSIONING_SYSTEM = "apple-generic";
				VERSION_INFO_PREFIX = "";
			};
			name = Release;
		};
		DC37740A19C8CBB3004FCF85 /* Debug */ = {
			isa = XCBuildConfiguration;
			baseConfigurationReference = 56B8F49A1B4E2F3600C24296 /* GRDB.xcconfig */;
			buildSettings = {
				APPLICATION_EXTENSION_API_ONLY = YES;
				CLANG_ENABLE_MODULES = YES;
				COMBINE_HIDPI_IMAGES = YES;
				DEFINES_MODULE = YES;
				DYLIB_COMPATIBILITY_VERSION = 1;
				DYLIB_CURRENT_VERSION = 1;
				DYLIB_INSTALL_NAME_BASE = "@rpath";
				INFOPLIST_FILE = Support/Info.plist;
				INSTALL_PATH = "$(LOCAL_LIBRARY_DIR)/Frameworks";
				LD_RUNPATH_SEARCH_PATHS = "$(inherited) @executable_path/Frameworks @loader_path/Frameworks";
				MACOSX_DEPLOYMENT_TARGET = 10.9;
				SKIP_INSTALL = YES;
				SWIFT_VERSION = 3.0;
			};
			name = Debug;
		};
		DC37740B19C8CBB3004FCF85 /* Release */ = {
			isa = XCBuildConfiguration;
			baseConfigurationReference = 56B8F49A1B4E2F3600C24296 /* GRDB.xcconfig */;
			buildSettings = {
				APPLICATION_EXTENSION_API_ONLY = YES;
				CLANG_ENABLE_MODULES = YES;
				COMBINE_HIDPI_IMAGES = YES;
				DEFINES_MODULE = YES;
				DYLIB_COMPATIBILITY_VERSION = 1;
				DYLIB_CURRENT_VERSION = 1;
				DYLIB_INSTALL_NAME_BASE = "@rpath";
				INFOPLIST_FILE = Support/Info.plist;
				INSTALL_PATH = "$(LOCAL_LIBRARY_DIR)/Frameworks";
				LD_RUNPATH_SEARCH_PATHS = "$(inherited) @executable_path/Frameworks @loader_path/Frameworks";
				MACOSX_DEPLOYMENT_TARGET = 10.9;
				SKIP_INSTALL = YES;
				SWIFT_OPTIMIZATION_LEVEL = "-Owholemodule";
				SWIFT_VERSION = 3.0;
			};
			name = Release;
		};
		F3BA80041CFB25E4003DC1BA /* Debug */ = {
			isa = XCBuildConfiguration;
			baseConfigurationReference = F3BA7FEE1CFB23B7003DC1BA /* GRDB.xcconfig */;
			buildSettings = {
				APPLICATION_EXTENSION_API_ONLY = YES;
				CLANG_ANALYZER_NONNULL = YES;
				"CODE_SIGN_IDENTITY[sdk=iphoneos*]" = "iPhone Developer";
				DEBUG_INFORMATION_FORMAT = dwarf;
				DEFINES_MODULE = YES;
				DYLIB_COMPATIBILITY_VERSION = 1;
				DYLIB_CURRENT_VERSION = 1;
				DYLIB_INSTALL_NAME_BASE = "@rpath";
				GCC_NO_COMMON_BLOCKS = YES;
				INSTALL_PATH = "$(LOCAL_LIBRARY_DIR)/Frameworks";
				IPHONEOS_DEPLOYMENT_TARGET = 8.0;
				LD_RUNPATH_SEARCH_PATHS = "$(inherited) @executable_path/Frameworks @loader_path/Frameworks";
				SDKROOT = iphoneos;
				SKIP_INSTALL = YES;
				TARGETED_DEVICE_FAMILY = "1,2";
			};
			name = Debug;
		};
		F3BA80051CFB25E4003DC1BA /* Release */ = {
			isa = XCBuildConfiguration;
			baseConfigurationReference = F3BA7FEE1CFB23B7003DC1BA /* GRDB.xcconfig */;
			buildSettings = {
				APPLICATION_EXTENSION_API_ONLY = YES;
				CLANG_ANALYZER_NONNULL = YES;
				"CODE_SIGN_IDENTITY[sdk=iphoneos*]" = "iPhone Developer";
				COPY_PHASE_STRIP = NO;
				DEBUG_INFORMATION_FORMAT = "dwarf-with-dsym";
				DEFINES_MODULE = YES;
				DYLIB_COMPATIBILITY_VERSION = 1;
				DYLIB_CURRENT_VERSION = 1;
				DYLIB_INSTALL_NAME_BASE = "@rpath";
				GCC_NO_COMMON_BLOCKS = YES;
				INSTALL_PATH = "$(LOCAL_LIBRARY_DIR)/Frameworks";
				IPHONEOS_DEPLOYMENT_TARGET = 8.0;
				LD_RUNPATH_SEARCH_PATHS = "$(inherited) @executable_path/Frameworks @loader_path/Frameworks";
				SDKROOT = iphoneos;
				SKIP_INSTALL = YES;
				SWIFT_OPTIMIZATION_LEVEL = "-Owholemodule";
				TARGETED_DEVICE_FAMILY = "1,2";
			};
			name = Release;
		};
		F3BA804A1CFB2AD7003DC1BA /* Debug */ = {
			isa = XCBuildConfiguration;
			baseConfigurationReference = F3BA813B1CFB3770003DC1BA /* GRDBCustomSQLite-Testing.xcconfig */;
			buildSettings = {
				CLANG_ANALYZER_NONNULL = YES;
				"CODE_SIGN_IDENTITY[sdk=iphoneos*]" = "iPhone Developer";
				DEBUG_INFORMATION_FORMAT = dwarf;
				GCC_NO_COMMON_BLOCKS = YES;
				INFOPLIST_FILE = Tests/Info.plist;
				IPHONEOS_DEPLOYMENT_TARGET = 8.0;
				LD_RUNPATH_SEARCH_PATHS = "$(inherited) @executable_path/Frameworks @loader_path/Frameworks";
				PRODUCT_BUNDLE_IDENTIFIER = com.github.groue.GRDBCustomSQLite.GRDBCustomSQLiteiOSTests;
				PRODUCT_NAME = "$(TARGET_NAME)";
				SDKROOT = iphoneos;
			};
			name = Debug;
		};
		F3BA804B1CFB2AD7003DC1BA /* Release */ = {
			isa = XCBuildConfiguration;
			baseConfigurationReference = F3BA813B1CFB3770003DC1BA /* GRDBCustomSQLite-Testing.xcconfig */;
			buildSettings = {
				CLANG_ANALYZER_NONNULL = YES;
				"CODE_SIGN_IDENTITY[sdk=iphoneos*]" = "iPhone Developer";
				COPY_PHASE_STRIP = NO;
				DEBUG_INFORMATION_FORMAT = "dwarf-with-dsym";
				GCC_NO_COMMON_BLOCKS = YES;
				INFOPLIST_FILE = Tests/Info.plist;
				IPHONEOS_DEPLOYMENT_TARGET = 8.0;
				LD_RUNPATH_SEARCH_PATHS = "$(inherited) @executable_path/Frameworks @loader_path/Frameworks";
				PRODUCT_BUNDLE_IDENTIFIER = com.github.groue.GRDBCustomSQLite.GRDBCustomSQLiteiOSTests;
				PRODUCT_NAME = "$(TARGET_NAME)";
				SDKROOT = iphoneos;
				SWIFT_OPTIMIZATION_LEVEL = "-Owholemodule";
			};
			name = Release;
		};
		F3BA80601CFB2BB2003DC1BA /* Debug */ = {
			isa = XCBuildConfiguration;
			baseConfigurationReference = F3BA7FEE1CFB23B7003DC1BA /* GRDB.xcconfig */;
			buildSettings = {
				APPLICATION_EXTENSION_API_ONLY = YES;
				CLANG_ANALYZER_NONNULL = YES;
				COMBINE_HIDPI_IMAGES = YES;
				DEBUG_INFORMATION_FORMAT = dwarf;
				DEFINES_MODULE = YES;
				DYLIB_COMPATIBILITY_VERSION = 1;
				DYLIB_CURRENT_VERSION = 1;
				DYLIB_INSTALL_NAME_BASE = "@rpath";
				GCC_NO_COMMON_BLOCKS = YES;
				INSTALL_PATH = "$(LOCAL_LIBRARY_DIR)/Frameworks";
				LD_RUNPATH_SEARCH_PATHS = "$(inherited) @executable_path/Frameworks @loader_path/Frameworks";
				MACOSX_DEPLOYMENT_TARGET = 10.9;
				SKIP_INSTALL = YES;
			};
			name = Debug;
		};
		F3BA80611CFB2BB2003DC1BA /* Release */ = {
			isa = XCBuildConfiguration;
			baseConfigurationReference = F3BA7FEE1CFB23B7003DC1BA /* GRDB.xcconfig */;
			buildSettings = {
				APPLICATION_EXTENSION_API_ONLY = YES;
				CLANG_ANALYZER_NONNULL = YES;
				COMBINE_HIDPI_IMAGES = YES;
				DEBUG_INFORMATION_FORMAT = "dwarf-with-dsym";
				DEFINES_MODULE = YES;
				DYLIB_COMPATIBILITY_VERSION = 1;
				DYLIB_CURRENT_VERSION = 1;
				DYLIB_INSTALL_NAME_BASE = "@rpath";
				GCC_NO_COMMON_BLOCKS = YES;
				INSTALL_PATH = "$(LOCAL_LIBRARY_DIR)/Frameworks";
				LD_RUNPATH_SEARCH_PATHS = "$(inherited) @executable_path/Frameworks @loader_path/Frameworks";
				MACOSX_DEPLOYMENT_TARGET = 10.9;
				SKIP_INSTALL = YES;
				SWIFT_OPTIMIZATION_LEVEL = "-Owholemodule";
			};
			name = Release;
		};
		F3BA80A41CFB2F6F003DC1BA /* Debug */ = {
			isa = XCBuildConfiguration;
			baseConfigurationReference = F3BA813B1CFB3770003DC1BA /* GRDBCustomSQLite-Testing.xcconfig */;
			buildSettings = {
				CLANG_ANALYZER_NONNULL = YES;
				CODE_SIGN_IDENTITY = "-";
				COMBINE_HIDPI_IMAGES = YES;
				DEBUG_INFORMATION_FORMAT = dwarf;
				GCC_NO_COMMON_BLOCKS = YES;
				INFOPLIST_FILE = Tests/Info.plist;
				LD_RUNPATH_SEARCH_PATHS = "$(inherited) @executable_path/../Frameworks @loader_path/../Frameworks";
				MACOSX_DEPLOYMENT_TARGET = 10.9;
				PRODUCT_BUNDLE_IDENTIFIER = com.github.groue.GRDBCustomSQLiteOSXTests;
				PRODUCT_NAME = "$(TARGET_NAME)";
				SDKROOT = macosx;
			};
			name = Debug;
		};
		F3BA80A51CFB2F6F003DC1BA /* Release */ = {
			isa = XCBuildConfiguration;
			baseConfigurationReference = F3BA813B1CFB3770003DC1BA /* GRDBCustomSQLite-Testing.xcconfig */;
			buildSettings = {
				CLANG_ANALYZER_NONNULL = YES;
				CODE_SIGN_IDENTITY = "-";
				COMBINE_HIDPI_IMAGES = YES;
				COPY_PHASE_STRIP = NO;
				DEBUG_INFORMATION_FORMAT = "dwarf-with-dsym";
				GCC_NO_COMMON_BLOCKS = YES;
				INFOPLIST_FILE = Tests/Info.plist;
				LD_RUNPATH_SEARCH_PATHS = "$(inherited) @executable_path/../Frameworks @loader_path/../Frameworks";
				MACOSX_DEPLOYMENT_TARGET = 10.9;
				PRODUCT_BUNDLE_IDENTIFIER = com.github.groue.GRDBCustomSQLiteOSXTests;
				PRODUCT_NAME = "$(TARGET_NAME)";
				SDKROOT = macosx;
				SWIFT_OPTIMIZATION_LEVEL = "-Owholemodule";
			};
			name = Release;
		};
/* End XCBuildConfiguration section */

/* Begin XCConfigurationList section */
		560C98171C0E22D300BF8471 /* Build configuration list for PBXNativeTarget "GRDBOSXPerformanceTests" */ = {
			isa = XCConfigurationList;
			buildConfigurations = (
				560C98181C0E22D300BF8471 /* Debug */,
				560C98191C0E22D300BF8471 /* Release */,
			);
			defaultConfigurationIsVisible = 0;
			defaultConfigurationName = Release;
		};
		560FC54A1CB003810014AA8E /* Build configuration list for PBXNativeTarget "GRDBCipherOSX" */ = {
			isa = XCConfigurationList;
			buildConfigurations = (
				560FC54B1CB003810014AA8E /* Debug */,
				560FC54C1CB003810014AA8E /* Release */,
			);
			defaultConfigurationIsVisible = 0;
			defaultConfigurationName = Release;
		};
		560FC5AD1CB00B880014AA8E /* Build configuration list for PBXNativeTarget "GRDBCipherOSXTests" */ = {
			isa = XCConfigurationList;
			buildConfigurations = (
				560FC5AE1CB00B880014AA8E /* Debug */,
				560FC5AF1CB00B880014AA8E /* Release */,
			);
			defaultConfigurationIsVisible = 0;
			defaultConfigurationName = Release;
		};
		56553C151C3E906C00522B5C /* Build configuration list for PBXNativeTarget "GRDBOSXCrashTests" */ = {
			isa = XCConfigurationList;
			buildConfigurations = (
				56553C161C3E906C00522B5C /* Debug */,
				56553C171C3E906C00522B5C /* Release */,
			);
			defaultConfigurationIsVisible = 0;
			defaultConfigurationName = Release;
		};
		567156691CB16729007DC145 /* Build configuration list for PBXNativeTarget "GRDBCipherOSXEncryptedTests" */ = {
			isa = XCConfigurationList;
			buildConfigurations = (
				5671566A1CB16729007DC145 /* Debug */,
				5671566B1CB16729007DC145 /* Release */,
			);
			defaultConfigurationIsVisible = 0;
			defaultConfigurationName = Release;
		};
		56AFCA201CB1A8BB00F48B96 /* Build configuration list for PBXNativeTarget "GRDBCipheriOS" */ = {
			isa = XCConfigurationList;
			buildConfigurations = (
				56AFCA211CB1A8BB00F48B96 /* Debug */,
				56AFCA221CB1A8BB00F48B96 /* Release */,
			);
			defaultConfigurationIsVisible = 0;
			defaultConfigurationName = Release;
		};
		56AFCA7C1CB1AA9900F48B96 /* Build configuration list for PBXNativeTarget "GRDBCipheriOSTests" */ = {
			isa = XCConfigurationList;
			buildConfigurations = (
				56AFCA7D1CB1AA9900F48B96 /* Debug */,
				56AFCA7E1CB1AA9900F48B96 /* Release */,
			);
			defaultConfigurationIsVisible = 0;
			defaultConfigurationName = Release;
		};
		56AFCAD41CB1ABC800F48B96 /* Build configuration list for PBXNativeTarget "GRDBCipheriOSEncryptedTests" */ = {
			isa = XCConfigurationList;
			buildConfigurations = (
				56AFCAD51CB1ABC800F48B96 /* Debug */,
				56AFCAD61CB1ABC800F48B96 /* Release */,
			);
			defaultConfigurationIsVisible = 0;
			defaultConfigurationName = Release;
		};
		56E5D7DB1B4D3FEE00430942 /* Build configuration list for PBXNativeTarget "GRDBiOS" */ = {
			isa = XCConfigurationList;
			buildConfigurations = (
				56E5D7DC1B4D3FEE00430942 /* Debug */,
				56E5D7DD1B4D3FEE00430942 /* Release */,
			);
			defaultConfigurationIsVisible = 0;
			defaultConfigurationName = Release;
		};
		56E5D7DE1B4D3FEE00430942 /* Build configuration list for PBXNativeTarget "GRDBiOSTests" */ = {
			isa = XCConfigurationList;
			buildConfigurations = (
				56E5D7DF1B4D3FEE00430942 /* Debug */,
				56E5D7E01B4D3FEE00430942 /* Release */,
			);
			defaultConfigurationIsVisible = 0;
			defaultConfigurationName = Release;
		};
		56E5D8011B4D422E00430942 /* Build configuration list for PBXNativeTarget "GRDBOSXTests" */ = {
			isa = XCConfigurationList;
			buildConfigurations = (
				56E5D8021B4D422E00430942 /* Debug */,
				56E5D8031B4D422E00430942 /* Release */,
			);
			defaultConfigurationIsVisible = 0;
			defaultConfigurationName = Release;
		};
		DC3773ED19C8CBB3004FCF85 /* Build configuration list for PBXProject "GRDB" */ = {
			isa = XCConfigurationList;
			buildConfigurations = (
				DC37740719C8CBB3004FCF85 /* Debug */,
				DC37740819C8CBB3004FCF85 /* Release */,
			);
			defaultConfigurationIsVisible = 0;
			defaultConfigurationName = Release;
		};
		DC37740919C8CBB3004FCF85 /* Build configuration list for PBXNativeTarget "GRDBOSX" */ = {
			isa = XCConfigurationList;
			buildConfigurations = (
				DC37740A19C8CBB3004FCF85 /* Debug */,
				DC37740B19C8CBB3004FCF85 /* Release */,
			);
			defaultConfigurationIsVisible = 0;
			defaultConfigurationName = Release;
		};
		F3BA80031CFB25E4003DC1BA /* Build configuration list for PBXNativeTarget "GRDBCustomSQLiteiOS" */ = {
			isa = XCConfigurationList;
			buildConfigurations = (
				F3BA80041CFB25E4003DC1BA /* Debug */,
				F3BA80051CFB25E4003DC1BA /* Release */,
			);
			defaultConfigurationIsVisible = 0;
			defaultConfigurationName = Release;
		};
		F3BA80491CFB2AD7003DC1BA /* Build configuration list for PBXNativeTarget "GRDBCustomSQLiteiOSTests" */ = {
			isa = XCConfigurationList;
			buildConfigurations = (
				F3BA804A1CFB2AD7003DC1BA /* Debug */,
				F3BA804B1CFB2AD7003DC1BA /* Release */,
			);
			defaultConfigurationIsVisible = 0;
			defaultConfigurationName = Release;
		};
		F3BA805F1CFB2BB2003DC1BA /* Build configuration list for PBXNativeTarget "GRDBCustomSQLiteOSX" */ = {
			isa = XCConfigurationList;
			buildConfigurations = (
				F3BA80601CFB2BB2003DC1BA /* Debug */,
				F3BA80611CFB2BB2003DC1BA /* Release */,
			);
			defaultConfigurationIsVisible = 0;
			defaultConfigurationName = Release;
		};
		F3BA80A31CFB2F6F003DC1BA /* Build configuration list for PBXNativeTarget "GRDBCustomSQLiteOSXTests" */ = {
			isa = XCConfigurationList;
			buildConfigurations = (
				F3BA80A41CFB2F6F003DC1BA /* Debug */,
				F3BA80A51CFB2F6F003DC1BA /* Release */,
			);
			defaultConfigurationIsVisible = 0;
			defaultConfigurationName = Release;
		};
/* End XCConfigurationList section */

/* Begin XCVersionGroup section */
		56DE7B2D1C42B23B00861EB8 /* PerformanceModel.xcdatamodeld */ = {
			isa = XCVersionGroup;
			children = (
				56DE7B2E1C42B23B00861EB8 /* PerformanceModel.xcdatamodel */,
			);
			currentVersion = 56DE7B2E1C42B23B00861EB8 /* PerformanceModel.xcdatamodel */;
			path = PerformanceModel.xcdatamodeld;
			sourceTree = "<group>";
			versionGroupType = wrapper.xcdatamodel;
		};
/* End XCVersionGroup section */
	};
	rootObject = DC3773EA19C8CBB3004FCF85 /* Project object */;
}<|MERGE_RESOLUTION|>--- conflicted
+++ resolved
@@ -438,8 +438,6 @@
 		5674048A1CEF84C8003ED5CC /* RowAdapter.swift in Sources */ = {isa = PBXBuildFile; fileRef = 567404871CEF84C8003ED5CC /* RowAdapter.swift */; };
 		5674048B1CEF84C8003ED5CC /* RowAdapter.swift in Sources */ = {isa = PBXBuildFile; fileRef = 567404871CEF84C8003ED5CC /* RowAdapter.swift */; };
 		567404931CF02B56003ED5CC /* AdapterRowTests.swift in Sources */ = {isa = PBXBuildFile; fileRef = 565F03C11CE5D3AA00DE108F /* AdapterRowTests.swift */; };
-<<<<<<< HEAD
-=======
 		567A80531D41350C00C7DCEC /* IndexInfoTests.swift in Sources */ = {isa = PBXBuildFile; fileRef = 567A80521D41350C00C7DCEC /* IndexInfoTests.swift */; };
 		567A80541D41350C00C7DCEC /* IndexInfoTests.swift in Sources */ = {isa = PBXBuildFile; fileRef = 567A80521D41350C00C7DCEC /* IndexInfoTests.swift */; };
 		567A80551D41350C00C7DCEC /* IndexInfoTests.swift in Sources */ = {isa = PBXBuildFile; fileRef = 567A80521D41350C00C7DCEC /* IndexInfoTests.swift */; };
@@ -448,7 +446,6 @@
 		567A80581D41350C00C7DCEC /* IndexInfoTests.swift in Sources */ = {isa = PBXBuildFile; fileRef = 567A80521D41350C00C7DCEC /* IndexInfoTests.swift */; };
 		567A80591D41350C00C7DCEC /* IndexInfoTests.swift in Sources */ = {isa = PBXBuildFile; fileRef = 567A80521D41350C00C7DCEC /* IndexInfoTests.swift */; };
 		567A805A1D41350C00C7DCEC /* IndexInfoTests.swift in Sources */ = {isa = PBXBuildFile; fileRef = 567A80521D41350C00C7DCEC /* IndexInfoTests.swift */; };
->>>>>>> d9229611
 		567E55ED1D2BDD3D00CC6F79 /* EncryptionTests.swift in Sources */ = {isa = PBXBuildFile; fileRef = 567156701CB18050007DC145 /* EncryptionTests.swift */; };
 		567E55EE1D2BDD3F00CC6F79 /* EncryptionTests.swift in Sources */ = {isa = PBXBuildFile; fileRef = 567156701CB18050007DC145 /* EncryptionTests.swift */; };
 		567E55F31D2BDDFE00CC6F79 /* EncryptionTests.swift in Sources */ = {isa = PBXBuildFile; fileRef = 567156701CB18050007DC145 /* EncryptionTests.swift */; };
@@ -619,14 +616,6 @@
 		56A8C24C1D1918F10096E9D4 /* UUIDTests.swift in Sources */ = {isa = PBXBuildFile; fileRef = 56A8C21E1D1914110096E9D4 /* UUIDTests.swift */; };
 		56A8C24D1D1918F30096E9D4 /* NSUUIDTests.swift in Sources */ = {isa = PBXBuildFile; fileRef = 56A8C2361D1914790096E9D4 /* NSUUIDTests.swift */; };
 		56A8C24E1D1918F30096E9D4 /* UUIDTests.swift in Sources */ = {isa = PBXBuildFile; fileRef = 56A8C21E1D1914110096E9D4 /* UUIDTests.swift */; };
-		56AF74621D41FB89005E9FF3 /* TableIndexTests.swift in Sources */ = {isa = PBXBuildFile; fileRef = 56AF74611D41FB89005E9FF3 /* TableIndexTests.swift */; };
-		56AF74631D41FB89005E9FF3 /* TableIndexTests.swift in Sources */ = {isa = PBXBuildFile; fileRef = 56AF74611D41FB89005E9FF3 /* TableIndexTests.swift */; };
-		56AF74641D41FB89005E9FF3 /* TableIndexTests.swift in Sources */ = {isa = PBXBuildFile; fileRef = 56AF74611D41FB89005E9FF3 /* TableIndexTests.swift */; };
-		56AF74651D41FB89005E9FF3 /* TableIndexTests.swift in Sources */ = {isa = PBXBuildFile; fileRef = 56AF74611D41FB89005E9FF3 /* TableIndexTests.swift */; };
-		56AF74661D41FB89005E9FF3 /* TableIndexTests.swift in Sources */ = {isa = PBXBuildFile; fileRef = 56AF74611D41FB89005E9FF3 /* TableIndexTests.swift */; };
-		56AF74671D41FB89005E9FF3 /* TableIndexTests.swift in Sources */ = {isa = PBXBuildFile; fileRef = 56AF74611D41FB89005E9FF3 /* TableIndexTests.swift */; };
-		56AF74681D41FB89005E9FF3 /* TableIndexTests.swift in Sources */ = {isa = PBXBuildFile; fileRef = 56AF74611D41FB89005E9FF3 /* TableIndexTests.swift */; };
-		56AF74691D41FB89005E9FF3 /* TableIndexTests.swift in Sources */ = {isa = PBXBuildFile; fileRef = 56AF74611D41FB89005E9FF3 /* TableIndexTests.swift */; };
 		56AF746B1D41FB9C005E9FF3 /* DatabaseValueConvertibleEscapingTests.swift in Sources */ = {isa = PBXBuildFile; fileRef = 56AF746A1D41FB9C005E9FF3 /* DatabaseValueConvertibleEscapingTests.swift */; };
 		56AF746C1D41FB9C005E9FF3 /* DatabaseValueConvertibleEscapingTests.swift in Sources */ = {isa = PBXBuildFile; fileRef = 56AF746A1D41FB9C005E9FF3 /* DatabaseValueConvertibleEscapingTests.swift */; };
 		56AF746D1D41FB9C005E9FF3 /* DatabaseValueConvertibleEscapingTests.swift in Sources */ = {isa = PBXBuildFile; fileRef = 56AF746A1D41FB9C005E9FF3 /* DatabaseValueConvertibleEscapingTests.swift */; };
@@ -1426,10 +1415,7 @@
 		5672DE581CDB72520022BA81 /* DatabaseQueueBackupTests.swift */ = {isa = PBXFileReference; fileEncoding = 4; lastKnownFileType = sourcecode.swift; path = DatabaseQueueBackupTests.swift; sourceTree = "<group>"; };
 		5672DE661CDB751D0022BA81 /* DatabasePoolBackupTests.swift */ = {isa = PBXFileReference; fileEncoding = 4; lastKnownFileType = sourcecode.swift; path = DatabasePoolBackupTests.swift; sourceTree = "<group>"; };
 		567404871CEF84C8003ED5CC /* RowAdapter.swift */ = {isa = PBXFileReference; fileEncoding = 4; lastKnownFileType = sourcecode.swift; path = RowAdapter.swift; sourceTree = "<group>"; };
-<<<<<<< HEAD
-=======
 		567A80521D41350C00C7DCEC /* IndexInfoTests.swift */ = {isa = PBXFileReference; fileEncoding = 4; lastKnownFileType = sourcecode.swift; path = IndexInfoTests.swift; sourceTree = "<group>"; };
->>>>>>> d9229611
 		5683C2681B4D445E00296494 /* libsqlite3.dylib */ = {isa = PBXFileReference; lastKnownFileType = "compiled.mach-o.dylib"; name = libsqlite3.dylib; path = Platforms/iPhoneOS.platform/Developer/SDKs/iPhoneOS8.4.sdk/usr/lib/libsqlite3.dylib; sourceTree = DEVELOPER_DIR; };
 		5687359E1CEDE16C009B9116 /* Betty.jpeg */ = {isa = PBXFileReference; lastKnownFileType = image.jpeg; path = Betty.jpeg; sourceTree = "<group>"; };
 		568BE5191CB035A900270F93 /* sqlite3.h */ = {isa = PBXFileReference; fileEncoding = 4; lastKnownFileType = sourcecode.c.h; name = sqlite3.h; path = SQLCipher/src/sqlite3.h; sourceTree = "<group>"; };
@@ -1494,7 +1480,6 @@
 		56A8C21E1D1914110096E9D4 /* UUIDTests.swift */ = {isa = PBXFileReference; fileEncoding = 4; lastKnownFileType = sourcecode.swift; path = UUIDTests.swift; sourceTree = "<group>"; };
 		56A8C22F1D1914540096E9D4 /* UUID.swift */ = {isa = PBXFileReference; fileEncoding = 4; lastKnownFileType = sourcecode.swift; path = UUID.swift; sourceTree = "<group>"; };
 		56A8C2361D1914790096E9D4 /* NSUUIDTests.swift */ = {isa = PBXFileReference; fileEncoding = 4; lastKnownFileType = sourcecode.swift; path = NSUUIDTests.swift; sourceTree = "<group>"; };
-		56AF74611D41FB89005E9FF3 /* TableIndexTests.swift */ = {isa = PBXFileReference; fileEncoding = 4; lastKnownFileType = sourcecode.swift; path = TableIndexTests.swift; sourceTree = "<group>"; };
 		56AF746A1D41FB9C005E9FF3 /* DatabaseValueConvertibleEscapingTests.swift */ = {isa = PBXFileReference; fileEncoding = 4; lastKnownFileType = sourcecode.swift; path = DatabaseValueConvertibleEscapingTests.swift; sourceTree = "<group>"; };
 		56AFCA231CB1A8BB00F48B96 /* GRDBCipher.framework */ = {isa = PBXFileReference; explicitFileType = wrapper.framework; includeInIndex = 0; path = GRDBCipher.framework; sourceTree = BUILT_PRODUCTS_DIR; };
 		56AFCA7F1CB1AA9900F48B96 /* GRDBTests.xctest */ = {isa = PBXFileReference; explicitFileType = wrapper.cfbundle; includeInIndex = 0; path = GRDBTests.xctest; sourceTree = BUILT_PRODUCTS_DIR; };
@@ -1996,10 +1981,6 @@
 				567A80521D41350C00C7DCEC /* IndexInfoTests.swift */,
 				56A238141B9C74A90082EB20 /* InMemoryDatabaseTests.swift */,
 				567156151CB142AA007DC145 /* ReadOnlyDatabaseTests.swift */,
-<<<<<<< HEAD
-				56AF74611D41FB89005E9FF3 /* TableIndexTests.swift */,
-=======
->>>>>>> d9229611
 			);
 			path = Database;
 			sourceTree = "<group>";
@@ -3204,14 +3185,10 @@
 				560FC5891CB00B880014AA8E /* TransactionObserverTests.swift in Sources */,
 				560FC58A1CB00B880014AA8E /* DatabasePoolReleaseMemoryTests.swift in Sources */,
 				56C3F7541CF9F12400F6A361 /* SavepointTests.swift in Sources */,
-<<<<<<< HEAD
-=======
 				567A80541D41350C00C7DCEC /* IndexInfoTests.swift in Sources */,
->>>>>>> d9229611
 				560FC58B1CB00B880014AA8E /* DatabaseValueTests.swift in Sources */,
 				565049061CE32543000A97D8 /* FetchedRecordsControllerTests.swift in Sources */,
 				567156171CB142AA007DC145 /* ReadOnlyDatabaseTests.swift in Sources */,
-				56AF74631D41FB89005E9FF3 /* TableIndexTests.swift in Sources */,
 				560FC58D1CB00B880014AA8E /* Row+FoundationTests.swift in Sources */,
 				56A4CDB11D4234B200B1A9B9 /* SQLExpressionLiteralTests.swift in Sources */,
 				567156141CB141D0007DC145 /* InMemoryDatabaseTests.swift in Sources */,
@@ -3323,17 +3300,13 @@
 				567156451CB16729007DC145 /* DatabasePoolConcurrencyTests.swift in Sources */,
 				5690C3391D23E7D200E59934 /* DateTests.swift in Sources */,
 				567156461CB16729007DC145 /* TransactionObserverTests.swift in Sources */,
-<<<<<<< HEAD
-=======
 				567A80551D41350C00C7DCEC /* IndexInfoTests.swift in Sources */,
->>>>>>> d9229611
 				567156471CB16729007DC145 /* DatabasePoolReleaseMemoryTests.swift in Sources */,
 				565049071CE32543000A97D8 /* FetchedRecordsControllerTests.swift in Sources */,
 				567156481CB16729007DC145 /* DatabaseValueTests.swift in Sources */,
 				5671564A1CB16729007DC145 /* ReadOnlyDatabaseTests.swift in Sources */,
 				5671564B1CB16729007DC145 /* Row+FoundationTests.swift in Sources */,
 				56A8C2431D1918EE0096E9D4 /* NSUUIDTests.swift in Sources */,
-				56AF74641D41FB89005E9FF3 /* TableIndexTests.swift in Sources */,
 				5671564C1CB16729007DC145 /* InMemoryDatabaseTests.swift in Sources */,
 				56A4CDB21D4234B200B1A9B9 /* SQLExpressionLiteralTests.swift in Sources */,
 				5671564D1CB16729007DC145 /* PrimaryKeyRowIDTests.swift in Sources */,
@@ -3487,7 +3460,6 @@
 				56AFCA571CB1AA9900F48B96 /* TransactionObserverTests.swift in Sources */,
 				56AF74701D41FB9C005E9FF3 /* DatabaseValueConvertibleEscapingTests.swift in Sources */,
 				5690C33C1D23E7D200E59934 /* DateTests.swift in Sources */,
-				56AF74671D41FB89005E9FF3 /* TableIndexTests.swift in Sources */,
 				56AFCA581CB1AA9900F48B96 /* Row+FoundationTests.swift in Sources */,
 				569178411CED8E0C00E179EA /* FetchedRecordsControllerTests.swift in Sources */,
 				56AFCA5A1CB1AA9900F48B96 /* RecordSubClassTests.swift in Sources */,
@@ -3525,10 +3497,7 @@
 				56AFCA721CB1AA9900F48B96 /* FunctionTests.swift in Sources */,
 				56AFCA731CB1AA9900F48B96 /* InMemoryDatabaseTests.swift in Sources */,
 				56AFCA741CB1AA9900F48B96 /* RecordWithColumnNameManglingTests.swift in Sources */,
-<<<<<<< HEAD
-=======
 				567A80581D41350C00C7DCEC /* IndexInfoTests.swift in Sources */,
->>>>>>> d9229611
 				56AFCA751CB1AA9900F48B96 /* CGFloatTests.swift in Sources */,
 				56AFCA761CB1AA9900F48B96 /* StatementInformationTests.swift in Sources */,
 				5691784A1CED9B6000E179EA /* DatabaseQueueTests.swift in Sources */,
@@ -3594,7 +3563,6 @@
 				5657AB441D108BA9006283EF /* NSDataTests.swift in Sources */,
 				56AF74711D41FB9C005E9FF3 /* DatabaseValueConvertibleEscapingTests.swift in Sources */,
 				56AFCAAE1CB1ABC800F48B96 /* RawRepresentableTests.swift in Sources */,
-				56AF74681D41FB89005E9FF3 /* TableIndexTests.swift in Sources */,
 				56AFCAAF1CB1ABC800F48B96 /* DatabasePoolConcurrencyTests.swift in Sources */,
 				56AFCAB01CB1ABC800F48B96 /* TransactionObserverTests.swift in Sources */,
 				56AFCAB11CB1ABC800F48B96 /* Row+FoundationTests.swift in Sources */,
@@ -3632,10 +3600,7 @@
 				56AFCACC1CB1ABC800F48B96 /* InMemoryDatabaseTests.swift in Sources */,
 				56AFCACD1CB1ABC800F48B96 /* RecordWithColumnNameManglingTests.swift in Sources */,
 				56AFCACE1CB1ABC800F48B96 /* CGFloatTests.swift in Sources */,
-<<<<<<< HEAD
-=======
 				567A80591D41350C00C7DCEC /* IndexInfoTests.swift in Sources */,
->>>>>>> d9229611
 				56AFCACF1CB1ABC800F48B96 /* StatementInformationTests.swift in Sources */,
 				56AFCAD01CB1ABC800F48B96 /* GRDBTestCase.swift in Sources */,
 				565EFAF41D0436CE00A8FA9D /* NumericOverflowTests.swift in Sources */,
@@ -3757,17 +3722,13 @@
 				5607EFD41BB827FD00605DE3 /* TransactionObserverTests.swift in Sources */,
 				5690C33B1D23E7D200E59934 /* DateTests.swift in Sources */,
 				565D5D721BBC694D00DC9BD4 /* Row+FoundationTests.swift in Sources */,
-<<<<<<< HEAD
-=======
 				567A80571D41350C00C7DCEC /* IndexInfoTests.swift in Sources */,
->>>>>>> d9229611
 				569178391CED8E0A00E179EA /* FetchedRecordsControllerTests.swift in Sources */,
 				56A2386A1B9C74A90082EB20 /* RecordSubClassTests.swift in Sources */,
 				56A2383E1B9C74A90082EB20 /* DatabaseValueTests.swift in Sources */,
 				567156181CB142AA007DC145 /* ReadOnlyDatabaseTests.swift in Sources */,
 				56EA86951C91DFE7002BB4DF /* DatabaseReaderTests.swift in Sources */,
 				56A8C2471D1918F00096E9D4 /* NSUUIDTests.swift in Sources */,
-				56AF74661D41FB89005E9FF3 /* TableIndexTests.swift in Sources */,
 				565B0FF01BBC7D980098DE03 /* RowConvertibleTests.swift in Sources */,
 				56A4CDB41D4234B200B1A9B9 /* SQLExpressionLiteralTests.swift in Sources */,
 				56E8CE0E1BB4FA5600828BEC /* DatabaseValueConvertibleFetchTests.swift in Sources */,
@@ -3831,10 +3792,7 @@
 				56A238631B9C74A90082EB20 /* RecordAwakeFromFetchTests.swift in Sources */,
 				569531341C919DF200CF1A2B /* DatabasePoolCollationTests.swift in Sources */,
 				56A238591B9C74A90082EB20 /* PrimaryKeySingleTests.swift in Sources */,
-<<<<<<< HEAD
-=======
 				567A80531D41350C00C7DCEC /* IndexInfoTests.swift in Sources */,
->>>>>>> d9229611
 				56EE573D1BB317B7007A6A95 /* StatementColumnConvertibleTests.swift in Sources */,
 				56A238651B9C74A90082EB20 /* RecordFetchTests.swift in Sources */,
 				569531371C919DF700CF1A2B /* DatabasePoolFunctionTests.swift in Sources */,
@@ -3869,7 +3827,6 @@
 				56A2383D1B9C74A90082EB20 /* DatabaseValueTests.swift in Sources */,
 				565D5D711BBC694D00DC9BD4 /* Row+FoundationTests.swift in Sources */,
 				56C3F7531CF9F12400F6A361 /* SavepointTests.swift in Sources */,
-				56AF74621D41FB89005E9FF3 /* TableIndexTests.swift in Sources */,
 				565049051CE32543000A97D8 /* FetchedRecordsControllerTests.swift in Sources */,
 				567156161CB142AA007DC145 /* ReadOnlyDatabaseTests.swift in Sources */,
 				56A238571B9C74A90082EB20 /* PrimaryKeyRowIDTests.swift in Sources */,
@@ -4080,11 +4037,8 @@
 				F3BA80F11CFB3019003DC1BA /* SavepointTests.swift in Sources */,
 				F3BA81031CFB303D003DC1BA /* FetchedRecordsControlleriOSTests.swift in Sources */,
 				F3BA80B71CFB2FCD003DC1BA /* DatabaseErrorTests.swift in Sources */,
-<<<<<<< HEAD
 				5690C33E1D23E7D200E59934 /* DateTests.swift in Sources */,
-=======
 				567A805A1D41350C00C7DCEC /* IndexInfoTests.swift in Sources */,
->>>>>>> d9229611
 				F3BA81211CFB3063003DC1BA /* PrimaryKeyNoneTests.swift in Sources */,
 				F3BA80F71CFB3021003DC1BA /* SelectStatementTests.swift in Sources */,
 				F3BA80FE1CFB3024003DC1BA /* TransactionObserverTests.swift in Sources */,
@@ -4092,7 +4046,6 @@
 				F3BA80BD1CFB2FD1003DC1BA /* DatabasePoolFunctionTests.swift in Sources */,
 				F3BA81261CFB3063003DC1BA /* RecordCopyTests.swift in Sources */,
 				56A8C24D1D1918F30096E9D4 /* NSUUIDTests.swift in Sources */,
-				56AF74691D41FB89005E9FF3 /* TableIndexTests.swift in Sources */,
 				F3BA80D61CFB2FFD003DC1BA /* DatabaseReaderTests.swift in Sources */,
 				56A4CDB71D4234B200B1A9B9 /* SQLExpressionLiteralTests.swift in Sources */,
 				F3BA80F91CFB3021003DC1BA /* UpdateStatementTests.swift in Sources */,
@@ -4213,10 +4166,7 @@
 				F3BA811D1CFB305F003DC1BA /* TableMapping+QueryInterfaceRequestTests.swift in Sources */,
 				F3BA80AD1CFB2FA6003DC1BA /* DataMemoryTests.swift in Sources */,
 				F3BA80C21CFB2FD2003DC1BA /* DatabasePoolFileAttributesTests.swift in Sources */,
-<<<<<<< HEAD
-=======
 				567A80561D41350C00C7DCEC /* IndexInfoTests.swift in Sources */,
->>>>>>> d9229611
 				F3BA81301CFB3064003DC1BA /* PrimaryKeyRowIDTests.swift in Sources */,
 				F3BA80AB1CFB2FA6003DC1BA /* DatabaseQueueReleaseMemoryTests.swift in Sources */,
 				F3BA80FB1CFB3021003DC1BA /* StatementArgumentsTests.swift in Sources */,
@@ -4251,7 +4201,6 @@
 				F3BA80C01CFB2FD2003DC1BA /* DatabasePoolCollationTests.swift in Sources */,
 				F3BA80C31CFB2FD2003DC1BA /* DatabasePoolFunctionTests.swift in Sources */,
 				F3BA80D51CFB2FFB003DC1BA /* DatabaseReaderTests.swift in Sources */,
-				56AF74651D41FB89005E9FF3 /* TableIndexTests.swift in Sources */,
 				F3BA81321CFB3064003DC1BA /* PrimaryKeySingleWithReplaceConflictResolutionTests.swift in Sources */,
 				F3BA81051CFB3046003DC1BA /* FetchedRecordsControllerTests.swift in Sources */,
 				F3BA80FC1CFB3021003DC1BA /* UpdateStatementTests.swift in Sources */,
