// !$*UTF8*$!
{
	archiveVersion = 1;
	classes = {
	};
	objectVersion = 47;
	objects = {

/* Begin PBXBuildFile section */
		317194B51C230DDD002E3BDA /* FetchedResultsControllerTests.swift in Sources */ = {isa = PBXBuildFile; fileRef = 317194B31C230DDD002E3BDA /* FetchedResultsControllerTests.swift */; };
		31AEFE421C185E63003DB703 /* FetchedResultsController.swift in Sources */ = {isa = PBXBuildFile; fileRef = 31AEFE3E1C185E63003DB703 /* FetchedResultsController.swift */; };
		5606AF911C0ED37000D20487 /* libsqlite3.tbd in Frameworks */ = {isa = PBXBuildFile; fileRef = 56BB86301BA98AB0001F9168 /* libsqlite3.tbd */; };
		5607EFD31BB8254800605DE3 /* TransactionObserverTests.swift in Sources */ = {isa = PBXBuildFile; fileRef = 5607EFD21BB8254800605DE3 /* TransactionObserverTests.swift */; };
		5607EFD41BB827FD00605DE3 /* TransactionObserverTests.swift in Sources */ = {isa = PBXBuildFile; fileRef = 5607EFD21BB8254800605DE3 /* TransactionObserverTests.swift */; };
		560B3FAC1C19E01000C58EC7 /* PersistableTests.swift in Sources */ = {isa = PBXBuildFile; fileRef = 560B3FAB1C19E01000C58EC7 /* PersistableTests.swift */; };
		560B3FAD1C19E01000C58EC7 /* PersistableTests.swift in Sources */ = {isa = PBXBuildFile; fileRef = 560B3FAB1C19E01000C58EC7 /* PersistableTests.swift */; };
		560C97C71BFD0B8400BF8471 /* FunctionTests.swift in Sources */ = {isa = PBXBuildFile; fileRef = 560C97C61BFD0B8400BF8471 /* FunctionTests.swift */; };
		560C97C81BFD0B8400BF8471 /* FunctionTests.swift in Sources */ = {isa = PBXBuildFile; fileRef = 560C97C61BFD0B8400BF8471 /* FunctionTests.swift */; };
		560C97DA1C0E22D300BF8471 /* FMDatabase.m in Sources */ = {isa = PBXBuildFile; fileRef = 56BB86191BA988F2001F9168 /* FMDatabase.m */; };
		560C97DD1C0E22D300BF8471 /* FMDatabaseAdditions.m in Sources */ = {isa = PBXBuildFile; fileRef = 56BB861B1BA988F2001F9168 /* FMDatabaseAdditions.m */; };
		560C97E81C0E22D300BF8471 /* FMResultSet.m in Sources */ = {isa = PBXBuildFile; fileRef = 56BB86221BA988F2001F9168 /* FMResultSet.m */; };
		560C97EC1C0E22D300BF8471 /* FMDatabaseQueue.m in Sources */ = {isa = PBXBuildFile; fileRef = 56BB861F1BA988F2001F9168 /* FMDatabaseQueue.m */; };
		560C97F21C0E22D300BF8471 /* FMDatabasePool.m in Sources */ = {isa = PBXBuildFile; fileRef = 56BB861D1BA988F2001F9168 /* FMDatabasePool.m */; };
		560C98121C0E22D300BF8471 /* SQLite.framework in Frameworks */ = {isa = PBXBuildFile; fileRef = 56CA220F1BB414FE009A04C5 /* SQLite.framework */; };
		560C98131C0E22D300BF8471 /* libsqlite3.tbd in Frameworks */ = {isa = PBXBuildFile; fileRef = 56BB86301BA98AB0001F9168 /* libsqlite3.tbd */; };
		560C98141C0E22D300BF8471 /* GRDB.framework in Frameworks */ = {isa = PBXBuildFile; fileRef = DC3773F319C8CBB3004FCF85 /* GRDB.framework */; };
		560C98161C0E22D300BF8471 /* PerformanceTests.sqlite in Resources */ = {isa = PBXBuildFile; fileRef = 56BB86111BA9886D001F9168 /* PerformanceTests.sqlite */; };
		560C98231C0E23BB00BF8471 /* InsertRecordTests.swift in Sources */ = {isa = PBXBuildFile; fileRef = 56BB86121BA9886D001F9168 /* InsertRecordTests.swift */; };
		560C98241C0E23BB00BF8471 /* PerformanceTests.swift in Sources */ = {isa = PBXBuildFile; fileRef = 56CA22211BB41565009A04C5 /* PerformanceTests.swift */; };
		5614DEF01BA9DA15003163B3 /* SQLiteStatementConvertible.swift in Sources */ = {isa = PBXBuildFile; fileRef = 5614DEEF1BA9DA15003163B3 /* SQLiteStatementConvertible.swift */; };
		5614DEF11BA9DA15003163B3 /* SQLiteStatementConvertible.swift in Sources */ = {isa = PBXBuildFile; fileRef = 5614DEEF1BA9DA15003163B3 /* SQLiteStatementConvertible.swift */; };
		5614DEF81BAA1B43003163B3 /* DatabaseValueConversionTests.swift in Sources */ = {isa = PBXBuildFile; fileRef = 56A2381B1B9C74A90082EB20 /* DatabaseValueConversionTests.swift */; };
		56300B5F1C53C38F005A543B /* FetchRequestTests.swift in Sources */ = {isa = PBXBuildFile; fileRef = 56300B5D1C53C38F005A543B /* FetchRequestTests.swift */; };
		56300B611C53C42C005A543B /* RowConvertible+FetchRequestTests.swift in Sources */ = {isa = PBXBuildFile; fileRef = 56300B601C53C42C005A543B /* RowConvertible+FetchRequestTests.swift */; };
		56300B621C53C42C005A543B /* RowConvertible+FetchRequestTests.swift in Sources */ = {isa = PBXBuildFile; fileRef = 56300B601C53C42C005A543B /* RowConvertible+FetchRequestTests.swift */; };
		56300B661C53C8A7005A543B /* FetchRequestTests.swift in Sources */ = {isa = PBXBuildFile; fileRef = 56300B5D1C53C38F005A543B /* FetchRequestTests.swift */; };
		56300B681C53D25E005A543B /* SQLSupportTests.swift in Sources */ = {isa = PBXBuildFile; fileRef = 56300B671C53D25E005A543B /* SQLSupportTests.swift */; };
		56300B691C53D25E005A543B /* SQLSupportTests.swift in Sources */ = {isa = PBXBuildFile; fileRef = 56300B671C53D25E005A543B /* SQLSupportTests.swift */; };
		56300B6B1C53D3E8005A543B /* TableMapping+FetchRequestTests.swift in Sources */ = {isa = PBXBuildFile; fileRef = 56300B6A1C53D3E8005A543B /* TableMapping+FetchRequestTests.swift */; };
		56300B6C1C53D3E8005A543B /* TableMapping+FetchRequestTests.swift in Sources */ = {isa = PBXBuildFile; fileRef = 56300B6A1C53D3E8005A543B /* TableMapping+FetchRequestTests.swift */; };
		56300B781C53F592005A543B /* FetchRequest.swift in Sources */ = {isa = PBXBuildFile; fileRef = 56300B6F1C53F592005A543B /* FetchRequest.swift */; };
		56300B791C53F592005A543B /* FetchRequest.swift in Sources */ = {isa = PBXBuildFile; fileRef = 56300B6F1C53F592005A543B /* FetchRequest.swift */; };
		56300B7C1C53F592005A543B /* Collation.swift in Sources */ = {isa = PBXBuildFile; fileRef = 56300B721C53F592005A543B /* Collation.swift */; };
		56300B7D1C53F592005A543B /* Collation.swift in Sources */ = {isa = PBXBuildFile; fileRef = 56300B721C53F592005A543B /* Collation.swift */; };
		56300B7E1C53F592005A543B /* Function.swift in Sources */ = {isa = PBXBuildFile; fileRef = 56300B731C53F592005A543B /* Function.swift */; };
		56300B7F1C53F592005A543B /* Function.swift in Sources */ = {isa = PBXBuildFile; fileRef = 56300B731C53F592005A543B /* Function.swift */; };
		56300B801C53F592005A543B /* Operator.swift in Sources */ = {isa = PBXBuildFile; fileRef = 56300B741C53F592005A543B /* Operator.swift */; };
		56300B811C53F592005A543B /* Operator.swift in Sources */ = {isa = PBXBuildFile; fileRef = 56300B741C53F592005A543B /* Operator.swift */; };
		56300B821C53F592005A543B /* SQLQuery.swift in Sources */ = {isa = PBXBuildFile; fileRef = 56300B751C53F592005A543B /* SQLQuery.swift */; };
		56300B831C53F592005A543B /* SQLQuery.swift in Sources */ = {isa = PBXBuildFile; fileRef = 56300B751C53F592005A543B /* SQLQuery.swift */; };
		56300B851C54DC95005A543B /* Record+FetchRequestTests.swift in Sources */ = {isa = PBXBuildFile; fileRef = 56300B841C54DC95005A543B /* Record+FetchRequestTests.swift */; };
		56300B861C54DC95005A543B /* Record+FetchRequestTests.swift in Sources */ = {isa = PBXBuildFile; fileRef = 56300B841C54DC95005A543B /* Record+FetchRequestTests.swift */; };
		563445051C4A7FD7003D3DC6 /* Utils.swift in Sources */ = {isa = PBXBuildFile; fileRef = 563445041C4A7FD7003D3DC6 /* Utils.swift */; };
		563445061C4A7FD7003D3DC6 /* Utils.swift in Sources */ = {isa = PBXBuildFile; fileRef = 563445041C4A7FD7003D3DC6 /* Utils.swift */; };
		56437C841C180EDB007D6DB3 /* Persistable.swift in Sources */ = {isa = PBXBuildFile; fileRef = 56437C831C180EDB007D6DB3 /* Persistable.swift */; };
		56437C851C180EDB007D6DB3 /* Persistable.swift in Sources */ = {isa = PBXBuildFile; fileRef = 56437C831C180EDB007D6DB3 /* Persistable.swift */; };
		564A50C71BFF4B7F00B3A3A2 /* CollationTests.swift in Sources */ = {isa = PBXBuildFile; fileRef = 564A50C61BFF4B7F00B3A3A2 /* CollationTests.swift */; };
		564A50C81BFF4B7F00B3A3A2 /* CollationTests.swift in Sources */ = {isa = PBXBuildFile; fileRef = 564A50C61BFF4B7F00B3A3A2 /* CollationTests.swift */; };
		56553C101C3E906C00522B5C /* GRDBTestCase.swift in Sources */ = {isa = PBXBuildFile; fileRef = 5623E0901B4AFACC00B20B7F /* GRDBTestCase.swift */; };
		56553C121C3E906C00522B5C /* libsqlite3.tbd in Frameworks */ = {isa = PBXBuildFile; fileRef = 56BB86301BA98AB0001F9168 /* libsqlite3.tbd */; };
		56553C131C3E906C00522B5C /* GRDB.framework in Frameworks */ = {isa = PBXBuildFile; fileRef = DC3773F319C8CBB3004FCF85 /* GRDB.framework */; };
		56553C1A1C3E91BC00522B5C /* CrashTests.swift in Sources */ = {isa = PBXBuildFile; fileRef = 56CB92EC1BA453E500DFD5FC /* CrashTests.swift */; };
		5658420E1C1A1C820099FE88 /* MutablePersistableTests.swift in Sources */ = {isa = PBXBuildFile; fileRef = 5658420D1C1A1C820099FE88 /* MutablePersistableTests.swift */; };
		5658420F1C1A1C820099FE88 /* MutablePersistableTests.swift in Sources */ = {isa = PBXBuildFile; fileRef = 5658420D1C1A1C820099FE88 /* MutablePersistableTests.swift */; };
		565B0FEF1BBC7D980098DE03 /* RowConvertibleTests.swift in Sources */ = {isa = PBXBuildFile; fileRef = 565B0FEE1BBC7D980098DE03 /* RowConvertibleTests.swift */; };
		565B0FF01BBC7D980098DE03 /* RowConvertibleTests.swift in Sources */ = {isa = PBXBuildFile; fileRef = 565B0FEE1BBC7D980098DE03 /* RowConvertibleTests.swift */; };
		565D5D681BBC604000DC9BD4 /* Row+Foundation.swift in Sources */ = {isa = PBXBuildFile; fileRef = 565D5D671BBC604000DC9BD4 /* Row+Foundation.swift */; };
		565D5D691BBC604000DC9BD4 /* Row+Foundation.swift in Sources */ = {isa = PBXBuildFile; fileRef = 565D5D671BBC604000DC9BD4 /* Row+Foundation.swift */; };
		565D5D711BBC694D00DC9BD4 /* Row+FoundationTests.swift in Sources */ = {isa = PBXBuildFile; fileRef = 565D5D701BBC694D00DC9BD4 /* Row+FoundationTests.swift */; };
		565D5D721BBC694D00DC9BD4 /* Row+FoundationTests.swift in Sources */ = {isa = PBXBuildFile; fileRef = 565D5D701BBC694D00DC9BD4 /* Row+FoundationTests.swift */; };
		565D5D741BBC70AE00DC9BD4 /* StatementArguments+FoundationTests.swift in Sources */ = {isa = PBXBuildFile; fileRef = 565D5D731BBC70AE00DC9BD4 /* StatementArguments+FoundationTests.swift */; };
		565D5D751BBC70AE00DC9BD4 /* StatementArguments+FoundationTests.swift in Sources */ = {isa = PBXBuildFile; fileRef = 565D5D731BBC70AE00DC9BD4 /* StatementArguments+FoundationTests.swift */; };
		5683C2691B4D445E00296494 /* libsqlite3.dylib in Frameworks */ = {isa = PBXBuildFile; fileRef = 5683C2681B4D445E00296494 /* libsqlite3.dylib */; };
		56A238021B9C6A650082EB20 /* DatabaseDateComponents.swift in Sources */ = {isa = PBXBuildFile; fileRef = 56A238011B9C6A650082EB20 /* DatabaseDateComponents.swift */; };
		56A238031B9C6A650082EB20 /* DatabaseDateComponents.swift in Sources */ = {isa = PBXBuildFile; fileRef = 56A238011B9C6A650082EB20 /* DatabaseDateComponents.swift */; };
		56A238051B9C6D670082EB20 /* NSDate.swift in Sources */ = {isa = PBXBuildFile; fileRef = 56A238041B9C6D670082EB20 /* NSDate.swift */; };
		56A238061B9C6D670082EB20 /* NSDate.swift in Sources */ = {isa = PBXBuildFile; fileRef = 56A238041B9C6D670082EB20 /* NSDate.swift */; };
		56A238091B9C6DD20082EB20 /* StandardLibraryTypes.swift in Sources */ = {isa = PBXBuildFile; fileRef = 56A238081B9C6DD20082EB20 /* StandardLibraryTypes.swift */; };
		56A2380A1B9C6DD20082EB20 /* StandardLibraryTypes.swift in Sources */ = {isa = PBXBuildFile; fileRef = 56A238081B9C6DD20082EB20 /* StandardLibraryTypes.swift */; };
		56A2380C1B9C6E440082EB20 /* NSData.swift in Sources */ = {isa = PBXBuildFile; fileRef = 56A2380B1B9C6E440082EB20 /* NSData.swift */; };
		56A2380D1B9C6E440082EB20 /* NSData.swift in Sources */ = {isa = PBXBuildFile; fileRef = 56A2380B1B9C6E440082EB20 /* NSData.swift */; };
		56A2380F1B9C74460082EB20 /* RawRepresentable.swift in Sources */ = {isa = PBXBuildFile; fileRef = 56A2380E1B9C74460082EB20 /* RawRepresentable.swift */; };
		56A238101B9C74460082EB20 /* RawRepresentable.swift in Sources */ = {isa = PBXBuildFile; fileRef = 56A2380E1B9C74460082EB20 /* RawRepresentable.swift */; };
		56A238371B9C74A90082EB20 /* DatabaseTests.swift in Sources */ = {isa = PBXBuildFile; fileRef = 56A238131B9C74A90082EB20 /* DatabaseTests.swift */; };
		56A238381B9C74A90082EB20 /* DatabaseTests.swift in Sources */ = {isa = PBXBuildFile; fileRef = 56A238131B9C74A90082EB20 /* DatabaseTests.swift */; };
		56A238391B9C74A90082EB20 /* InMemoryDatabaseTests.swift in Sources */ = {isa = PBXBuildFile; fileRef = 56A238141B9C74A90082EB20 /* InMemoryDatabaseTests.swift */; };
		56A2383A1B9C74A90082EB20 /* InMemoryDatabaseTests.swift in Sources */ = {isa = PBXBuildFile; fileRef = 56A238141B9C74A90082EB20 /* InMemoryDatabaseTests.swift */; };
		56A2383B1B9C74A90082EB20 /* DatabaseErrorTests.swift in Sources */ = {isa = PBXBuildFile; fileRef = 56A238161B9C74A90082EB20 /* DatabaseErrorTests.swift */; };
		56A2383C1B9C74A90082EB20 /* DatabaseErrorTests.swift in Sources */ = {isa = PBXBuildFile; fileRef = 56A238161B9C74A90082EB20 /* DatabaseErrorTests.swift */; };
		56A2383D1B9C74A90082EB20 /* DatabaseValueTests.swift in Sources */ = {isa = PBXBuildFile; fileRef = 56A238181B9C74A90082EB20 /* DatabaseValueTests.swift */; };
		56A2383E1B9C74A90082EB20 /* DatabaseValueTests.swift in Sources */ = {isa = PBXBuildFile; fileRef = 56A238181B9C74A90082EB20 /* DatabaseValueTests.swift */; };
		56A2383F1B9C74A90082EB20 /* DatabaseValueConvertibleSubclassTests.swift in Sources */ = {isa = PBXBuildFile; fileRef = 56A2381A1B9C74A90082EB20 /* DatabaseValueConvertibleSubclassTests.swift */; };
		56A238401B9C74A90082EB20 /* DatabaseValueConvertibleSubclassTests.swift in Sources */ = {isa = PBXBuildFile; fileRef = 56A2381A1B9C74A90082EB20 /* DatabaseValueConvertibleSubclassTests.swift */; };
		56A238421B9C74A90082EB20 /* DatabaseValueConversionTests.swift in Sources */ = {isa = PBXBuildFile; fileRef = 56A2381B1B9C74A90082EB20 /* DatabaseValueConversionTests.swift */; };
		56A238431B9C74A90082EB20 /* RawRepresentableTests.swift in Sources */ = {isa = PBXBuildFile; fileRef = 56A2381C1B9C74A90082EB20 /* RawRepresentableTests.swift */; };
		56A238441B9C74A90082EB20 /* RawRepresentableTests.swift in Sources */ = {isa = PBXBuildFile; fileRef = 56A2381C1B9C74A90082EB20 /* RawRepresentableTests.swift */; };
		56A238451B9C74A90082EB20 /* DictionaryRowTests.swift in Sources */ = {isa = PBXBuildFile; fileRef = 56A2381E1B9C74A90082EB20 /* DictionaryRowTests.swift */; };
		56A238461B9C74A90082EB20 /* DictionaryRowTests.swift in Sources */ = {isa = PBXBuildFile; fileRef = 56A2381E1B9C74A90082EB20 /* DictionaryRowTests.swift */; };
		56A238471B9C74A90082EB20 /* DetachedRowTests.swift in Sources */ = {isa = PBXBuildFile; fileRef = 56A2381F1B9C74A90082EB20 /* DetachedRowTests.swift */; };
		56A238481B9C74A90082EB20 /* DetachedRowTests.swift in Sources */ = {isa = PBXBuildFile; fileRef = 56A2381F1B9C74A90082EB20 /* DetachedRowTests.swift */; };
		56A238491B9C74A90082EB20 /* SelectStatementTests.swift in Sources */ = {isa = PBXBuildFile; fileRef = 56A238211B9C74A90082EB20 /* SelectStatementTests.swift */; };
		56A2384A1B9C74A90082EB20 /* SelectStatementTests.swift in Sources */ = {isa = PBXBuildFile; fileRef = 56A238211B9C74A90082EB20 /* SelectStatementTests.swift */; };
		56A2384B1B9C74A90082EB20 /* UpdateStatementTests.swift in Sources */ = {isa = PBXBuildFile; fileRef = 56A238221B9C74A90082EB20 /* UpdateStatementTests.swift */; };
		56A2384C1B9C74A90082EB20 /* UpdateStatementTests.swift in Sources */ = {isa = PBXBuildFile; fileRef = 56A238221B9C74A90082EB20 /* UpdateStatementTests.swift */; };
		56A2384D1B9C74A90082EB20 /* DatabaseMigratorTests.swift in Sources */ = {isa = PBXBuildFile; fileRef = 56A238241B9C74A90082EB20 /* DatabaseMigratorTests.swift */; };
		56A2384E1B9C74A90082EB20 /* DatabaseMigratorTests.swift in Sources */ = {isa = PBXBuildFile; fileRef = 56A238241B9C74A90082EB20 /* DatabaseMigratorTests.swift */; };
		56A2384F1B9C74A90082EB20 /* MinimalPrimaryKeyRowIDTests.swift in Sources */ = {isa = PBXBuildFile; fileRef = 56A238261B9C74A90082EB20 /* MinimalPrimaryKeyRowIDTests.swift */; };
		56A238501B9C74A90082EB20 /* MinimalPrimaryKeyRowIDTests.swift in Sources */ = {isa = PBXBuildFile; fileRef = 56A238261B9C74A90082EB20 /* MinimalPrimaryKeyRowIDTests.swift */; };
		56A238511B9C74A90082EB20 /* MinimalPrimaryKeySingleTests.swift in Sources */ = {isa = PBXBuildFile; fileRef = 56A238271B9C74A90082EB20 /* MinimalPrimaryKeySingleTests.swift */; };
		56A238521B9C74A90082EB20 /* MinimalPrimaryKeySingleTests.swift in Sources */ = {isa = PBXBuildFile; fileRef = 56A238271B9C74A90082EB20 /* MinimalPrimaryKeySingleTests.swift */; };
		56A238531B9C74A90082EB20 /* PrimaryKeyMultipleTests.swift in Sources */ = {isa = PBXBuildFile; fileRef = 56A238281B9C74A90082EB20 /* PrimaryKeyMultipleTests.swift */; };
		56A238541B9C74A90082EB20 /* PrimaryKeyMultipleTests.swift in Sources */ = {isa = PBXBuildFile; fileRef = 56A238281B9C74A90082EB20 /* PrimaryKeyMultipleTests.swift */; };
		56A238551B9C74A90082EB20 /* PrimaryKeyNoneTests.swift in Sources */ = {isa = PBXBuildFile; fileRef = 56A238291B9C74A90082EB20 /* PrimaryKeyNoneTests.swift */; };
		56A238561B9C74A90082EB20 /* PrimaryKeyNoneTests.swift in Sources */ = {isa = PBXBuildFile; fileRef = 56A238291B9C74A90082EB20 /* PrimaryKeyNoneTests.swift */; };
		56A238571B9C74A90082EB20 /* PrimaryKeyRowIDTests.swift in Sources */ = {isa = PBXBuildFile; fileRef = 56A2382A1B9C74A90082EB20 /* PrimaryKeyRowIDTests.swift */; };
		56A238581B9C74A90082EB20 /* PrimaryKeyRowIDTests.swift in Sources */ = {isa = PBXBuildFile; fileRef = 56A2382A1B9C74A90082EB20 /* PrimaryKeyRowIDTests.swift */; };
		56A238591B9C74A90082EB20 /* PrimaryKeySingleTests.swift in Sources */ = {isa = PBXBuildFile; fileRef = 56A2382B1B9C74A90082EB20 /* PrimaryKeySingleTests.swift */; };
		56A2385A1B9C74A90082EB20 /* PrimaryKeySingleTests.swift in Sources */ = {isa = PBXBuildFile; fileRef = 56A2382B1B9C74A90082EB20 /* PrimaryKeySingleTests.swift */; };
		56A2385B1B9C74A90082EB20 /* PrimaryKeySingleWithReplaceConflictResolutionTests.swift in Sources */ = {isa = PBXBuildFile; fileRef = 56A2382C1B9C74A90082EB20 /* PrimaryKeySingleWithReplaceConflictResolutionTests.swift */; };
		56A2385C1B9C74A90082EB20 /* PrimaryKeySingleWithReplaceConflictResolutionTests.swift in Sources */ = {isa = PBXBuildFile; fileRef = 56A2382C1B9C74A90082EB20 /* PrimaryKeySingleWithReplaceConflictResolutionTests.swift */; };
		56A2385D1B9C74A90082EB20 /* RecordCopyTests.swift in Sources */ = {isa = PBXBuildFile; fileRef = 56A2382D1B9C74A90082EB20 /* RecordCopyTests.swift */; };
		56A2385E1B9C74A90082EB20 /* RecordCopyTests.swift in Sources */ = {isa = PBXBuildFile; fileRef = 56A2382D1B9C74A90082EB20 /* RecordCopyTests.swift */; };
		56A2385F1B9C74A90082EB20 /* RecordDescriptionTests.swift in Sources */ = {isa = PBXBuildFile; fileRef = 56A2382E1B9C74A90082EB20 /* RecordDescriptionTests.swift */; };
		56A238601B9C74A90082EB20 /* RecordDescriptionTests.swift in Sources */ = {isa = PBXBuildFile; fileRef = 56A2382E1B9C74A90082EB20 /* RecordDescriptionTests.swift */; };
		56A238611B9C74A90082EB20 /* RecordEditedTests.swift in Sources */ = {isa = PBXBuildFile; fileRef = 56A2382F1B9C74A90082EB20 /* RecordEditedTests.swift */; };
		56A238621B9C74A90082EB20 /* RecordEditedTests.swift in Sources */ = {isa = PBXBuildFile; fileRef = 56A2382F1B9C74A90082EB20 /* RecordEditedTests.swift */; };
		56A238631B9C74A90082EB20 /* RecordAwakeFromFetchTests.swift in Sources */ = {isa = PBXBuildFile; fileRef = 56A238301B9C74A90082EB20 /* RecordAwakeFromFetchTests.swift */; };
		56A238641B9C74A90082EB20 /* RecordAwakeFromFetchTests.swift in Sources */ = {isa = PBXBuildFile; fileRef = 56A238301B9C74A90082EB20 /* RecordAwakeFromFetchTests.swift */; };
		56A238651B9C74A90082EB20 /* RecordFetchTests.swift in Sources */ = {isa = PBXBuildFile; fileRef = 56A238311B9C74A90082EB20 /* RecordFetchTests.swift */; };
		56A238661B9C74A90082EB20 /* RecordFetchTests.swift in Sources */ = {isa = PBXBuildFile; fileRef = 56A238311B9C74A90082EB20 /* RecordFetchTests.swift */; };
		56A238671B9C74A90082EB20 /* RecordInitializersTests.swift in Sources */ = {isa = PBXBuildFile; fileRef = 56A238321B9C74A90082EB20 /* RecordInitializersTests.swift */; };
		56A238681B9C74A90082EB20 /* RecordInitializersTests.swift in Sources */ = {isa = PBXBuildFile; fileRef = 56A238321B9C74A90082EB20 /* RecordInitializersTests.swift */; };
		56A238691B9C74A90082EB20 /* RecordSubClassTests.swift in Sources */ = {isa = PBXBuildFile; fileRef = 56A238331B9C74A90082EB20 /* RecordSubClassTests.swift */; };
		56A2386A1B9C74A90082EB20 /* RecordSubClassTests.swift in Sources */ = {isa = PBXBuildFile; fileRef = 56A238331B9C74A90082EB20 /* RecordSubClassTests.swift */; };
		56A2387B1B9C75030082EB20 /* Configuration.swift in Sources */ = {isa = PBXBuildFile; fileRef = 56A238701B9C75030082EB20 /* Configuration.swift */; };
		56A2387C1B9C75030082EB20 /* Configuration.swift in Sources */ = {isa = PBXBuildFile; fileRef = 56A238701B9C75030082EB20 /* Configuration.swift */; };
		56A2387D1B9C75030082EB20 /* Database.swift in Sources */ = {isa = PBXBuildFile; fileRef = 56A238711B9C75030082EB20 /* Database.swift */; };
		56A2387E1B9C75030082EB20 /* Database.swift in Sources */ = {isa = PBXBuildFile; fileRef = 56A238711B9C75030082EB20 /* Database.swift */; };
		56A238811B9C75030082EB20 /* DatabaseError.swift in Sources */ = {isa = PBXBuildFile; fileRef = 56A238731B9C75030082EB20 /* DatabaseError.swift */; };
		56A238821B9C75030082EB20 /* DatabaseError.swift in Sources */ = {isa = PBXBuildFile; fileRef = 56A238731B9C75030082EB20 /* DatabaseError.swift */; };
		56A238831B9C75030082EB20 /* DatabaseQueue.swift in Sources */ = {isa = PBXBuildFile; fileRef = 56A238741B9C75030082EB20 /* DatabaseQueue.swift */; };
		56A238841B9C75030082EB20 /* DatabaseQueue.swift in Sources */ = {isa = PBXBuildFile; fileRef = 56A238741B9C75030082EB20 /* DatabaseQueue.swift */; };
		56A238851B9C75030082EB20 /* DatabaseValue.swift in Sources */ = {isa = PBXBuildFile; fileRef = 56A238751B9C75030082EB20 /* DatabaseValue.swift */; };
		56A238861B9C75030082EB20 /* DatabaseValue.swift in Sources */ = {isa = PBXBuildFile; fileRef = 56A238751B9C75030082EB20 /* DatabaseValue.swift */; };
		56A238871B9C75030082EB20 /* Row.swift in Sources */ = {isa = PBXBuildFile; fileRef = 56A238761B9C75030082EB20 /* Row.swift */; };
		56A238881B9C75030082EB20 /* Row.swift in Sources */ = {isa = PBXBuildFile; fileRef = 56A238761B9C75030082EB20 /* Row.swift */; };
		56A2388B1B9C75030082EB20 /* Statement.swift in Sources */ = {isa = PBXBuildFile; fileRef = 56A238781B9C75030082EB20 /* Statement.swift */; };
		56A2388C1B9C75030082EB20 /* Statement.swift in Sources */ = {isa = PBXBuildFile; fileRef = 56A238781B9C75030082EB20 /* Statement.swift */; };
		56A238931B9C750B0082EB20 /* DatabaseMigrator.swift in Sources */ = {isa = PBXBuildFile; fileRef = 56A238921B9C750B0082EB20 /* DatabaseMigrator.swift */; };
		56A238941B9C750B0082EB20 /* DatabaseMigrator.swift in Sources */ = {isa = PBXBuildFile; fileRef = 56A238921B9C750B0082EB20 /* DatabaseMigrator.swift */; };
		56A238991B9C752B0082EB20 /* TableMapping.swift in Sources */ = {isa = PBXBuildFile; fileRef = 56A238961B9C752B0082EB20 /* TableMapping.swift */; };
		56A2389A1B9C752B0082EB20 /* TableMapping.swift in Sources */ = {isa = PBXBuildFile; fileRef = 56A238961B9C752B0082EB20 /* TableMapping.swift */; };
		56A2389B1B9C752B0082EB20 /* DatabaseValueConvertible.swift in Sources */ = {isa = PBXBuildFile; fileRef = 56A238971B9C752B0082EB20 /* DatabaseValueConvertible.swift */; };
		56A2389C1B9C752B0082EB20 /* DatabaseValueConvertible.swift in Sources */ = {isa = PBXBuildFile; fileRef = 56A238971B9C752B0082EB20 /* DatabaseValueConvertible.swift */; };
		56A2389D1B9C752B0082EB20 /* RowConvertible.swift in Sources */ = {isa = PBXBuildFile; fileRef = 56A238981B9C752B0082EB20 /* RowConvertible.swift */; };
		56A2389E1B9C752B0082EB20 /* RowConvertible.swift in Sources */ = {isa = PBXBuildFile; fileRef = 56A238981B9C752B0082EB20 /* RowConvertible.swift */; };
		56A238A41B9C753B0082EB20 /* Record.swift in Sources */ = {isa = PBXBuildFile; fileRef = 56A238A11B9C753B0082EB20 /* Record.swift */; };
		56A238A51B9C753B0082EB20 /* Record.swift in Sources */ = {isa = PBXBuildFile; fileRef = 56A238A11B9C753B0082EB20 /* Record.swift */; };
		56A238AA1B9C7E540082EB20 /* StatementArguments+Foundation.swift in Sources */ = {isa = PBXBuildFile; fileRef = 56A238A91B9C7E540082EB20 /* StatementArguments+Foundation.swift */; };
		56A238AB1B9C7E540082EB20 /* StatementArguments+Foundation.swift in Sources */ = {isa = PBXBuildFile; fileRef = 56A238A91B9C7E540082EB20 /* StatementArguments+Foundation.swift */; };
		56A238AD1B9C90090082EB20 /* NSNull.swift in Sources */ = {isa = PBXBuildFile; fileRef = 56A238AC1B9C90090082EB20 /* NSNull.swift */; };
		56A238AE1B9C90090082EB20 /* NSNull.swift in Sources */ = {isa = PBXBuildFile; fileRef = 56A238AC1B9C90090082EB20 /* NSNull.swift */; };
		56A238B01B9C90BB0082EB20 /* NSString.swift in Sources */ = {isa = PBXBuildFile; fileRef = 56A238AF1B9C90BB0082EB20 /* NSString.swift */; };
		56A238B11B9C90BB0082EB20 /* NSString.swift in Sources */ = {isa = PBXBuildFile; fileRef = 56A238AF1B9C90BB0082EB20 /* NSString.swift */; };
		56A238B31B9C919D0082EB20 /* NSNumber.swift in Sources */ = {isa = PBXBuildFile; fileRef = 56A238B21B9C919D0082EB20 /* NSNumber.swift */; };
		56A238B41B9C919D0082EB20 /* NSNumber.swift in Sources */ = {isa = PBXBuildFile; fileRef = 56A238B21B9C919D0082EB20 /* NSNumber.swift */; };
		56A238B61B9CA2590082EB20 /* DatabaseTimestampTests.swift in Sources */ = {isa = PBXBuildFile; fileRef = 56A238B51B9CA2590082EB20 /* DatabaseTimestampTests.swift */; };
		56A238B71B9CA2590082EB20 /* DatabaseTimestampTests.swift in Sources */ = {isa = PBXBuildFile; fileRef = 56A238B51B9CA2590082EB20 /* DatabaseTimestampTests.swift */; };
		56A5E4091BA2BCF900707640 /* RecordWithColumnNameManglingTests.swift in Sources */ = {isa = PBXBuildFile; fileRef = 56A5E4081BA2BCF900707640 /* RecordWithColumnNameManglingTests.swift */; };
		56A5E40A1BA2BCF900707640 /* RecordWithColumnNameManglingTests.swift in Sources */ = {isa = PBXBuildFile; fileRef = 56A5E4081BA2BCF900707640 /* RecordWithColumnNameManglingTests.swift */; };
		56AC8CCE1BA3F2AD009E4319 /* ConcurrencyTests.swift in Sources */ = {isa = PBXBuildFile; fileRef = 56AC8CCD1BA3F2AD009E4319 /* ConcurrencyTests.swift */; };
		56AC8CCF1BA3F2AD009E4319 /* ConcurrencyTests.swift in Sources */ = {isa = PBXBuildFile; fileRef = 56AC8CCD1BA3F2AD009E4319 /* ConcurrencyTests.swift */; };
		56B7F4271BE1491700E39BBF /* CGFloat.swift in Sources */ = {isa = PBXBuildFile; fileRef = 56B7F4261BE1491700E39BBF /* CGFloat.swift */; };
		56B7F42A1BE14A1900E39BBF /* CGFloatTests.swift in Sources */ = {isa = PBXBuildFile; fileRef = 56B7F4291BE14A1900E39BBF /* CGFloatTests.swift */; };
		56B7F42E1BE14CD400E39BBF /* CGFloat.swift in Sources */ = {isa = PBXBuildFile; fileRef = 56B7F4261BE1491700E39BBF /* CGFloat.swift */; };
		56B7F42F1BE14CD700E39BBF /* CGFloatTests.swift in Sources */ = {isa = PBXBuildFile; fileRef = 56B7F4291BE14A1900E39BBF /* CGFloatTests.swift */; };
		56B7F4341BE4BF1600E39BBF /* DatabaseCoder.swift in Sources */ = {isa = PBXBuildFile; fileRef = 56B7F4331BE4BF1600E39BBF /* DatabaseCoder.swift */; };
		56B7F4351BE4BF1600E39BBF /* DatabaseCoder.swift in Sources */ = {isa = PBXBuildFile; fileRef = 56B7F4331BE4BF1600E39BBF /* DatabaseCoder.swift */; };
		56B7F4371BE4C11200E39BBF /* DatabaseCoderTests.swift in Sources */ = {isa = PBXBuildFile; fileRef = 56B7F4361BE4C11200E39BBF /* DatabaseCoderTests.swift */; };
		56B7F4381BE4C11200E39BBF /* DatabaseCoderTests.swift in Sources */ = {isa = PBXBuildFile; fileRef = 56B7F4361BE4C11200E39BBF /* DatabaseCoderTests.swift */; };
		56B7F43A1BEB42D500E39BBF /* Migration.swift in Sources */ = {isa = PBXBuildFile; fileRef = 56B7F4391BEB42D500E39BBF /* Migration.swift */; };
		56B7F43B1BEB42D500E39BBF /* Migration.swift in Sources */ = {isa = PBXBuildFile; fileRef = 56B7F4391BEB42D500E39BBF /* Migration.swift */; };
		56BB862F1BA98AA9001F9168 /* libsqlite3.tbd in Frameworks */ = {isa = PBXBuildFile; fileRef = 56BB862E1BA98AA9001F9168 /* libsqlite3.tbd */; };
		56CA0D411BF5D8E20019C023 /* DatabaseValue+Foundation.swift in Sources */ = {isa = PBXBuildFile; fileRef = 56CA0D401BF5D8E20019C023 /* DatabaseValue+Foundation.swift */; };
		56CA0D421BF5D8E20019C023 /* DatabaseValue+Foundation.swift in Sources */ = {isa = PBXBuildFile; fileRef = 56CA0D401BF5D8E20019C023 /* DatabaseValue+Foundation.swift */; };
		56CA21BA1BB3FCF7009A04C5 /* NSDataTests.swift in Sources */ = {isa = PBXBuildFile; fileRef = 56CA21B91BB3FCF7009A04C5 /* NSDataTests.swift */; };
		56CA21BB1BB3FCF7009A04C5 /* NSDataTests.swift in Sources */ = {isa = PBXBuildFile; fileRef = 56CA21B91BB3FCF7009A04C5 /* NSDataTests.swift */; };
		56DE7B111C3D93ED00861EB8 /* StatementArgumentsTests.swift in Sources */ = {isa = PBXBuildFile; fileRef = 56DE7B101C3D93ED00861EB8 /* StatementArgumentsTests.swift */; };
		56DE7B121C3D93ED00861EB8 /* StatementArgumentsTests.swift in Sources */ = {isa = PBXBuildFile; fileRef = 56DE7B101C3D93ED00861EB8 /* StatementArgumentsTests.swift */; };
		56DE7B241C412F7E00861EB8 /* InsertPositionalValuesTests.swift in Sources */ = {isa = PBXBuildFile; fileRef = 56DE7B231C412F7E00861EB8 /* InsertPositionalValuesTests.swift */; };
		56DE7B261C412FDA00861EB8 /* InsertNamedValuesTests.swift in Sources */ = {isa = PBXBuildFile; fileRef = 56DE7B251C412FDA00861EB8 /* InsertNamedValuesTests.swift */; };
		56DE7B281C41302500861EB8 /* FetchNamedValuesTests.swift in Sources */ = {isa = PBXBuildFile; fileRef = 56DE7B271C41302500861EB8 /* FetchNamedValuesTests.swift */; };
		56DE7B2A1C4130AF00861EB8 /* FetchPositionalValuesTests.swift in Sources */ = {isa = PBXBuildFile; fileRef = 56DE7B291C4130AF00861EB8 /* FetchPositionalValuesTests.swift */; };
		56DE7B2C1C41311900861EB8 /* FetchRecordTests.swift in Sources */ = {isa = PBXBuildFile; fileRef = 56DE7B2B1C41311900861EB8 /* FetchRecordTests.swift */; };
		56DE7B2F1C42B23B00861EB8 /* PerformanceModel.xcdatamodeld in Sources */ = {isa = PBXBuildFile; fileRef = 56DE7B2D1C42B23B00861EB8 /* PerformanceModel.xcdatamodeld */; };
		56DE7B351C42B37E00861EB8 /* CoreData.framework in Frameworks */ = {isa = PBXBuildFile; fileRef = 56DE7B341C42B37E00861EB8 /* CoreData.framework */; };
		56DE7B371C42BBBB00861EB8 /* PerformanceCoreDataTests.sqlite in Resources */ = {isa = PBXBuildFile; fileRef = 56DE7B361C42BBBB00861EB8 /* PerformanceCoreDataTests.sqlite */; };
		56E5891F1BBA5D5400CC0140 /* NSURL.swift in Sources */ = {isa = PBXBuildFile; fileRef = 56E5891E1BBA5D5400CC0140 /* NSURL.swift */; };
		56E589201BBA5D5400CC0140 /* NSURL.swift in Sources */ = {isa = PBXBuildFile; fileRef = 56E5891E1BBA5D5400CC0140 /* NSURL.swift */; };
		56E5D7D41B4D3FEE00430942 /* GRDB.framework in Frameworks */ = {isa = PBXBuildFile; fileRef = 56E5D7CA1B4D3FED00430942 /* GRDB.framework */; };
		56E5D7FE1B4D422E00430942 /* GRDB.framework in Frameworks */ = {isa = PBXBuildFile; fileRef = DC3773F319C8CBB3004FCF85 /* GRDB.framework */; };
		56E5D8041B4D424400430942 /* GRDBTestCase.swift in Sources */ = {isa = PBXBuildFile; fileRef = 5623E0901B4AFACC00B20B7F /* GRDBTestCase.swift */; };
		56E5D8181B4D435D00430942 /* GRDBTestCase.swift in Sources */ = {isa = PBXBuildFile; fileRef = 5623E0901B4AFACC00B20B7F /* GRDBTestCase.swift */; };
		56E5D82C1B4D437600430942 /* GRDB.h in Headers */ = {isa = PBXBuildFile; fileRef = DC3773F819C8CBB3004FCF85 /* GRDB.h */; settings = {ATTRIBUTES = (Public, ); }; };
		56E5D82D1B4D438800430942 /* GRDB-Bridging.h in Headers */ = {isa = PBXBuildFile; fileRef = DC2393C61ABE35F8003FF113 /* GRDB-Bridging.h */; settings = {ATTRIBUTES = (Public, ); }; };
		56E8CE0D1BB4FA5600828BEC /* DatabaseValueConvertibleFetchTests.swift in Sources */ = {isa = PBXBuildFile; fileRef = 56E8CE0C1BB4FA5600828BEC /* DatabaseValueConvertibleFetchTests.swift */; };
		56E8CE0E1BB4FA5600828BEC /* DatabaseValueConvertibleFetchTests.swift in Sources */ = {isa = PBXBuildFile; fileRef = 56E8CE0C1BB4FA5600828BEC /* DatabaseValueConvertibleFetchTests.swift */; };
		56E8CE101BB4FE5B00828BEC /* SQLiteStatementConvertibleFetchTests.swift in Sources */ = {isa = PBXBuildFile; fileRef = 56E8CE0F1BB4FE5B00828BEC /* SQLiteStatementConvertibleFetchTests.swift */; };
		56E8CE111BB4FE5B00828BEC /* SQLiteStatementConvertibleFetchTests.swift in Sources */ = {isa = PBXBuildFile; fileRef = 56E8CE0F1BB4FE5B00828BEC /* SQLiteStatementConvertibleFetchTests.swift */; };
		56EB0AB21BCD787300A3DC55 /* NSDataMemoryTests.swift in Sources */ = {isa = PBXBuildFile; fileRef = 56EB0AB11BCD787300A3DC55 /* NSDataMemoryTests.swift */; };
		56EB0AB31BCD787300A3DC55 /* NSDataMemoryTests.swift in Sources */ = {isa = PBXBuildFile; fileRef = 56EB0AB11BCD787300A3DC55 /* NSDataMemoryTests.swift */; };
		56EE573D1BB317B7007A6A95 /* SQLiteStatementConversionTests.swift in Sources */ = {isa = PBXBuildFile; fileRef = 56EE573C1BB317B7007A6A95 /* SQLiteStatementConversionTests.swift */; };
		56EE573E1BB317B7007A6A95 /* SQLiteStatementConversionTests.swift in Sources */ = {isa = PBXBuildFile; fileRef = 56EE573C1BB317B7007A6A95 /* SQLiteStatementConversionTests.swift */; };
		56F0B98F1B6001C600A2F135 /* NSDateComponentsTests.swift in Sources */ = {isa = PBXBuildFile; fileRef = 56F0B98D1B6001C600A2F135 /* NSDateComponentsTests.swift */; };
		56F0B9901B6001C600A2F135 /* NSDateComponentsTests.swift in Sources */ = {isa = PBXBuildFile; fileRef = 56F0B98D1B6001C600A2F135 /* NSDateComponentsTests.swift */; };
		56F0B9911B6001C600A2F135 /* NSDateTests.swift in Sources */ = {isa = PBXBuildFile; fileRef = 56F0B98E1B6001C600A2F135 /* NSDateTests.swift */; };
		56F0B9921B6001C600A2F135 /* NSDateTests.swift in Sources */ = {isa = PBXBuildFile; fileRef = 56F0B98E1B6001C600A2F135 /* NSDateTests.swift */; };
		56FC78661BBAEB8C00CA1285 /* MappingTests.swift in Sources */ = {isa = PBXBuildFile; fileRef = 56FC78641BBAEB8C00CA1285 /* MappingTests.swift */; };
		56FC78671BBAEB8C00CA1285 /* MappingTests.swift in Sources */ = {isa = PBXBuildFile; fileRef = 56FC78641BBAEB8C00CA1285 /* MappingTests.swift */; };
		56FC78681BBAEB8C00CA1285 /* ManagedDataControllerTests.swift in Sources */ = {isa = PBXBuildFile; fileRef = 56FC78651BBAEB8C00CA1285 /* ManagedDataControllerTests.swift */; };
		56FC78691BBAEB8C00CA1285 /* ManagedDataControllerTests.swift in Sources */ = {isa = PBXBuildFile; fileRef = 56FC78651BBAEB8C00CA1285 /* ManagedDataControllerTests.swift */; };
		56FDECE21BB32DFD009AD709 /* MetalRowTests.swift in Sources */ = {isa = PBXBuildFile; fileRef = 56FDECE11BB32DFD009AD709 /* MetalRowTests.swift */; };
		56FDECE31BB32DFD009AD709 /* MetalRowTests.swift in Sources */ = {isa = PBXBuildFile; fileRef = 56FDECE11BB32DFD009AD709 /* MetalRowTests.swift */; };
		DC2393C81ABE35F8003FF113 /* GRDB-Bridging.h in Headers */ = {isa = PBXBuildFile; fileRef = DC2393C61ABE35F8003FF113 /* GRDB-Bridging.h */; settings = {ATTRIBUTES = (Public, ); }; };
		DC3773F919C8CBB3004FCF85 /* GRDB.h in Headers */ = {isa = PBXBuildFile; fileRef = DC3773F819C8CBB3004FCF85 /* GRDB.h */; settings = {ATTRIBUTES = (Public, ); }; };
		DC70AC991AC2331000371524 /* libsqlite3.dylib in Frameworks */ = {isa = PBXBuildFile; fileRef = DC37744219C8DC91004FCF85 /* libsqlite3.dylib */; };
/* End PBXBuildFile section */

/* Begin PBXContainerItemProxy section */
		560C97D11C0E22D300BF8471 /* PBXContainerItemProxy */ = {
			isa = PBXContainerItemProxy;
			containerPortal = 56CA21FE1BB414FE009A04C5 /* SQLite.xcodeproj */;
			proxyType = 1;
			remoteGlobalIDString = EE247B3B1C3F3ED000AE3E12;
			remoteInfo = "SQLite Mac";
		};
		560C97D31C0E22D300BF8471 /* PBXContainerItemProxy */ = {
			isa = PBXContainerItemProxy;
			containerPortal = DC3773EA19C8CBB3004FCF85 /* Project object */;
			proxyType = 1;
			remoteGlobalIDString = DC3773F219C8CBB3004FCF85;
			remoteInfo = GRDBOSX;
		};
		56553BDC1C3E906C00522B5C /* PBXContainerItemProxy */ = {
			isa = PBXContainerItemProxy;
			containerPortal = DC3773EA19C8CBB3004FCF85 /* Project object */;
			proxyType = 1;
			remoteGlobalIDString = DC3773F219C8CBB3004FCF85;
			remoteInfo = GRDBOSX;
		};
		56CA220A1BB414FE009A04C5 /* PBXContainerItemProxy */ = {
			isa = PBXContainerItemProxy;
			containerPortal = 56CA21FE1BB414FE009A04C5 /* SQLite.xcodeproj */;
			proxyType = 2;
			remoteGlobalIDString = DC2B29E21B26F718001C60EA;
			remoteInfo = "SQLite iOS";
		};
		56CA220E1BB414FE009A04C5 /* PBXContainerItemProxy */ = {
			isa = PBXContainerItemProxy;
			containerPortal = 56CA21FE1BB414FE009A04C5 /* SQLite.xcodeproj */;
			proxyType = 2;
			remoteGlobalIDString = DC7253AC1B52ADEB009B38B1;
			remoteInfo = "SQLite Mac";
		};
		56CA22271BB4165C009A04C5 /* PBXContainerItemProxy */ = {
			isa = PBXContainerItemProxy;
			containerPortal = 56CA21FE1BB414FE009A04C5 /* SQLite.xcodeproj */;
			proxyType = 1;
			remoteGlobalIDString = EE247AD21C3F04ED00AE3E12;
			remoteInfo = "SQLite iOS";
		};
		56E5D7D51B4D3FEE00430942 /* PBXContainerItemProxy */ = {
			isa = PBXContainerItemProxy;
			containerPortal = DC3773EA19C8CBB3004FCF85 /* Project object */;
			proxyType = 1;
			remoteGlobalIDString = 56E5D7C91B4D3FED00430942;
			remoteInfo = GRDBiOS;
		};
		56E5D7FF1B4D422E00430942 /* PBXContainerItemProxy */ = {
			isa = PBXContainerItemProxy;
			containerPortal = DC3773EA19C8CBB3004FCF85 /* Project object */;
			proxyType = 1;
			remoteGlobalIDString = DC3773F219C8CBB3004FCF85;
			remoteInfo = GRDBOSX;
		};
		56E667C91C5A422500D48792 /* PBXContainerItemProxy */ = {
			isa = PBXContainerItemProxy;
			containerPortal = 56CA21FE1BB414FE009A04C5 /* SQLite.xcodeproj */;
			proxyType = 2;
			remoteGlobalIDString = EE247ADD1C3F04ED00AE3E12;
			remoteInfo = "SQLiteTests iOS";
		};
		56E667CB1C5A422500D48792 /* PBXContainerItemProxy */ = {
			isa = PBXContainerItemProxy;
			containerPortal = 56CA21FE1BB414FE009A04C5 /* SQLite.xcodeproj */;
			proxyType = 2;
			remoteGlobalIDString = EE247B451C3F3ED000AE3E12;
			remoteInfo = "SQLiteTests Mac";
		};
/* End PBXContainerItemProxy section */

/* Begin PBXFileReference section */
		317194B31C230DDD002E3BDA /* FetchedResultsControllerTests.swift */ = {isa = PBXFileReference; fileEncoding = 4; lastKnownFileType = sourcecode.swift; path = FetchedResultsControllerTests.swift; sourceTree = "<group>"; };
		31AEFE3E1C185E63003DB703 /* FetchedResultsController.swift */ = {isa = PBXFileReference; fileEncoding = 4; lastKnownFileType = sourcecode.swift; name = FetchedResultsController.swift; path = Record/FetchedResultsController.swift; sourceTree = "<group>"; };
		5607EFD21BB8254800605DE3 /* TransactionObserverTests.swift */ = {isa = PBXFileReference; fileEncoding = 4; lastKnownFileType = sourcecode.swift; path = TransactionObserverTests.swift; sourceTree = "<group>"; };
		560B3FAB1C19E01000C58EC7 /* PersistableTests.swift */ = {isa = PBXFileReference; fileEncoding = 4; lastKnownFileType = sourcecode.swift; path = PersistableTests.swift; sourceTree = "<group>"; };
		560C97C61BFD0B8400BF8471 /* FunctionTests.swift */ = {isa = PBXFileReference; fileEncoding = 4; lastKnownFileType = sourcecode.swift; path = FunctionTests.swift; sourceTree = "<group>"; };
		560C981A1C0E22D300BF8471 /* GRDBOSXPerformanceTests.xctest */ = {isa = PBXFileReference; explicitFileType = wrapper.cfbundle; includeInIndex = 0; path = GRDBOSXPerformanceTests.xctest; sourceTree = BUILT_PRODUCTS_DIR; };
		5614DEEF1BA9DA15003163B3 /* SQLiteStatementConvertible.swift */ = {isa = PBXFileReference; fileEncoding = 4; lastKnownFileType = sourcecode.swift; path = SQLiteStatementConvertible.swift; sourceTree = "<group>"; };
		5623E0901B4AFACC00B20B7F /* GRDBTestCase.swift */ = {isa = PBXFileReference; fileEncoding = 4; lastKnownFileType = sourcecode.swift; path = GRDBTestCase.swift; sourceTree = "<group>"; };
		56300B5D1C53C38F005A543B /* FetchRequestTests.swift */ = {isa = PBXFileReference; fileEncoding = 4; lastKnownFileType = sourcecode.swift; path = FetchRequestTests.swift; sourceTree = "<group>"; };
		56300B601C53C42C005A543B /* RowConvertible+FetchRequestTests.swift */ = {isa = PBXFileReference; fileEncoding = 4; lastKnownFileType = sourcecode.swift; path = "RowConvertible+FetchRequestTests.swift"; sourceTree = "<group>"; };
		56300B671C53D25E005A543B /* SQLSupportTests.swift */ = {isa = PBXFileReference; fileEncoding = 4; lastKnownFileType = sourcecode.swift; path = SQLSupportTests.swift; sourceTree = "<group>"; };
		56300B6A1C53D3E8005A543B /* TableMapping+FetchRequestTests.swift */ = {isa = PBXFileReference; fileEncoding = 4; lastKnownFileType = sourcecode.swift; path = "TableMapping+FetchRequestTests.swift"; sourceTree = "<group>"; };
		56300B6F1C53F592005A543B /* FetchRequest.swift */ = {isa = PBXFileReference; fileEncoding = 4; lastKnownFileType = sourcecode.swift; path = FetchRequest.swift; sourceTree = "<group>"; };
		56300B721C53F592005A543B /* Collation.swift */ = {isa = PBXFileReference; fileEncoding = 4; lastKnownFileType = sourcecode.swift; path = Collation.swift; sourceTree = "<group>"; };
		56300B731C53F592005A543B /* Function.swift */ = {isa = PBXFileReference; fileEncoding = 4; lastKnownFileType = sourcecode.swift; path = Function.swift; sourceTree = "<group>"; };
		56300B741C53F592005A543B /* Operator.swift */ = {isa = PBXFileReference; fileEncoding = 4; lastKnownFileType = sourcecode.swift; path = Operator.swift; sourceTree = "<group>"; };
		56300B751C53F592005A543B /* SQLQuery.swift */ = {isa = PBXFileReference; fileEncoding = 4; lastKnownFileType = sourcecode.swift; path = SQLQuery.swift; sourceTree = "<group>"; };
		56300B841C54DC95005A543B /* Record+FetchRequestTests.swift */ = {isa = PBXFileReference; fileEncoding = 4; lastKnownFileType = sourcecode.swift; path = "Record+FetchRequestTests.swift"; sourceTree = "<group>"; };
		563445041C4A7FD7003D3DC6 /* Utils.swift */ = {isa = PBXFileReference; fileEncoding = 4; lastKnownFileType = sourcecode.swift; path = Utils.swift; sourceTree = "<group>"; };
		56437C831C180EDB007D6DB3 /* Persistable.swift */ = {isa = PBXFileReference; fileEncoding = 4; lastKnownFileType = sourcecode.swift; path = Persistable.swift; sourceTree = "<group>"; };
		564A50C61BFF4B7F00B3A3A2 /* CollationTests.swift */ = {isa = PBXFileReference; fileEncoding = 4; lastKnownFileType = sourcecode.swift; path = CollationTests.swift; sourceTree = "<group>"; };
		56553C181C3E906C00522B5C /* GRDBOSXCrashTests.xctest */ = {isa = PBXFileReference; explicitFileType = wrapper.cfbundle; includeInIndex = 0; path = GRDBOSXCrashTests.xctest; sourceTree = BUILT_PRODUCTS_DIR; };
		5658420D1C1A1C820099FE88 /* MutablePersistableTests.swift */ = {isa = PBXFileReference; fileEncoding = 4; lastKnownFileType = sourcecode.swift; path = MutablePersistableTests.swift; sourceTree = "<group>"; };
		565B0FEE1BBC7D980098DE03 /* RowConvertibleTests.swift */ = {isa = PBXFileReference; fileEncoding = 4; lastKnownFileType = sourcecode.swift; path = RowConvertibleTests.swift; sourceTree = "<group>"; };
		565D5D671BBC604000DC9BD4 /* Row+Foundation.swift */ = {isa = PBXFileReference; fileEncoding = 4; lastKnownFileType = sourcecode.swift; path = "Row+Foundation.swift"; sourceTree = "<group>"; };
		565D5D701BBC694D00DC9BD4 /* Row+FoundationTests.swift */ = {isa = PBXFileReference; fileEncoding = 4; lastKnownFileType = sourcecode.swift; path = "Row+FoundationTests.swift"; sourceTree = "<group>"; };
		565D5D731BBC70AE00DC9BD4 /* StatementArguments+FoundationTests.swift */ = {isa = PBXFileReference; fileEncoding = 4; lastKnownFileType = sourcecode.swift; path = "StatementArguments+FoundationTests.swift"; sourceTree = "<group>"; };
		5683C2681B4D445E00296494 /* libsqlite3.dylib */ = {isa = PBXFileReference; lastKnownFileType = "compiled.mach-o.dylib"; name = libsqlite3.dylib; path = Platforms/iPhoneOS.platform/Developer/SDKs/iPhoneOS8.4.sdk/usr/lib/libsqlite3.dylib; sourceTree = DEVELOPER_DIR; };
		56A238011B9C6A650082EB20 /* DatabaseDateComponents.swift */ = {isa = PBXFileReference; fileEncoding = 4; lastKnownFileType = sourcecode.swift; path = DatabaseDateComponents.swift; sourceTree = "<group>"; };
		56A238041B9C6D670082EB20 /* NSDate.swift */ = {isa = PBXFileReference; fileEncoding = 4; lastKnownFileType = sourcecode.swift; path = NSDate.swift; sourceTree = "<group>"; };
		56A238081B9C6DD20082EB20 /* StandardLibraryTypes.swift */ = {isa = PBXFileReference; fileEncoding = 4; lastKnownFileType = sourcecode.swift; path = StandardLibraryTypes.swift; sourceTree = "<group>"; };
		56A2380B1B9C6E440082EB20 /* NSData.swift */ = {isa = PBXFileReference; fileEncoding = 4; lastKnownFileType = sourcecode.swift; path = NSData.swift; sourceTree = "<group>"; };
		56A2380E1B9C74460082EB20 /* RawRepresentable.swift */ = {isa = PBXFileReference; fileEncoding = 4; lastKnownFileType = sourcecode.swift; path = RawRepresentable.swift; sourceTree = "<group>"; };
		56A238131B9C74A90082EB20 /* DatabaseTests.swift */ = {isa = PBXFileReference; fileEncoding = 4; lastKnownFileType = sourcecode.swift; path = DatabaseTests.swift; sourceTree = "<group>"; };
		56A238141B9C74A90082EB20 /* InMemoryDatabaseTests.swift */ = {isa = PBXFileReference; fileEncoding = 4; lastKnownFileType = sourcecode.swift; path = InMemoryDatabaseTests.swift; sourceTree = "<group>"; };
		56A238161B9C74A90082EB20 /* DatabaseErrorTests.swift */ = {isa = PBXFileReference; fileEncoding = 4; lastKnownFileType = sourcecode.swift; path = DatabaseErrorTests.swift; sourceTree = "<group>"; };
		56A238181B9C74A90082EB20 /* DatabaseValueTests.swift */ = {isa = PBXFileReference; fileEncoding = 4; lastKnownFileType = sourcecode.swift; path = DatabaseValueTests.swift; sourceTree = "<group>"; };
		56A2381A1B9C74A90082EB20 /* DatabaseValueConvertibleSubclassTests.swift */ = {isa = PBXFileReference; fileEncoding = 4; lastKnownFileType = sourcecode.swift; path = DatabaseValueConvertibleSubclassTests.swift; sourceTree = "<group>"; };
		56A2381B1B9C74A90082EB20 /* DatabaseValueConversionTests.swift */ = {isa = PBXFileReference; fileEncoding = 4; lastKnownFileType = sourcecode.swift; path = DatabaseValueConversionTests.swift; sourceTree = "<group>"; };
		56A2381C1B9C74A90082EB20 /* RawRepresentableTests.swift */ = {isa = PBXFileReference; fileEncoding = 4; lastKnownFileType = sourcecode.swift; path = RawRepresentableTests.swift; sourceTree = "<group>"; };
		56A2381E1B9C74A90082EB20 /* DictionaryRowTests.swift */ = {isa = PBXFileReference; fileEncoding = 4; lastKnownFileType = sourcecode.swift; path = DictionaryRowTests.swift; sourceTree = "<group>"; };
		56A2381F1B9C74A90082EB20 /* DetachedRowTests.swift */ = {isa = PBXFileReference; fileEncoding = 4; lastKnownFileType = sourcecode.swift; path = DetachedRowTests.swift; sourceTree = "<group>"; };
		56A238211B9C74A90082EB20 /* SelectStatementTests.swift */ = {isa = PBXFileReference; fileEncoding = 4; lastKnownFileType = sourcecode.swift; path = SelectStatementTests.swift; sourceTree = "<group>"; };
		56A238221B9C74A90082EB20 /* UpdateStatementTests.swift */ = {isa = PBXFileReference; fileEncoding = 4; lastKnownFileType = sourcecode.swift; path = UpdateStatementTests.swift; sourceTree = "<group>"; };
		56A238241B9C74A90082EB20 /* DatabaseMigratorTests.swift */ = {isa = PBXFileReference; fileEncoding = 4; lastKnownFileType = sourcecode.swift; path = DatabaseMigratorTests.swift; sourceTree = "<group>"; };
		56A238261B9C74A90082EB20 /* MinimalPrimaryKeyRowIDTests.swift */ = {isa = PBXFileReference; fileEncoding = 4; lastKnownFileType = sourcecode.swift; path = MinimalPrimaryKeyRowIDTests.swift; sourceTree = "<group>"; };
		56A238271B9C74A90082EB20 /* MinimalPrimaryKeySingleTests.swift */ = {isa = PBXFileReference; fileEncoding = 4; lastKnownFileType = sourcecode.swift; path = MinimalPrimaryKeySingleTests.swift; sourceTree = "<group>"; };
		56A238281B9C74A90082EB20 /* PrimaryKeyMultipleTests.swift */ = {isa = PBXFileReference; fileEncoding = 4; lastKnownFileType = sourcecode.swift; path = PrimaryKeyMultipleTests.swift; sourceTree = "<group>"; };
		56A238291B9C74A90082EB20 /* PrimaryKeyNoneTests.swift */ = {isa = PBXFileReference; fileEncoding = 4; lastKnownFileType = sourcecode.swift; path = PrimaryKeyNoneTests.swift; sourceTree = "<group>"; };
		56A2382A1B9C74A90082EB20 /* PrimaryKeyRowIDTests.swift */ = {isa = PBXFileReference; fileEncoding = 4; lastKnownFileType = sourcecode.swift; path = PrimaryKeyRowIDTests.swift; sourceTree = "<group>"; };
		56A2382B1B9C74A90082EB20 /* PrimaryKeySingleTests.swift */ = {isa = PBXFileReference; fileEncoding = 4; lastKnownFileType = sourcecode.swift; path = PrimaryKeySingleTests.swift; sourceTree = "<group>"; };
		56A2382C1B9C74A90082EB20 /* PrimaryKeySingleWithReplaceConflictResolutionTests.swift */ = {isa = PBXFileReference; fileEncoding = 4; lastKnownFileType = sourcecode.swift; path = PrimaryKeySingleWithReplaceConflictResolutionTests.swift; sourceTree = "<group>"; };
		56A2382D1B9C74A90082EB20 /* RecordCopyTests.swift */ = {isa = PBXFileReference; fileEncoding = 4; lastKnownFileType = sourcecode.swift; path = RecordCopyTests.swift; sourceTree = "<group>"; };
		56A2382E1B9C74A90082EB20 /* RecordDescriptionTests.swift */ = {isa = PBXFileReference; fileEncoding = 4; lastKnownFileType = sourcecode.swift; path = RecordDescriptionTests.swift; sourceTree = "<group>"; };
		56A2382F1B9C74A90082EB20 /* RecordEditedTests.swift */ = {isa = PBXFileReference; fileEncoding = 4; lastKnownFileType = sourcecode.swift; path = RecordEditedTests.swift; sourceTree = "<group>"; };
		56A238301B9C74A90082EB20 /* RecordAwakeFromFetchTests.swift */ = {isa = PBXFileReference; fileEncoding = 4; lastKnownFileType = sourcecode.swift; path = RecordAwakeFromFetchTests.swift; sourceTree = "<group>"; };
		56A238311B9C74A90082EB20 /* RecordFetchTests.swift */ = {isa = PBXFileReference; fileEncoding = 4; lastKnownFileType = sourcecode.swift; path = RecordFetchTests.swift; sourceTree = "<group>"; };
		56A238321B9C74A90082EB20 /* RecordInitializersTests.swift */ = {isa = PBXFileReference; fileEncoding = 4; lastKnownFileType = sourcecode.swift; path = RecordInitializersTests.swift; sourceTree = "<group>"; };
		56A238331B9C74A90082EB20 /* RecordSubClassTests.swift */ = {isa = PBXFileReference; fileEncoding = 4; lastKnownFileType = sourcecode.swift; path = RecordSubClassTests.swift; sourceTree = "<group>"; };
		56A238701B9C75030082EB20 /* Configuration.swift */ = {isa = PBXFileReference; fileEncoding = 4; lastKnownFileType = sourcecode.swift; path = Configuration.swift; sourceTree = "<group>"; };
		56A238711B9C75030082EB20 /* Database.swift */ = {isa = PBXFileReference; fileEncoding = 4; lastKnownFileType = sourcecode.swift; path = Database.swift; sourceTree = "<group>"; };
		56A238731B9C75030082EB20 /* DatabaseError.swift */ = {isa = PBXFileReference; fileEncoding = 4; lastKnownFileType = sourcecode.swift; path = DatabaseError.swift; sourceTree = "<group>"; };
		56A238741B9C75030082EB20 /* DatabaseQueue.swift */ = {isa = PBXFileReference; fileEncoding = 4; lastKnownFileType = sourcecode.swift; path = DatabaseQueue.swift; sourceTree = "<group>"; };
		56A238751B9C75030082EB20 /* DatabaseValue.swift */ = {isa = PBXFileReference; fileEncoding = 4; lastKnownFileType = sourcecode.swift; path = DatabaseValue.swift; sourceTree = "<group>"; };
		56A238761B9C75030082EB20 /* Row.swift */ = {isa = PBXFileReference; fileEncoding = 4; lastKnownFileType = sourcecode.swift; path = Row.swift; sourceTree = "<group>"; };
		56A238781B9C75030082EB20 /* Statement.swift */ = {isa = PBXFileReference; fileEncoding = 4; lastKnownFileType = sourcecode.swift; path = Statement.swift; sourceTree = "<group>"; };
		56A238921B9C750B0082EB20 /* DatabaseMigrator.swift */ = {isa = PBXFileReference; fileEncoding = 4; lastKnownFileType = sourcecode.swift; path = DatabaseMigrator.swift; sourceTree = "<group>"; };
		56A238961B9C752B0082EB20 /* TableMapping.swift */ = {isa = PBXFileReference; fileEncoding = 4; lastKnownFileType = sourcecode.swift; path = TableMapping.swift; sourceTree = "<group>"; };
		56A238971B9C752B0082EB20 /* DatabaseValueConvertible.swift */ = {isa = PBXFileReference; fileEncoding = 4; lastKnownFileType = sourcecode.swift; path = DatabaseValueConvertible.swift; sourceTree = "<group>"; };
		56A238981B9C752B0082EB20 /* RowConvertible.swift */ = {isa = PBXFileReference; fileEncoding = 4; lastKnownFileType = sourcecode.swift; path = RowConvertible.swift; sourceTree = "<group>"; };
		56A238A11B9C753B0082EB20 /* Record.swift */ = {isa = PBXFileReference; fileEncoding = 4; lastKnownFileType = sourcecode.swift; path = Record.swift; sourceTree = "<group>"; };
		56A238A91B9C7E540082EB20 /* StatementArguments+Foundation.swift */ = {isa = PBXFileReference; fileEncoding = 4; lastKnownFileType = sourcecode.swift; path = "StatementArguments+Foundation.swift"; sourceTree = "<group>"; };
		56A238AC1B9C90090082EB20 /* NSNull.swift */ = {isa = PBXFileReference; fileEncoding = 4; lastKnownFileType = sourcecode.swift; path = NSNull.swift; sourceTree = "<group>"; };
		56A238AF1B9C90BB0082EB20 /* NSString.swift */ = {isa = PBXFileReference; fileEncoding = 4; lastKnownFileType = sourcecode.swift; path = NSString.swift; sourceTree = "<group>"; };
		56A238B21B9C919D0082EB20 /* NSNumber.swift */ = {isa = PBXFileReference; fileEncoding = 4; lastKnownFileType = sourcecode.swift; path = NSNumber.swift; sourceTree = "<group>"; };
		56A238B51B9CA2590082EB20 /* DatabaseTimestampTests.swift */ = {isa = PBXFileReference; fileEncoding = 4; lastKnownFileType = sourcecode.swift; path = DatabaseTimestampTests.swift; sourceTree = "<group>"; };
		56A5E4081BA2BCF900707640 /* RecordWithColumnNameManglingTests.swift */ = {isa = PBXFileReference; fileEncoding = 4; lastKnownFileType = sourcecode.swift; path = RecordWithColumnNameManglingTests.swift; sourceTree = "<group>"; };
		56AC8CCD1BA3F2AD009E4319 /* ConcurrencyTests.swift */ = {isa = PBXFileReference; fileEncoding = 4; lastKnownFileType = sourcecode.swift; path = ConcurrencyTests.swift; sourceTree = "<group>"; };
		56B7F4261BE1491700E39BBF /* CGFloat.swift */ = {isa = PBXFileReference; fileEncoding = 4; lastKnownFileType = sourcecode.swift; path = CGFloat.swift; sourceTree = "<group>"; };
		56B7F4291BE14A1900E39BBF /* CGFloatTests.swift */ = {isa = PBXFileReference; fileEncoding = 4; lastKnownFileType = sourcecode.swift; path = CGFloatTests.swift; sourceTree = "<group>"; };
		56B7F4331BE4BF1600E39BBF /* DatabaseCoder.swift */ = {isa = PBXFileReference; fileEncoding = 4; lastKnownFileType = sourcecode.swift; path = DatabaseCoder.swift; sourceTree = "<group>"; };
		56B7F4361BE4C11200E39BBF /* DatabaseCoderTests.swift */ = {isa = PBXFileReference; fileEncoding = 4; lastKnownFileType = sourcecode.swift; path = DatabaseCoderTests.swift; sourceTree = "<group>"; };
		56B7F4391BEB42D500E39BBF /* Migration.swift */ = {isa = PBXFileReference; fileEncoding = 4; lastKnownFileType = sourcecode.swift; path = Migration.swift; sourceTree = "<group>"; };
		56B8F49A1B4E2F3600C24296 /* GRDB.xcconfig */ = {isa = PBXFileReference; lastKnownFileType = text.xcconfig; path = GRDB.xcconfig; sourceTree = "<group>"; };
		56B8F49B1B4E2F3600C24296 /* module.modulemap */ = {isa = PBXFileReference; lastKnownFileType = "sourcecode.module-map"; path = module.modulemap; sourceTree = "<group>"; };
		56BB86111BA9886D001F9168 /* PerformanceTests.sqlite */ = {isa = PBXFileReference; lastKnownFileType = file; path = PerformanceTests.sqlite; sourceTree = "<group>"; };
		56BB86121BA9886D001F9168 /* InsertRecordTests.swift */ = {isa = PBXFileReference; fileEncoding = 4; lastKnownFileType = sourcecode.swift; path = InsertRecordTests.swift; sourceTree = "<group>"; };
		56BB86181BA988F2001F9168 /* FMDatabase.h */ = {isa = PBXFileReference; fileEncoding = 4; lastKnownFileType = sourcecode.c.h; path = FMDatabase.h; sourceTree = "<group>"; };
		56BB86191BA988F2001F9168 /* FMDatabase.m */ = {isa = PBXFileReference; fileEncoding = 4; lastKnownFileType = sourcecode.c.objc; path = FMDatabase.m; sourceTree = "<group>"; };
		56BB861A1BA988F2001F9168 /* FMDatabaseAdditions.h */ = {isa = PBXFileReference; fileEncoding = 4; lastKnownFileType = sourcecode.c.h; path = FMDatabaseAdditions.h; sourceTree = "<group>"; };
		56BB861B1BA988F2001F9168 /* FMDatabaseAdditions.m */ = {isa = PBXFileReference; fileEncoding = 4; lastKnownFileType = sourcecode.c.objc; path = FMDatabaseAdditions.m; sourceTree = "<group>"; };
		56BB861C1BA988F2001F9168 /* FMDatabasePool.h */ = {isa = PBXFileReference; fileEncoding = 4; lastKnownFileType = sourcecode.c.h; path = FMDatabasePool.h; sourceTree = "<group>"; };
		56BB861D1BA988F2001F9168 /* FMDatabasePool.m */ = {isa = PBXFileReference; fileEncoding = 4; lastKnownFileType = sourcecode.c.objc; path = FMDatabasePool.m; sourceTree = "<group>"; };
		56BB861E1BA988F2001F9168 /* FMDatabaseQueue.h */ = {isa = PBXFileReference; fileEncoding = 4; lastKnownFileType = sourcecode.c.h; path = FMDatabaseQueue.h; sourceTree = "<group>"; };
		56BB861F1BA988F2001F9168 /* FMDatabaseQueue.m */ = {isa = PBXFileReference; fileEncoding = 4; lastKnownFileType = sourcecode.c.objc; path = FMDatabaseQueue.m; sourceTree = "<group>"; };
		56BB86201BA988F2001F9168 /* FMDB.h */ = {isa = PBXFileReference; fileEncoding = 4; lastKnownFileType = sourcecode.c.h; path = FMDB.h; sourceTree = "<group>"; };
		56BB86211BA988F2001F9168 /* FMResultSet.h */ = {isa = PBXFileReference; fileEncoding = 4; lastKnownFileType = sourcecode.c.h; path = FMResultSet.h; sourceTree = "<group>"; };
		56BB86221BA988F2001F9168 /* FMResultSet.m */ = {isa = PBXFileReference; fileEncoding = 4; lastKnownFileType = sourcecode.c.objc; path = FMResultSet.m; sourceTree = "<group>"; };
		56BB862D1BA98933001F9168 /* GRDBPerformanceTests-Bridging.h */ = {isa = PBXFileReference; fileEncoding = 4; lastKnownFileType = sourcecode.c.h; path = "GRDBPerformanceTests-Bridging.h"; sourceTree = "<group>"; };
		56BB862E1BA98AA9001F9168 /* libsqlite3.tbd */ = {isa = PBXFileReference; lastKnownFileType = "sourcecode.text-based-dylib-definition"; name = libsqlite3.tbd; path = Platforms/iPhoneOS.platform/Developer/SDKs/iPhoneOS9.0.sdk/usr/lib/libsqlite3.tbd; sourceTree = DEVELOPER_DIR; };
		56BB86301BA98AB0001F9168 /* libsqlite3.tbd */ = {isa = PBXFileReference; lastKnownFileType = "sourcecode.text-based-dylib-definition"; name = libsqlite3.tbd; path = usr/lib/libsqlite3.tbd; sourceTree = SDKROOT; };
		56CA0D401BF5D8E20019C023 /* DatabaseValue+Foundation.swift */ = {isa = PBXFileReference; fileEncoding = 4; lastKnownFileType = sourcecode.swift; path = "DatabaseValue+Foundation.swift"; sourceTree = "<group>"; };
		56CA21B91BB3FCF7009A04C5 /* NSDataTests.swift */ = {isa = PBXFileReference; fileEncoding = 4; lastKnownFileType = sourcecode.swift; path = NSDataTests.swift; sourceTree = "<group>"; };
		56CA21FE1BB414FE009A04C5 /* SQLite.xcodeproj */ = {isa = PBXFileReference; lastKnownFileType = "wrapper.pb-project"; name = SQLite.xcodeproj; path = SQLite.swift/SQLite.xcodeproj; sourceTree = "<group>"; };
		56CA22211BB41565009A04C5 /* PerformanceTests.swift */ = {isa = PBXFileReference; fileEncoding = 4; lastKnownFileType = sourcecode.swift; path = PerformanceTests.swift; sourceTree = "<group>"; };
		56CB92EC1BA453E500DFD5FC /* CrashTests.swift */ = {isa = PBXFileReference; fileEncoding = 4; lastKnownFileType = sourcecode.swift; path = CrashTests.swift; sourceTree = "<group>"; };
		56DBEC341C19A0020093A2EE /* CHANGELOG.md */ = {isa = PBXFileReference; lastKnownFileType = net.daringfireball.markdown; path = CHANGELOG.md; sourceTree = "<group>"; };
		56DE7B101C3D93ED00861EB8 /* StatementArgumentsTests.swift */ = {isa = PBXFileReference; fileEncoding = 4; lastKnownFileType = sourcecode.swift; path = StatementArgumentsTests.swift; sourceTree = "<group>"; };
		56DE7B231C412F7E00861EB8 /* InsertPositionalValuesTests.swift */ = {isa = PBXFileReference; fileEncoding = 4; lastKnownFileType = sourcecode.swift; path = InsertPositionalValuesTests.swift; sourceTree = "<group>"; };
		56DE7B251C412FDA00861EB8 /* InsertNamedValuesTests.swift */ = {isa = PBXFileReference; fileEncoding = 4; lastKnownFileType = sourcecode.swift; path = InsertNamedValuesTests.swift; sourceTree = "<group>"; };
		56DE7B271C41302500861EB8 /* FetchNamedValuesTests.swift */ = {isa = PBXFileReference; fileEncoding = 4; lastKnownFileType = sourcecode.swift; path = FetchNamedValuesTests.swift; sourceTree = "<group>"; };
		56DE7B291C4130AF00861EB8 /* FetchPositionalValuesTests.swift */ = {isa = PBXFileReference; fileEncoding = 4; lastKnownFileType = sourcecode.swift; path = FetchPositionalValuesTests.swift; sourceTree = "<group>"; };
		56DE7B2B1C41311900861EB8 /* FetchRecordTests.swift */ = {isa = PBXFileReference; fileEncoding = 4; lastKnownFileType = sourcecode.swift; path = FetchRecordTests.swift; sourceTree = "<group>"; };
		56DE7B2E1C42B23B00861EB8 /* PerformanceModel.xcdatamodel */ = {isa = PBXFileReference; lastKnownFileType = wrapper.xcdatamodel; path = PerformanceModel.xcdatamodel; sourceTree = "<group>"; };
		56DE7B341C42B37E00861EB8 /* CoreData.framework */ = {isa = PBXFileReference; lastKnownFileType = wrapper.framework; name = CoreData.framework; path = System/Library/Frameworks/CoreData.framework; sourceTree = SDKROOT; };
		56DE7B361C42BBBB00861EB8 /* PerformanceCoreDataTests.sqlite */ = {isa = PBXFileReference; lastKnownFileType = file; path = PerformanceCoreDataTests.sqlite; sourceTree = "<group>"; };
		56E1524B1B43FD5B00EE27AA /* TODO.md */ = {isa = PBXFileReference; lastKnownFileType = net.daringfireball.markdown; path = TODO.md; sourceTree = "<group>"; };
		56E5891E1BBA5D5400CC0140 /* NSURL.swift */ = {isa = PBXFileReference; fileEncoding = 4; lastKnownFileType = sourcecode.swift; path = NSURL.swift; sourceTree = "<group>"; };
		56E5D7CA1B4D3FED00430942 /* GRDB.framework */ = {isa = PBXFileReference; explicitFileType = wrapper.framework; includeInIndex = 0; path = GRDB.framework; sourceTree = BUILT_PRODUCTS_DIR; };
		56E5D7D31B4D3FEE00430942 /* GRDBTests.xctest */ = {isa = PBXFileReference; explicitFileType = wrapper.cfbundle; includeInIndex = 0; path = GRDBTests.xctest; sourceTree = BUILT_PRODUCTS_DIR; };
		56E5D7F91B4D422D00430942 /* GRDBTests.xctest */ = {isa = PBXFileReference; explicitFileType = wrapper.cfbundle; includeInIndex = 0; path = GRDBTests.xctest; sourceTree = BUILT_PRODUCTS_DIR; };
		56E8CE0C1BB4FA5600828BEC /* DatabaseValueConvertibleFetchTests.swift */ = {isa = PBXFileReference; fileEncoding = 4; lastKnownFileType = sourcecode.swift; path = DatabaseValueConvertibleFetchTests.swift; sourceTree = "<group>"; };
		56E8CE0F1BB4FE5B00828BEC /* SQLiteStatementConvertibleFetchTests.swift */ = {isa = PBXFileReference; fileEncoding = 4; lastKnownFileType = sourcecode.swift; path = SQLiteStatementConvertibleFetchTests.swift; sourceTree = "<group>"; };
		56EB0AB11BCD787300A3DC55 /* NSDataMemoryTests.swift */ = {isa = PBXFileReference; fileEncoding = 4; lastKnownFileType = sourcecode.swift; path = NSDataMemoryTests.swift; sourceTree = "<group>"; };
		56EE573C1BB317B7007A6A95 /* SQLiteStatementConversionTests.swift */ = {isa = PBXFileReference; fileEncoding = 4; lastKnownFileType = sourcecode.swift; path = SQLiteStatementConversionTests.swift; sourceTree = "<group>"; };
		56F0B98D1B6001C600A2F135 /* NSDateComponentsTests.swift */ = {isa = PBXFileReference; fileEncoding = 4; lastKnownFileType = sourcecode.swift; path = NSDateComponentsTests.swift; sourceTree = "<group>"; };
		56F0B98E1B6001C600A2F135 /* NSDateTests.swift */ = {isa = PBXFileReference; fileEncoding = 4; lastKnownFileType = sourcecode.swift; path = NSDateTests.swift; sourceTree = "<group>"; };
		56FC78641BBAEB8C00CA1285 /* MappingTests.swift */ = {isa = PBXFileReference; fileEncoding = 4; lastKnownFileType = sourcecode.swift; path = MappingTests.swift; sourceTree = "<group>"; };
		56FC78651BBAEB8C00CA1285 /* ManagedDataControllerTests.swift */ = {isa = PBXFileReference; fileEncoding = 4; lastKnownFileType = sourcecode.swift; path = ManagedDataControllerTests.swift; sourceTree = "<group>"; };
		56FDECE11BB32DFD009AD709 /* MetalRowTests.swift */ = {isa = PBXFileReference; fileEncoding = 4; lastKnownFileType = sourcecode.swift; path = MetalRowTests.swift; sourceTree = "<group>"; };
		DC2393C61ABE35F8003FF113 /* GRDB-Bridging.h */ = {isa = PBXFileReference; fileEncoding = 4; lastKnownFileType = sourcecode.c.h; name = "GRDB-Bridging.h"; path = "../GRDB/GRDB-Bridging.h"; sourceTree = "<group>"; };
		DC3773F319C8CBB3004FCF85 /* GRDB.framework */ = {isa = PBXFileReference; explicitFileType = wrapper.framework; includeInIndex = 0; path = GRDB.framework; sourceTree = BUILT_PRODUCTS_DIR; };
		DC3773F719C8CBB3004FCF85 /* Info.plist */ = {isa = PBXFileReference; lastKnownFileType = text.plist.xml; path = Info.plist; sourceTree = "<group>"; };
		DC3773F819C8CBB3004FCF85 /* GRDB.h */ = {isa = PBXFileReference; lastKnownFileType = sourcecode.c.h; name = GRDB.h; path = ../GRDB/GRDB.h; sourceTree = "<group>"; };
		DC37740419C8CBB3004FCF85 /* Info.plist */ = {isa = PBXFileReference; lastKnownFileType = text.plist.xml; path = Info.plist; sourceTree = "<group>"; };
		DC37744219C8DC91004FCF85 /* libsqlite3.dylib */ = {isa = PBXFileReference; lastKnownFileType = "compiled.mach-o.dylib"; name = libsqlite3.dylib; path = usr/lib/libsqlite3.dylib; sourceTree = SDKROOT; };
		DC37744719C8F50B004FCF85 /* README.md */ = {isa = PBXFileReference; lastKnownFileType = net.daringfireball.markdown; path = README.md; sourceTree = "<group>"; };
/* End PBXFileReference section */

/* Begin PBXFrameworksBuildPhase section */
		560C98111C0E22D300BF8471 /* Frameworks */ = {
			isa = PBXFrameworksBuildPhase;
			buildActionMask = 2147483647;
			files = (
				56DE7B351C42B37E00861EB8 /* CoreData.framework in Frameworks */,
				560C98121C0E22D300BF8471 /* SQLite.framework in Frameworks */,
				560C98131C0E22D300BF8471 /* libsqlite3.tbd in Frameworks */,
				560C98141C0E22D300BF8471 /* GRDB.framework in Frameworks */,
			);
			runOnlyForDeploymentPostprocessing = 0;
		};
		56553C111C3E906C00522B5C /* Frameworks */ = {
			isa = PBXFrameworksBuildPhase;
			buildActionMask = 2147483647;
			files = (
				56553C121C3E906C00522B5C /* libsqlite3.tbd in Frameworks */,
				56553C131C3E906C00522B5C /* GRDB.framework in Frameworks */,
			);
			runOnlyForDeploymentPostprocessing = 0;
		};
		56E5D7C61B4D3FED00430942 /* Frameworks */ = {
			isa = PBXFrameworksBuildPhase;
			buildActionMask = 2147483647;
			files = (
				5683C2691B4D445E00296494 /* libsqlite3.dylib in Frameworks */,
			);
			runOnlyForDeploymentPostprocessing = 0;
		};
		56E5D7D01B4D3FEE00430942 /* Frameworks */ = {
			isa = PBXFrameworksBuildPhase;
			buildActionMask = 2147483647;
			files = (
				56BB862F1BA98AA9001F9168 /* libsqlite3.tbd in Frameworks */,
				56E5D7D41B4D3FEE00430942 /* GRDB.framework in Frameworks */,
			);
			runOnlyForDeploymentPostprocessing = 0;
		};
		56E5D7F61B4D422D00430942 /* Frameworks */ = {
			isa = PBXFrameworksBuildPhase;
			buildActionMask = 2147483647;
			files = (
				5606AF911C0ED37000D20487 /* libsqlite3.tbd in Frameworks */,
				56E5D7FE1B4D422E00430942 /* GRDB.framework in Frameworks */,
			);
			runOnlyForDeploymentPostprocessing = 0;
		};
		DC3773EF19C8CBB3004FCF85 /* Frameworks */ = {
			isa = PBXFrameworksBuildPhase;
			buildActionMask = 2147483647;
			files = (
				DC70AC991AC2331000371524 /* libsqlite3.dylib in Frameworks */,
			);
			runOnlyForDeploymentPostprocessing = 0;
		};
/* End PBXFrameworksBuildPhase section */

/* Begin PBXGroup section */
		315013941C21BCE600951DE3 /* FetchedResultsController */ = {
			isa = PBXGroup;
			children = (
				31AEFE3E1C185E63003DB703 /* FetchedResultsController.swift */,
			);
			name = FetchedResultsController;
			sourceTree = "<group>";
		};
		5607EFD11BB8253300605DE3 /* TransactionObserver */ = {
			isa = PBXGroup;
			children = (
				5607EFD21BB8254800605DE3 /* TransactionObserverTests.swift */,
			);
			path = TransactionObserver;
			sourceTree = "<group>";
		};
		560B3FA41C19DFF800C58EC7 /* Persistable */ = {
			isa = PBXGroup;
			children = (
				560B3FAB1C19E01000C58EC7 /* PersistableTests.swift */,
				5658420D1C1A1C820099FE88 /* MutablePersistableTests.swift */,
			);
			path = Persistable;
			sourceTree = "<group>";
		};
		560C97BF1BFD0B5B00BF8471 /* Function */ = {
			isa = PBXGroup;
			children = (
				560C97C61BFD0B8400BF8471 /* FunctionTests.swift */,
			);
			path = Function;
			sourceTree = "<group>";
		};
		5614DEEE1BA9D6F9003163B3 /* Frameworks */ = {
			isa = PBXGroup;
			children = (
				56BB86301BA98AB0001F9168 /* libsqlite3.tbd */,
				56BB862E1BA98AA9001F9168 /* libsqlite3.tbd */,
			);
			name = Frameworks;
			sourceTree = "<group>";
		};
		56300B5C1C53C38F005A543B /* FetchRequest */ = {
			isa = PBXGroup;
			children = (
				56300B5D1C53C38F005A543B /* FetchRequestTests.swift */,
				56300B841C54DC95005A543B /* Record+FetchRequestTests.swift */,
				56300B601C53C42C005A543B /* RowConvertible+FetchRequestTests.swift */,
				56300B671C53D25E005A543B /* SQLSupportTests.swift */,
				56300B6A1C53D3E8005A543B /* TableMapping+FetchRequestTests.swift */,
			);
			path = FetchRequest;
			sourceTree = "<group>";
		};
		56300B6D1C53F592005A543B /* FetchRequest */ = {
			isa = PBXGroup;
			children = (
				56300B6F1C53F592005A543B /* FetchRequest.swift */,
				56300B711C53F592005A543B /* SQLSupport */,
			);
			path = FetchRequest;
			sourceTree = "<group>";
		};
		56300B711C53F592005A543B /* SQLSupport */ = {
			isa = PBXGroup;
			children = (
				56300B721C53F592005A543B /* Collation.swift */,
				56300B731C53F592005A543B /* Function.swift */,
				56300B741C53F592005A543B /* Operator.swift */,
				56300B751C53F592005A543B /* SQLQuery.swift */,
			);
			path = SQLSupport;
			sourceTree = "<group>";
		};
		564A50BF1BFF4B6E00B3A3A2 /* Collation */ = {
			isa = PBXGroup;
			children = (
				564A50C61BFF4B7F00B3A3A2 /* CollationTests.swift */,
			);
			path = Collation;
			sourceTree = "<group>";
		};
		569978D31B539038005EBEED /* Private */ = {
			isa = PBXGroup;
			children = (
				56EB0AB11BCD787300A3DC55 /* NSDataMemoryTests.swift */,
			);
			path = Private;
			sourceTree = "<group>";
		};
		569978D41B539038005EBEED /* Public */ = {
			isa = PBXGroup;
			children = (
				56CB92EC1BA453E500DFD5FC /* CrashTests.swift */,
				56A238111B9C74A90082EB20 /* Core */,
				56B7F4281BE149F600E39BBF /* CoreGraphics */,
				56300B5C1C53C38F005A543B /* FetchRequest */,
				56F0B98C1B6001C600A2F135 /* Foundation */,
				56A238231B9C74A90082EB20 /* Migrations */,
				56A238251B9C74A90082EB20 /* Record */,
				56A238361B9C74A90082EB20 /* Swift */,
			);
			path = Public;
			sourceTree = "<group>";
		};
		56A238001B9C6A1E0082EB20 /* Foundation */ = {
			isa = PBXGroup;
			children = (
				56A238011B9C6A650082EB20 /* DatabaseDateComponents.swift */,
				56B7F4331BE4BF1600E39BBF /* DatabaseCoder.swift */,
				56CA0D401BF5D8E20019C023 /* DatabaseValue+Foundation.swift */,
				56A2380B1B9C6E440082EB20 /* NSData.swift */,
				56A238041B9C6D670082EB20 /* NSDate.swift */,
				56A238AC1B9C90090082EB20 /* NSNull.swift */,
				56A238B21B9C919D0082EB20 /* NSNumber.swift */,
				56A238AF1B9C90BB0082EB20 /* NSString.swift */,
				56E5891E1BBA5D5400CC0140 /* NSURL.swift */,
				565D5D671BBC604000DC9BD4 /* Row+Foundation.swift */,
				56A238A91B9C7E540082EB20 /* StatementArguments+Foundation.swift */,
			);
			path = Foundation;
			sourceTree = "<group>";
		};
		56A238071B9C6DAD0082EB20 /* Swift */ = {
			isa = PBXGroup;
			children = (
				56A238081B9C6DD20082EB20 /* StandardLibraryTypes.swift */,
				56A2380E1B9C74460082EB20 /* RawRepresentable.swift */,
			);
			path = Swift;
			sourceTree = "<group>";
		};
		56A238111B9C74A90082EB20 /* Core */ = {
			isa = PBXGroup;
			children = (
				564A50BF1BFF4B6E00B3A3A2 /* Collation */,
				56AC8CCC1BA3F267009E4319 /* Concurrency */,
				56A238121B9C74A90082EB20 /* Database */,
				56A238151B9C74A90082EB20 /* DatabaseError */,
				560B3FA41C19DFF800C58EC7 /* Persistable */,
				56A238171B9C74A90082EB20 /* DatabaseValue */,
				56A238191B9C74A90082EB20 /* DatabaseValueConvertible */,
				560C97BF1BFD0B5B00BF8471 /* Function */,
				56A2381D1B9C74A90082EB20 /* Row */,
				56EE573B1BB317B7007A6A95 /* SQLiteStatementConvertible */,
				56A238201B9C74A90082EB20 /* Statement */,
				5607EFD11BB8253300605DE3 /* TransactionObserver */,
			);
			path = Core;
			sourceTree = "<group>";
		};
		56A238121B9C74A90082EB20 /* Database */ = {
			isa = PBXGroup;
			children = (
				56A238131B9C74A90082EB20 /* DatabaseTests.swift */,
				56A238141B9C74A90082EB20 /* InMemoryDatabaseTests.swift */,
			);
			path = Database;
			sourceTree = "<group>";
		};
		56A238151B9C74A90082EB20 /* DatabaseError */ = {
			isa = PBXGroup;
			children = (
				56A238161B9C74A90082EB20 /* DatabaseErrorTests.swift */,
			);
			path = DatabaseError;
			sourceTree = "<group>";
		};
		56A238171B9C74A90082EB20 /* DatabaseValue */ = {
			isa = PBXGroup;
			children = (
				56A238181B9C74A90082EB20 /* DatabaseValueTests.swift */,
			);
			path = DatabaseValue;
			sourceTree = "<group>";
		};
		56A238191B9C74A90082EB20 /* DatabaseValueConvertible */ = {
			isa = PBXGroup;
			children = (
				56A238B51B9CA2590082EB20 /* DatabaseTimestampTests.swift */,
				56A2381B1B9C74A90082EB20 /* DatabaseValueConversionTests.swift */,
				56E8CE0C1BB4FA5600828BEC /* DatabaseValueConvertibleFetchTests.swift */,
				56A2381A1B9C74A90082EB20 /* DatabaseValueConvertibleSubclassTests.swift */,
				56CA21B91BB3FCF7009A04C5 /* NSDataTests.swift */,
				56A2381C1B9C74A90082EB20 /* RawRepresentableTests.swift */,
			);
			path = DatabaseValueConvertible;
			sourceTree = "<group>";
		};
		56A2381D1B9C74A90082EB20 /* Row */ = {
			isa = PBXGroup;
			children = (
				56A2381F1B9C74A90082EB20 /* DetachedRowTests.swift */,
				56A2381E1B9C74A90082EB20 /* DictionaryRowTests.swift */,
				56FDECE11BB32DFD009AD709 /* MetalRowTests.swift */,
				565B0FEE1BBC7D980098DE03 /* RowConvertibleTests.swift */,
			);
			path = Row;
			sourceTree = "<group>";
		};
		56A238201B9C74A90082EB20 /* Statement */ = {
			isa = PBXGroup;
			children = (
				56A238211B9C74A90082EB20 /* SelectStatementTests.swift */,
				56DE7B101C3D93ED00861EB8 /* StatementArgumentsTests.swift */,
				56A238221B9C74A90082EB20 /* UpdateStatementTests.swift */,
			);
			path = Statement;
			sourceTree = "<group>";
		};
		56A238231B9C74A90082EB20 /* Migrations */ = {
			isa = PBXGroup;
			children = (
				56A238241B9C74A90082EB20 /* DatabaseMigratorTests.swift */,
			);
			path = Migrations;
			sourceTree = "<group>";
		};
		56A238251B9C74A90082EB20 /* Record */ = {
			isa = PBXGroup;
			children = (
				56A238261B9C74A90082EB20 /* MinimalPrimaryKeyRowIDTests.swift */,
				56A238271B9C74A90082EB20 /* MinimalPrimaryKeySingleTests.swift */,
				56A238281B9C74A90082EB20 /* PrimaryKeyMultipleTests.swift */,
				56A238291B9C74A90082EB20 /* PrimaryKeyNoneTests.swift */,
				56A2382A1B9C74A90082EB20 /* PrimaryKeyRowIDTests.swift */,
				56A2382B1B9C74A90082EB20 /* PrimaryKeySingleTests.swift */,
				56A2382C1B9C74A90082EB20 /* PrimaryKeySingleWithReplaceConflictResolutionTests.swift */,
				56A238301B9C74A90082EB20 /* RecordAwakeFromFetchTests.swift */,
				56A2382D1B9C74A90082EB20 /* RecordCopyTests.swift */,
				56A2382E1B9C74A90082EB20 /* RecordDescriptionTests.swift */,
				56A2382F1B9C74A90082EB20 /* RecordEditedTests.swift */,
				56A238311B9C74A90082EB20 /* RecordFetchTests.swift */,
				56A238321B9C74A90082EB20 /* RecordInitializersTests.swift */,
				56A238331B9C74A90082EB20 /* RecordSubClassTests.swift */,
				56A5E4081BA2BCF900707640 /* RecordWithColumnNameManglingTests.swift */,
			);
			path = Record;
			sourceTree = "<group>";
		};
		56A238361B9C74A90082EB20 /* Swift */ = {
			isa = PBXGroup;
			children = (
			);
			path = Swift;
			sourceTree = "<group>";
		};
		56A2386F1B9C75030082EB20 /* Core */ = {
			isa = PBXGroup;
			children = (
				56A238701B9C75030082EB20 /* Configuration.swift */,
				56A238711B9C75030082EB20 /* Database.swift */,
				56A238731B9C75030082EB20 /* DatabaseError.swift */,
				56A238741B9C75030082EB20 /* DatabaseQueue.swift */,
				56A238751B9C75030082EB20 /* DatabaseValue.swift */,
				56A238761B9C75030082EB20 /* Row.swift */,
				56A238781B9C75030082EB20 /* Statement.swift */,
				563445041C4A7FD7003D3DC6 /* Utils.swift */,
				56A238951B9C752B0082EB20 /* Protocols */,
			);
			path = Core;
			sourceTree = "<group>";
		};
		56A238911B9C750B0082EB20 /* Migrations */ = {
			isa = PBXGroup;
			children = (
				56A238921B9C750B0082EB20 /* DatabaseMigrator.swift */,
				56B7F4391BEB42D500E39BBF /* Migration.swift */,
			);
			path = Migrations;
			sourceTree = "<group>";
		};
		56A238951B9C752B0082EB20 /* Protocols */ = {
			isa = PBXGroup;
			children = (
				56A238971B9C752B0082EB20 /* DatabaseValueConvertible.swift */,
				56437C831C180EDB007D6DB3 /* Persistable.swift */,
				56A238981B9C752B0082EB20 /* RowConvertible.swift */,
				5614DEEF1BA9DA15003163B3 /* SQLiteStatementConvertible.swift */,
				56A238961B9C752B0082EB20 /* TableMapping.swift */,
			);
			path = Protocols;
			sourceTree = "<group>";
		};
		56A2389F1B9C753B0082EB20 /* Record */ = {
			isa = PBXGroup;
			children = (
				56A238A11B9C753B0082EB20 /* Record.swift */,
			);
			path = Record;
			sourceTree = "<group>";
		};
		56AC8CCC1BA3F267009E4319 /* Concurrency */ = {
			isa = PBXGroup;
			children = (
				56AC8CCD1BA3F2AD009E4319 /* ConcurrencyTests.swift */,
			);
			path = Concurrency;
			sourceTree = "<group>";
		};
		56B7F4251BE148FE00E39BBF /* CoreGraphics */ = {
			isa = PBXGroup;
			children = (
				56B7F4261BE1491700E39BBF /* CGFloat.swift */,
			);
			path = CoreGraphics;
			sourceTree = "<group>";
		};
		56B7F4281BE149F600E39BBF /* CoreGraphics */ = {
			isa = PBXGroup;
			children = (
				56B7F4291BE14A1900E39BBF /* CGFloatTests.swift */,
			);
			path = CoreGraphics;
			sourceTree = "<group>";
		};
		56BB86101BA9886D001F9168 /* Performance */ = {
			isa = PBXGroup;
			children = (
				56BB86111BA9886D001F9168 /* PerformanceTests.sqlite */,
				56DE7B361C42BBBB00861EB8 /* PerformanceCoreDataTests.sqlite */,
				56DE7B2D1C42B23B00861EB8 /* PerformanceModel.xcdatamodeld */,
				56DE7B271C41302500861EB8 /* FetchNamedValuesTests.swift */,
				56DE7B291C4130AF00861EB8 /* FetchPositionalValuesTests.swift */,
				56DE7B2B1C41311900861EB8 /* FetchRecordTests.swift */,
				56DE7B251C412FDA00861EB8 /* InsertNamedValuesTests.swift */,
				56DE7B231C412F7E00861EB8 /* InsertPositionalValuesTests.swift */,
				56BB86121BA9886D001F9168 /* InsertRecordTests.swift */,
				56CA22211BB41565009A04C5 /* PerformanceTests.swift */,
				56DE7B341C42B37E00861EB8 /* CoreData.framework */,
				56CA21FE1BB414FE009A04C5 /* SQLite.xcodeproj */,
				56BB86171BA988F2001F9168 /* fmdb */,
			);
			path = Performance;
			sourceTree = "<group>";
		};
		56BB86171BA988F2001F9168 /* fmdb */ = {
			isa = PBXGroup;
			children = (
				56BB86181BA988F2001F9168 /* FMDatabase.h */,
				56BB86191BA988F2001F9168 /* FMDatabase.m */,
				56BB861A1BA988F2001F9168 /* FMDatabaseAdditions.h */,
				56BB861B1BA988F2001F9168 /* FMDatabaseAdditions.m */,
				56BB861C1BA988F2001F9168 /* FMDatabasePool.h */,
				56BB861D1BA988F2001F9168 /* FMDatabasePool.m */,
				56BB861E1BA988F2001F9168 /* FMDatabaseQueue.h */,
				56BB861F1BA988F2001F9168 /* FMDatabaseQueue.m */,
				56BB86201BA988F2001F9168 /* FMDB.h */,
				56BB86211BA988F2001F9168 /* FMResultSet.h */,
				56BB86221BA988F2001F9168 /* FMResultSet.m */,
			);
			name = fmdb;
			path = fmdb/src/fmdb;
			sourceTree = "<group>";
		};
		56CA21FF1BB414FE009A04C5 /* Products */ = {
			isa = PBXGroup;
			children = (
				56CA220B1BB414FE009A04C5 /* SQLite.framework */,
				56E667CA1C5A422500D48792 /* SQLiteTests iOS.xctest */,
				56CA220F1BB414FE009A04C5 /* SQLite.framework */,
				56E667CC1C5A422500D48792 /* SQLiteTests Mac.xctest */,
			);
			name = Products;
			sourceTree = "<group>";
		};
		56E5D7BF1B4D3DC900430942 /* GRDBiOS */ = {
			isa = PBXGroup;
			children = (
				5683C2681B4D445E00296494 /* libsqlite3.dylib */,
			);
			path = GRDBiOS;
			sourceTree = "<group>";
		};
		56E5D7C11B4D3DC900430942 /* GRDBOSX */ = {
			isa = PBXGroup;
			children = (
				DC37744219C8DC91004FCF85 /* libsqlite3.dylib */,
			);
			path = GRDBOSX;
			sourceTree = "<group>";
		};
		56EE573B1BB317B7007A6A95 /* SQLiteStatementConvertible */ = {
			isa = PBXGroup;
			children = (
				56EE573C1BB317B7007A6A95 /* SQLiteStatementConversionTests.swift */,
				56E8CE0F1BB4FE5B00828BEC /* SQLiteStatementConvertibleFetchTests.swift */,
			);
			path = SQLiteStatementConvertible;
			sourceTree = "<group>";
		};
		56F0B98C1B6001C600A2F135 /* Foundation */ = {
			isa = PBXGroup;
			children = (
				56B7F4361BE4C11200E39BBF /* DatabaseCoderTests.swift */,
				56F0B98D1B6001C600A2F135 /* NSDateComponentsTests.swift */,
				56F0B98E1B6001C600A2F135 /* NSDateTests.swift */,
				565D5D701BBC694D00DC9BD4 /* Row+FoundationTests.swift */,
				565D5D731BBC70AE00DC9BD4 /* StatementArguments+FoundationTests.swift */,
			);
			path = Foundation;
			sourceTree = "<group>";
		};
		56FC78631BBAEB6D00CA1285 /* Experimental */ = {
			isa = PBXGroup;
			children = (
				56FC78641BBAEB8C00CA1285 /* MappingTests.swift */,
				56FC78651BBAEB8C00CA1285 /* ManagedDataControllerTests.swift */,
				317194B31C230DDD002E3BDA /* FetchedResultsControllerTests.swift */,
			);
			path = Experimental;
			sourceTree = "<group>";
		};
		DC10500F19C904DD00D8CA30 /* Tests */ = {
			isa = PBXGroup;
			children = (
				5623E0901B4AFACC00B20B7F /* GRDBTestCase.swift */,
				56FC78631BBAEB6D00CA1285 /* Experimental */,
				56BB86101BA9886D001F9168 /* Performance */,
				569978D31B539038005EBEED /* Private */,
				569978D41B539038005EBEED /* Public */,
				DC37740319C8CBB3004FCF85 /* Supporting Files */,
				5614DEEE1BA9D6F9003163B3 /* Frameworks */,
			);
			path = Tests;
			sourceTree = "<group>";
		};
		DC3773E919C8CBB3004FCF85 = {
			isa = PBXGroup;
			children = (
				56DBEC341C19A0020093A2EE /* CHANGELOG.md */,
				DC37744719C8F50B004FCF85 /* README.md */,
				56E1524B1B43FD5B00EE27AA /* TODO.md */,
				DC37742D19C8CC90004FCF85 /* GRDB */,
				DC10500F19C904DD00D8CA30 /* Tests */,
				DC3773F419C8CBB3004FCF85 /* Products */,
			);
			indentWidth = 4;
			sourceTree = "<group>";
			tabWidth = 4;
			usesTabs = 0;
		};
		DC3773F419C8CBB3004FCF85 /* Products */ = {
			isa = PBXGroup;
			children = (
				DC3773F319C8CBB3004FCF85 /* GRDB.framework */,
				56E5D7CA1B4D3FED00430942 /* GRDB.framework */,
				56E5D7D31B4D3FEE00430942 /* GRDBTests.xctest */,
				56E5D7F91B4D422D00430942 /* GRDBTests.xctest */,
				560C981A1C0E22D300BF8471 /* GRDBOSXPerformanceTests.xctest */,
				56553C181C3E906C00522B5C /* GRDBOSXCrashTests.xctest */,
			);
			name = Products;
			sourceTree = "<group>";
		};
		DC37740319C8CBB3004FCF85 /* Supporting Files */ = {
			isa = PBXGroup;
			children = (
				DC37740419C8CBB3004FCF85 /* Info.plist */,
				56BB862D1BA98933001F9168 /* GRDBPerformanceTests-Bridging.h */,
			);
			name = "Supporting Files";
			sourceTree = "<group>";
		};
		DC37742D19C8CC90004FCF85 /* GRDB */ = {
			isa = PBXGroup;
			children = (
				56A2386F1B9C75030082EB20 /* Core */,
				56B7F4251BE148FE00E39BBF /* CoreGraphics */,
<<<<<<< HEAD
				315013941C21BCE600951DE3 /* FetchedResultsController */,
=======
				56300B6D1C53F592005A543B /* FetchRequest */,
>>>>>>> cc0f76d7
				56A238001B9C6A1E0082EB20 /* Foundation */,
				56A238911B9C750B0082EB20 /* Migrations */,
				56A2389F1B9C753B0082EB20 /* Record */,
				56A238071B9C6DAD0082EB20 /* Swift */,
				DC37743319C8CFCE004FCF85 /* Supporting Files */,
			);
			path = GRDB;
			sourceTree = "<group>";
		};
		DC37743319C8CFCE004FCF85 /* Supporting Files */ = {
			isa = PBXGroup;
			children = (
				56B8F49A1B4E2F3600C24296 /* GRDB.xcconfig */,
				56B8F49B1B4E2F3600C24296 /* module.modulemap */,
				56E5D7BF1B4D3DC900430942 /* GRDBiOS */,
				56E5D7C11B4D3DC900430942 /* GRDBOSX */,
				DC3773F819C8CBB3004FCF85 /* GRDB.h */,
				DC2393C61ABE35F8003FF113 /* GRDB-Bridging.h */,
				DC3773F719C8CBB3004FCF85 /* Info.plist */,
			);
			name = "Supporting Files";
			path = ../Support;
			sourceTree = "<group>";
		};
/* End PBXGroup section */

/* Begin PBXHeadersBuildPhase section */
		56E5D7C71B4D3FED00430942 /* Headers */ = {
			isa = PBXHeadersBuildPhase;
			buildActionMask = 2147483647;
			files = (
				56E5D82C1B4D437600430942 /* GRDB.h in Headers */,
				56E5D82D1B4D438800430942 /* GRDB-Bridging.h in Headers */,
			);
			runOnlyForDeploymentPostprocessing = 0;
		};
		DC3773F019C8CBB3004FCF85 /* Headers */ = {
			isa = PBXHeadersBuildPhase;
			buildActionMask = 2147483647;
			files = (
				DC3773F919C8CBB3004FCF85 /* GRDB.h in Headers */,
				DC2393C81ABE35F8003FF113 /* GRDB-Bridging.h in Headers */,
			);
			runOnlyForDeploymentPostprocessing = 0;
		};
/* End PBXHeadersBuildPhase section */

/* Begin PBXNativeTarget section */
		560C97CF1C0E22D300BF8471 /* GRDBOSXPerformanceTests */ = {
			isa = PBXNativeTarget;
			buildConfigurationList = 560C98171C0E22D300BF8471 /* Build configuration list for PBXNativeTarget "GRDBOSXPerformanceTests" */;
			buildPhases = (
				560C97D41C0E22D300BF8471 /* Sources */,
				560C98111C0E22D300BF8471 /* Frameworks */,
				560C98151C0E22D300BF8471 /* Resources */,
			);
			buildRules = (
			);
			dependencies = (
				560C97D01C0E22D300BF8471 /* PBXTargetDependency */,
				560C97D21C0E22D300BF8471 /* PBXTargetDependency */,
			);
			name = GRDBOSXPerformanceTests;
			productName = GRDBOSXTests;
			productReference = 560C981A1C0E22D300BF8471 /* GRDBOSXPerformanceTests.xctest */;
			productType = "com.apple.product-type.bundle.unit-test";
		};
		56553BDA1C3E906C00522B5C /* GRDBOSXCrashTests */ = {
			isa = PBXNativeTarget;
			buildConfigurationList = 56553C151C3E906C00522B5C /* Build configuration list for PBXNativeTarget "GRDBOSXCrashTests" */;
			buildPhases = (
				56553BDD1C3E906C00522B5C /* Sources */,
				56553C111C3E906C00522B5C /* Frameworks */,
				56553C141C3E906C00522B5C /* Resources */,
			);
			buildRules = (
			);
			dependencies = (
				56553BDB1C3E906C00522B5C /* PBXTargetDependency */,
			);
			name = GRDBOSXCrashTests;
			productName = GRDBOSXTests;
			productReference = 56553C181C3E906C00522B5C /* GRDBOSXCrashTests.xctest */;
			productType = "com.apple.product-type.bundle.unit-test";
		};
		56E5D7C91B4D3FED00430942 /* GRDBiOS */ = {
			isa = PBXNativeTarget;
			buildConfigurationList = 56E5D7DB1B4D3FEE00430942 /* Build configuration list for PBXNativeTarget "GRDBiOS" */;
			buildPhases = (
				56E5D7C51B4D3FED00430942 /* Sources */,
				56E5D7C61B4D3FED00430942 /* Frameworks */,
				56E5D7C71B4D3FED00430942 /* Headers */,
				56E5D7C81B4D3FED00430942 /* Resources */,
			);
			buildRules = (
			);
			dependencies = (
			);
			name = GRDBiOS;
			productName = GRDBiOS;
			productReference = 56E5D7CA1B4D3FED00430942 /* GRDB.framework */;
			productType = "com.apple.product-type.framework";
		};
		56E5D7D21B4D3FEE00430942 /* GRDBiOSTests */ = {
			isa = PBXNativeTarget;
			buildConfigurationList = 56E5D7DE1B4D3FEE00430942 /* Build configuration list for PBXNativeTarget "GRDBiOSTests" */;
			buildPhases = (
				56E5D7CF1B4D3FEE00430942 /* Sources */,
				56E5D7D01B4D3FEE00430942 /* Frameworks */,
				56E5D7D11B4D3FEE00430942 /* Resources */,
			);
			buildRules = (
			);
			dependencies = (
				56CA22281BB4165C009A04C5 /* PBXTargetDependency */,
				56E5D7D61B4D3FEE00430942 /* PBXTargetDependency */,
			);
			name = GRDBiOSTests;
			productName = GRDBiOSTests;
			productReference = 56E5D7D31B4D3FEE00430942 /* GRDBTests.xctest */;
			productType = "com.apple.product-type.bundle.unit-test";
		};
		56E5D7F81B4D422D00430942 /* GRDBOSXTests */ = {
			isa = PBXNativeTarget;
			buildConfigurationList = 56E5D8011B4D422E00430942 /* Build configuration list for PBXNativeTarget "GRDBOSXTests" */;
			buildPhases = (
				56E5D7F51B4D422D00430942 /* Sources */,
				56E5D7F61B4D422D00430942 /* Frameworks */,
				56E5D7F71B4D422D00430942 /* Resources */,
			);
			buildRules = (
			);
			dependencies = (
				56E5D8001B4D422E00430942 /* PBXTargetDependency */,
			);
			name = GRDBOSXTests;
			productName = GRDBOSXTests;
			productReference = 56E5D7F91B4D422D00430942 /* GRDBTests.xctest */;
			productType = "com.apple.product-type.bundle.unit-test";
		};
		DC3773F219C8CBB3004FCF85 /* GRDBOSX */ = {
			isa = PBXNativeTarget;
			buildConfigurationList = DC37740919C8CBB3004FCF85 /* Build configuration list for PBXNativeTarget "GRDBOSX" */;
			buildPhases = (
				DC3773EE19C8CBB3004FCF85 /* Sources */,
				DC3773EF19C8CBB3004FCF85 /* Frameworks */,
				DC3773F019C8CBB3004FCF85 /* Headers */,
				DC3773F119C8CBB3004FCF85 /* Resources */,
			);
			buildRules = (
			);
			dependencies = (
			);
			name = GRDBOSX;
			productName = GRDB;
			productReference = DC3773F319C8CBB3004FCF85 /* GRDB.framework */;
			productType = "com.apple.product-type.framework";
		};
/* End PBXNativeTarget section */

/* Begin PBXProject section */
		DC3773EA19C8CBB3004FCF85 /* Project object */ = {
			isa = PBXProject;
			attributes = {
				LastSwiftUpdateCheck = 0700;
				LastUpgradeCheck = 0710;
				ORGANIZATIONNAME = "Gwendal Roué";
				TargetAttributes = {
					56E5D7C91B4D3FED00430942 = {
						CreatedOnToolsVersion = 7.0;
					};
					56E5D7D21B4D3FEE00430942 = {
						CreatedOnToolsVersion = 7.0;
					};
					56E5D7F81B4D422D00430942 = {
						CreatedOnToolsVersion = 7.0;
					};
					DC3773F219C8CBB3004FCF85 = {
						CreatedOnToolsVersion = 6.1;
					};
				};
			};
			buildConfigurationList = DC3773ED19C8CBB3004FCF85 /* Build configuration list for PBXProject "GRDB" */;
			compatibilityVersion = "Xcode 6.3";
			developmentRegion = English;
			hasScannedForEncodings = 0;
			knownRegions = (
				en,
				Base,
			);
			mainGroup = DC3773E919C8CBB3004FCF85;
			productRefGroup = DC3773F419C8CBB3004FCF85 /* Products */;
			projectDirPath = "";
			projectReferences = (
				{
					ProductGroup = 56CA21FF1BB414FE009A04C5 /* Products */;
					ProjectRef = 56CA21FE1BB414FE009A04C5 /* SQLite.xcodeproj */;
				},
			);
			projectRoot = "";
			targets = (
				DC3773F219C8CBB3004FCF85 /* GRDBOSX */,
				56553BDA1C3E906C00522B5C /* GRDBOSXCrashTests */,
				56E5D7F81B4D422D00430942 /* GRDBOSXTests */,
				560C97CF1C0E22D300BF8471 /* GRDBOSXPerformanceTests */,
				56E5D7C91B4D3FED00430942 /* GRDBiOS */,
				56E5D7D21B4D3FEE00430942 /* GRDBiOSTests */,
			);
		};
/* End PBXProject section */

/* Begin PBXReferenceProxy section */
		56CA220B1BB414FE009A04C5 /* SQLite.framework */ = {
			isa = PBXReferenceProxy;
			fileType = wrapper.framework;
			path = SQLite.framework;
			remoteRef = 56CA220A1BB414FE009A04C5 /* PBXContainerItemProxy */;
			sourceTree = BUILT_PRODUCTS_DIR;
		};
		56CA220F1BB414FE009A04C5 /* SQLite.framework */ = {
			isa = PBXReferenceProxy;
			fileType = wrapper.framework;
			path = SQLite.framework;
			remoteRef = 56CA220E1BB414FE009A04C5 /* PBXContainerItemProxy */;
			sourceTree = BUILT_PRODUCTS_DIR;
		};
		56E667CA1C5A422500D48792 /* SQLiteTests iOS.xctest */ = {
			isa = PBXReferenceProxy;
			fileType = wrapper.cfbundle;
			path = "SQLiteTests iOS.xctest";
			remoteRef = 56E667C91C5A422500D48792 /* PBXContainerItemProxy */;
			sourceTree = BUILT_PRODUCTS_DIR;
		};
		56E667CC1C5A422500D48792 /* SQLiteTests Mac.xctest */ = {
			isa = PBXReferenceProxy;
			fileType = wrapper.cfbundle;
			path = "SQLiteTests Mac.xctest";
			remoteRef = 56E667CB1C5A422500D48792 /* PBXContainerItemProxy */;
			sourceTree = BUILT_PRODUCTS_DIR;
		};
/* End PBXReferenceProxy section */

/* Begin PBXResourcesBuildPhase section */
		560C98151C0E22D300BF8471 /* Resources */ = {
			isa = PBXResourcesBuildPhase;
			buildActionMask = 2147483647;
			files = (
				560C98161C0E22D300BF8471 /* PerformanceTests.sqlite in Resources */,
				56DE7B371C42BBBB00861EB8 /* PerformanceCoreDataTests.sqlite in Resources */,
			);
			runOnlyForDeploymentPostprocessing = 0;
		};
		56553C141C3E906C00522B5C /* Resources */ = {
			isa = PBXResourcesBuildPhase;
			buildActionMask = 2147483647;
			files = (
			);
			runOnlyForDeploymentPostprocessing = 0;
		};
		56E5D7C81B4D3FED00430942 /* Resources */ = {
			isa = PBXResourcesBuildPhase;
			buildActionMask = 2147483647;
			files = (
			);
			runOnlyForDeploymentPostprocessing = 0;
		};
		56E5D7D11B4D3FEE00430942 /* Resources */ = {
			isa = PBXResourcesBuildPhase;
			buildActionMask = 2147483647;
			files = (
			);
			runOnlyForDeploymentPostprocessing = 0;
		};
		56E5D7F71B4D422D00430942 /* Resources */ = {
			isa = PBXResourcesBuildPhase;
			buildActionMask = 2147483647;
			files = (
			);
			runOnlyForDeploymentPostprocessing = 0;
		};
		DC3773F119C8CBB3004FCF85 /* Resources */ = {
			isa = PBXResourcesBuildPhase;
			buildActionMask = 2147483647;
			files = (
			);
			runOnlyForDeploymentPostprocessing = 0;
		};
/* End PBXResourcesBuildPhase section */

/* Begin PBXSourcesBuildPhase section */
		560C97D41C0E22D300BF8471 /* Sources */ = {
			isa = PBXSourcesBuildPhase;
			buildActionMask = 2147483647;
			files = (
				560C97DA1C0E22D300BF8471 /* FMDatabase.m in Sources */,
				560C98231C0E23BB00BF8471 /* InsertRecordTests.swift in Sources */,
				560C97DD1C0E22D300BF8471 /* FMDatabaseAdditions.m in Sources */,
				56DE7B2C1C41311900861EB8 /* FetchRecordTests.swift in Sources */,
				560C97E81C0E22D300BF8471 /* FMResultSet.m in Sources */,
				56DE7B281C41302500861EB8 /* FetchNamedValuesTests.swift in Sources */,
				56DE7B241C412F7E00861EB8 /* InsertPositionalValuesTests.swift in Sources */,
				560C97EC1C0E22D300BF8471 /* FMDatabaseQueue.m in Sources */,
				560C97F21C0E22D300BF8471 /* FMDatabasePool.m in Sources */,
				560C98241C0E23BB00BF8471 /* PerformanceTests.swift in Sources */,
				56DE7B261C412FDA00861EB8 /* InsertNamedValuesTests.swift in Sources */,
				56DE7B2F1C42B23B00861EB8 /* PerformanceModel.xcdatamodeld in Sources */,
				56DE7B2A1C4130AF00861EB8 /* FetchPositionalValuesTests.swift in Sources */,
			);
			runOnlyForDeploymentPostprocessing = 0;
		};
		56553BDD1C3E906C00522B5C /* Sources */ = {
			isa = PBXSourcesBuildPhase;
			buildActionMask = 2147483647;
			files = (
				56553C101C3E906C00522B5C /* GRDBTestCase.swift in Sources */,
				56553C1A1C3E91BC00522B5C /* CrashTests.swift in Sources */,
			);
			runOnlyForDeploymentPostprocessing = 0;
		};
		56E5D7C51B4D3FED00430942 /* Sources */ = {
			isa = PBXSourcesBuildPhase;
			buildActionMask = 2147483647;
			files = (
				56300B791C53F592005A543B /* FetchRequest.swift in Sources */,
				56437C851C180EDB007D6DB3 /* Persistable.swift in Sources */,
				56E589201BBA5D5400CC0140 /* NSURL.swift in Sources */,
				56A2380A1B9C6DD20082EB20 /* StandardLibraryTypes.swift in Sources */,
				5614DEF11BA9DA15003163B3 /* SQLiteStatementConvertible.swift in Sources */,
				56A2387E1B9C75030082EB20 /* Database.swift in Sources */,
				563445061C4A7FD7003D3DC6 /* Utils.swift in Sources */,
				56A238941B9C750B0082EB20 /* DatabaseMigrator.swift in Sources */,
				56A238AB1B9C7E540082EB20 /* StatementArguments+Foundation.swift in Sources */,
				56300B7F1C53F592005A543B /* Function.swift in Sources */,
				56A2389E1B9C752B0082EB20 /* RowConvertible.swift in Sources */,
				56A238031B9C6A650082EB20 /* DatabaseDateComponents.swift in Sources */,
				56300B7D1C53F592005A543B /* Collation.swift in Sources */,
				56A238A51B9C753B0082EB20 /* Record.swift in Sources */,
				56A238101B9C74460082EB20 /* RawRepresentable.swift in Sources */,
				56A238061B9C6D670082EB20 /* NSDate.swift in Sources */,
				56A2380D1B9C6E440082EB20 /* NSData.swift in Sources */,
				56CA0D421BF5D8E20019C023 /* DatabaseValue+Foundation.swift in Sources */,
				56A2387C1B9C75030082EB20 /* Configuration.swift in Sources */,
				56A238B11B9C90BB0082EB20 /* NSString.swift in Sources */,
				56A238B41B9C919D0082EB20 /* NSNumber.swift in Sources */,
				56B7F4271BE1491700E39BBF /* CGFloat.swift in Sources */,
				56A2388C1B9C75030082EB20 /* Statement.swift in Sources */,
				56B7F43B1BEB42D500E39BBF /* Migration.swift in Sources */,
				56300B811C53F592005A543B /* Operator.swift in Sources */,
				56A2389C1B9C752B0082EB20 /* DatabaseValueConvertible.swift in Sources */,
				565D5D691BBC604000DC9BD4 /* Row+Foundation.swift in Sources */,
				31AEFE421C185E63003DB703 /* FetchedResultsController.swift in Sources */,
				56A238AE1B9C90090082EB20 /* NSNull.swift in Sources */,
				56A2389A1B9C752B0082EB20 /* TableMapping.swift in Sources */,
				56A238881B9C75030082EB20 /* Row.swift in Sources */,
				56A238841B9C75030082EB20 /* DatabaseQueue.swift in Sources */,
				56A238821B9C75030082EB20 /* DatabaseError.swift in Sources */,
				56B7F4351BE4BF1600E39BBF /* DatabaseCoder.swift in Sources */,
				56300B831C53F592005A543B /* SQLQuery.swift in Sources */,
				56A238861B9C75030082EB20 /* DatabaseValue.swift in Sources */,
			);
			runOnlyForDeploymentPostprocessing = 0;
		};
		56E5D7CF1B4D3FEE00430942 /* Sources */ = {
			isa = PBXSourcesBuildPhase;
			buildActionMask = 2147483647;
			files = (
				56A238601B9C74A90082EB20 /* RecordDescriptionTests.swift in Sources */,
				56300B861C54DC95005A543B /* Record+FetchRequestTests.swift in Sources */,
				56A238561B9C74A90082EB20 /* PrimaryKeyNoneTests.swift in Sources */,
				56A238501B9C74A90082EB20 /* MinimalPrimaryKeyRowIDTests.swift in Sources */,
				56AC8CCF1BA3F2AD009E4319 /* ConcurrencyTests.swift in Sources */,
				56A238461B9C74A90082EB20 /* DictionaryRowTests.swift in Sources */,
				317194B51C230DDD002E3BDA /* FetchedResultsControllerTests.swift in Sources */,
				56B7F4381BE4C11200E39BBF /* DatabaseCoderTests.swift in Sources */,
				564A50C81BFF4B7F00B3A3A2 /* CollationTests.swift in Sources */,
				56E8CE111BB4FE5B00828BEC /* SQLiteStatementConvertibleFetchTests.swift in Sources */,
				56300B691C53D25E005A543B /* SQLSupportTests.swift in Sources */,
				56A2384A1B9C74A90082EB20 /* SelectStatementTests.swift in Sources */,
				56A2384C1B9C74A90082EB20 /* UpdateStatementTests.swift in Sources */,
				56A2384E1B9C74A90082EB20 /* DatabaseMigratorTests.swift in Sources */,
				56A238641B9C74A90082EB20 /* RecordAwakeFromFetchTests.swift in Sources */,
				56A2385A1B9C74A90082EB20 /* PrimaryKeySingleTests.swift in Sources */,
				56A238661B9C74A90082EB20 /* RecordFetchTests.swift in Sources */,
				56EE573E1BB317B7007A6A95 /* SQLiteStatementConversionTests.swift in Sources */,
				56A238481B9C74A90082EB20 /* DetachedRowTests.swift in Sources */,
				56A238541B9C74A90082EB20 /* PrimaryKeyMultipleTests.swift in Sources */,
				56FDECE31BB32DFD009AD709 /* MetalRowTests.swift in Sources */,
				56DE7B121C3D93ED00861EB8 /* StatementArgumentsTests.swift in Sources */,
				56A238681B9C74A90082EB20 /* RecordInitializersTests.swift in Sources */,
				56300B621C53C42C005A543B /* RowConvertible+FetchRequestTests.swift in Sources */,
				56EB0AB31BCD787300A3DC55 /* NSDataMemoryTests.swift in Sources */,
				56A2385E1B9C74A90082EB20 /* RecordCopyTests.swift in Sources */,
				56FC78691BBAEB8C00CA1285 /* ManagedDataControllerTests.swift in Sources */,
				56A238421B9C74A90082EB20 /* DatabaseValueConversionTests.swift in Sources */,
				5658420F1C1A1C820099FE88 /* MutablePersistableTests.swift in Sources */,
				56FC78671BBAEB8C00CA1285 /* MappingTests.swift in Sources */,
				56A238441B9C74A90082EB20 /* RawRepresentableTests.swift in Sources */,
				5607EFD41BB827FD00605DE3 /* TransactionObserverTests.swift in Sources */,
				565D5D721BBC694D00DC9BD4 /* Row+FoundationTests.swift in Sources */,
				56A2386A1B9C74A90082EB20 /* RecordSubClassTests.swift in Sources */,
				56A2383E1B9C74A90082EB20 /* DatabaseValueTests.swift in Sources */,
				565B0FF01BBC7D980098DE03 /* RowConvertibleTests.swift in Sources */,
				56E8CE0E1BB4FA5600828BEC /* DatabaseValueConvertibleFetchTests.swift in Sources */,
				56A238581B9C74A90082EB20 /* PrimaryKeyRowIDTests.swift in Sources */,
				56A238621B9C74A90082EB20 /* RecordEditedTests.swift in Sources */,
				56A2385C1B9C74A90082EB20 /* PrimaryKeySingleWithReplaceConflictResolutionTests.swift in Sources */,
				56A238401B9C74A90082EB20 /* DatabaseValueConvertibleSubclassTests.swift in Sources */,
				56A2383C1B9C74A90082EB20 /* DatabaseErrorTests.swift in Sources */,
				56A238521B9C74A90082EB20 /* MinimalPrimaryKeySingleTests.swift in Sources */,
				56CA21BB1BB3FCF7009A04C5 /* NSDataTests.swift in Sources */,
				56A238B71B9CA2590082EB20 /* DatabaseTimestampTests.swift in Sources */,
				565D5D751BBC70AE00DC9BD4 /* StatementArguments+FoundationTests.swift in Sources */,
				56300B6C1C53D3E8005A543B /* TableMapping+FetchRequestTests.swift in Sources */,
				560B3FAD1C19E01000C58EC7 /* PersistableTests.swift in Sources */,
				56F0B9921B6001C600A2F135 /* NSDateTests.swift in Sources */,
				56A238381B9C74A90082EB20 /* DatabaseTests.swift in Sources */,
				56300B5F1C53C38F005A543B /* FetchRequestTests.swift in Sources */,
				56F0B9901B6001C600A2F135 /* NSDateComponentsTests.swift in Sources */,
				560C97C81BFD0B8400BF8471 /* FunctionTests.swift in Sources */,
				56A2383A1B9C74A90082EB20 /* InMemoryDatabaseTests.swift in Sources */,
				56A5E40A1BA2BCF900707640 /* RecordWithColumnNameManglingTests.swift in Sources */,
				56B7F42A1BE14A1900E39BBF /* CGFloatTests.swift in Sources */,
				56E5D8181B4D435D00430942 /* GRDBTestCase.swift in Sources */,
			);
			runOnlyForDeploymentPostprocessing = 0;
		};
		56E5D7F51B4D422D00430942 /* Sources */ = {
			isa = PBXSourcesBuildPhase;
			buildActionMask = 2147483647;
			files = (
				5614DEF81BAA1B43003163B3 /* DatabaseValueConversionTests.swift in Sources */,
				56300B851C54DC95005A543B /* Record+FetchRequestTests.swift in Sources */,
				56A2385F1B9C74A90082EB20 /* RecordDescriptionTests.swift in Sources */,
				56A238551B9C74A90082EB20 /* PrimaryKeyNoneTests.swift in Sources */,
				56A2384F1B9C74A90082EB20 /* MinimalPrimaryKeyRowIDTests.swift in Sources */,
				56AC8CCE1BA3F2AD009E4319 /* ConcurrencyTests.swift in Sources */,
				56A238451B9C74A90082EB20 /* DictionaryRowTests.swift in Sources */,
				56A238491B9C74A90082EB20 /* SelectStatementTests.swift in Sources */,
				56B7F4371BE4C11200E39BBF /* DatabaseCoderTests.swift in Sources */,
				56300B681C53D25E005A543B /* SQLSupportTests.swift in Sources */,
				564A50C71BFF4B7F00B3A3A2 /* CollationTests.swift in Sources */,
				56A2384B1B9C74A90082EB20 /* UpdateStatementTests.swift in Sources */,
				56A2384D1B9C74A90082EB20 /* DatabaseMigratorTests.swift in Sources */,
				56A238631B9C74A90082EB20 /* RecordAwakeFromFetchTests.swift in Sources */,
				56A238591B9C74A90082EB20 /* PrimaryKeySingleTests.swift in Sources */,
				56EE573D1BB317B7007A6A95 /* SQLiteStatementConversionTests.swift in Sources */,
				56A238651B9C74A90082EB20 /* RecordFetchTests.swift in Sources */,
				56A238471B9C74A90082EB20 /* DetachedRowTests.swift in Sources */,
				56FDECE21BB32DFD009AD709 /* MetalRowTests.swift in Sources */,
				56A238531B9C74A90082EB20 /* PrimaryKeyMultipleTests.swift in Sources */,
				56DE7B111C3D93ED00861EB8 /* StatementArgumentsTests.swift in Sources */,
				56A238671B9C74A90082EB20 /* RecordInitializersTests.swift in Sources */,
				56300B611C53C42C005A543B /* RowConvertible+FetchRequestTests.swift in Sources */,
				56A2385D1B9C74A90082EB20 /* RecordCopyTests.swift in Sources */,
				56A238431B9C74A90082EB20 /* RawRepresentableTests.swift in Sources */,
				56EB0AB21BCD787300A3DC55 /* NSDataMemoryTests.swift in Sources */,
				56FC78681BBAEB8C00CA1285 /* ManagedDataControllerTests.swift in Sources */,
				5658420E1C1A1C820099FE88 /* MutablePersistableTests.swift in Sources */,
				56FC78661BBAEB8C00CA1285 /* MappingTests.swift in Sources */,
				56A238691B9C74A90082EB20 /* RecordSubClassTests.swift in Sources */,
				5607EFD31BB8254800605DE3 /* TransactionObserverTests.swift in Sources */,
				56A2383D1B9C74A90082EB20 /* DatabaseValueTests.swift in Sources */,
				565D5D711BBC694D00DC9BD4 /* Row+FoundationTests.swift in Sources */,
				56A238571B9C74A90082EB20 /* PrimaryKeyRowIDTests.swift in Sources */,
				56A238611B9C74A90082EB20 /* RecordEditedTests.swift in Sources */,
				56A2385B1B9C74A90082EB20 /* PrimaryKeySingleWithReplaceConflictResolutionTests.swift in Sources */,
				565B0FEF1BBC7D980098DE03 /* RowConvertibleTests.swift in Sources */,
				56A2383F1B9C74A90082EB20 /* DatabaseValueConvertibleSubclassTests.swift in Sources */,
				56E8CE0D1BB4FA5600828BEC /* DatabaseValueConvertibleFetchTests.swift in Sources */,
				56A2383B1B9C74A90082EB20 /* DatabaseErrorTests.swift in Sources */,
				56E8CE101BB4FE5B00828BEC /* SQLiteStatementConvertibleFetchTests.swift in Sources */,
				56A238511B9C74A90082EB20 /* MinimalPrimaryKeySingleTests.swift in Sources */,
				56CA21BA1BB3FCF7009A04C5 /* NSDataTests.swift in Sources */,
				56A238B61B9CA2590082EB20 /* DatabaseTimestampTests.swift in Sources */,
				565D5D741BBC70AE00DC9BD4 /* StatementArguments+FoundationTests.swift in Sources */,
				56300B6B1C53D3E8005A543B /* TableMapping+FetchRequestTests.swift in Sources */,
				560B3FAC1C19E01000C58EC7 /* PersistableTests.swift in Sources */,
				56F0B9911B6001C600A2F135 /* NSDateTests.swift in Sources */,
				56A238371B9C74A90082EB20 /* DatabaseTests.swift in Sources */,
				56300B661C53C8A7005A543B /* FetchRequestTests.swift in Sources */,
				56F0B98F1B6001C600A2F135 /* NSDateComponentsTests.swift in Sources */,
				560C97C71BFD0B8400BF8471 /* FunctionTests.swift in Sources */,
				56A238391B9C74A90082EB20 /* InMemoryDatabaseTests.swift in Sources */,
				56A5E4091BA2BCF900707640 /* RecordWithColumnNameManglingTests.swift in Sources */,
				56B7F42F1BE14CD700E39BBF /* CGFloatTests.swift in Sources */,
				56E5D8041B4D424400430942 /* GRDBTestCase.swift in Sources */,
			);
			runOnlyForDeploymentPostprocessing = 0;
		};
		DC3773EE19C8CBB3004FCF85 /* Sources */ = {
			isa = PBXSourcesBuildPhase;
			buildActionMask = 2147483647;
			files = (
				56300B781C53F592005A543B /* FetchRequest.swift in Sources */,
				56A238AD1B9C90090082EB20 /* NSNull.swift in Sources */,
				56437C841C180EDB007D6DB3 /* Persistable.swift in Sources */,
				56E5891F1BBA5D5400CC0140 /* NSURL.swift in Sources */,
				56A2389D1B9C752B0082EB20 /* RowConvertible.swift in Sources */,
				5614DEF01BA9DA15003163B3 /* SQLiteStatementConvertible.swift in Sources */,
				563445051C4A7FD7003D3DC6 /* Utils.swift in Sources */,
				56A238051B9C6D670082EB20 /* NSDate.swift in Sources */,
				56A2387B1B9C75030082EB20 /* Configuration.swift in Sources */,
				56300B7E1C53F592005A543B /* Function.swift in Sources */,
				56B7F42E1BE14CD400E39BBF /* CGFloat.swift in Sources */,
				56A2389B1B9C752B0082EB20 /* DatabaseValueConvertible.swift in Sources */,
				56300B7C1C53F592005A543B /* Collation.swift in Sources */,
				56A2380F1B9C74460082EB20 /* RawRepresentable.swift in Sources */,
				56A238AA1B9C7E540082EB20 /* StatementArguments+Foundation.swift in Sources */,
				56A238811B9C75030082EB20 /* DatabaseError.swift in Sources */,
				56A238991B9C752B0082EB20 /* TableMapping.swift in Sources */,
				56CA0D411BF5D8E20019C023 /* DatabaseValue+Foundation.swift in Sources */,
				56A238851B9C75030082EB20 /* DatabaseValue.swift in Sources */,
				56A238A41B9C753B0082EB20 /* Record.swift in Sources */,
				56A238091B9C6DD20082EB20 /* StandardLibraryTypes.swift in Sources */,
				56A238021B9C6A650082EB20 /* DatabaseDateComponents.swift in Sources */,
				56B7F43A1BEB42D500E39BBF /* Migration.swift in Sources */,
				56A2388B1B9C75030082EB20 /* Statement.swift in Sources */,
				56300B801C53F592005A543B /* Operator.swift in Sources */,
				56A238B31B9C919D0082EB20 /* NSNumber.swift in Sources */,
				56A238B01B9C90BB0082EB20 /* NSString.swift in Sources */,
				565D5D681BBC604000DC9BD4 /* Row+Foundation.swift in Sources */,
				56A238931B9C750B0082EB20 /* DatabaseMigrator.swift in Sources */,
				56A2387D1B9C75030082EB20 /* Database.swift in Sources */,
				56A238831B9C75030082EB20 /* DatabaseQueue.swift in Sources */,
				56A238871B9C75030082EB20 /* Row.swift in Sources */,
				56B7F4341BE4BF1600E39BBF /* DatabaseCoder.swift in Sources */,
				56300B821C53F592005A543B /* SQLQuery.swift in Sources */,
				56A2380C1B9C6E440082EB20 /* NSData.swift in Sources */,
			);
			runOnlyForDeploymentPostprocessing = 0;
		};
/* End PBXSourcesBuildPhase section */

/* Begin PBXTargetDependency section */
		560C97D01C0E22D300BF8471 /* PBXTargetDependency */ = {
			isa = PBXTargetDependency;
			name = "SQLite Mac";
			targetProxy = 560C97D11C0E22D300BF8471 /* PBXContainerItemProxy */;
		};
		560C97D21C0E22D300BF8471 /* PBXTargetDependency */ = {
			isa = PBXTargetDependency;
			target = DC3773F219C8CBB3004FCF85 /* GRDBOSX */;
			targetProxy = 560C97D31C0E22D300BF8471 /* PBXContainerItemProxy */;
		};
		56553BDB1C3E906C00522B5C /* PBXTargetDependency */ = {
			isa = PBXTargetDependency;
			target = DC3773F219C8CBB3004FCF85 /* GRDBOSX */;
			targetProxy = 56553BDC1C3E906C00522B5C /* PBXContainerItemProxy */;
		};
		56CA22281BB4165C009A04C5 /* PBXTargetDependency */ = {
			isa = PBXTargetDependency;
			name = "SQLite iOS";
			targetProxy = 56CA22271BB4165C009A04C5 /* PBXContainerItemProxy */;
		};
		56E5D7D61B4D3FEE00430942 /* PBXTargetDependency */ = {
			isa = PBXTargetDependency;
			target = 56E5D7C91B4D3FED00430942 /* GRDBiOS */;
			targetProxy = 56E5D7D51B4D3FEE00430942 /* PBXContainerItemProxy */;
		};
		56E5D8001B4D422E00430942 /* PBXTargetDependency */ = {
			isa = PBXTargetDependency;
			target = DC3773F219C8CBB3004FCF85 /* GRDBOSX */;
			targetProxy = 56E5D7FF1B4D422E00430942 /* PBXContainerItemProxy */;
		};
/* End PBXTargetDependency section */

/* Begin XCBuildConfiguration section */
		560C98181C0E22D300BF8471 /* Debug */ = {
			isa = XCBuildConfiguration;
			buildSettings = {
				COMBINE_HIDPI_IMAGES = YES;
				DEBUG_INFORMATION_FORMAT = dwarf;
				GCC_NO_COMMON_BLOCKS = YES;
				INFOPLIST_FILE = Tests/Info.plist;
				LD_RUNPATH_SEARCH_PATHS = "$(inherited) @executable_path/../Frameworks @loader_path/../Frameworks";
				MACOSX_DEPLOYMENT_TARGET = 10.10;
				PRODUCT_BUNDLE_IDENTIFIER = com.github.groue.GRDBOSXTests;
				PRODUCT_NAME = "$(TARGET_NAME)";
				SDKROOT = macosx;
				SWIFT_OBJC_BRIDGING_HEADER = "Tests/GRDBPerformanceTests-Bridging.h";
			};
			name = Debug;
		};
		560C98191C0E22D300BF8471 /* Release */ = {
			isa = XCBuildConfiguration;
			buildSettings = {
				COMBINE_HIDPI_IMAGES = YES;
				COPY_PHASE_STRIP = NO;
				DEBUG_INFORMATION_FORMAT = "dwarf-with-dsym";
				GCC_NO_COMMON_BLOCKS = YES;
				INFOPLIST_FILE = Tests/Info.plist;
				LD_RUNPATH_SEARCH_PATHS = "$(inherited) @executable_path/../Frameworks @loader_path/../Frameworks";
				MACOSX_DEPLOYMENT_TARGET = 10.10;
				PRODUCT_BUNDLE_IDENTIFIER = com.github.groue.GRDBOSXTests;
				PRODUCT_NAME = "$(TARGET_NAME)";
				SDKROOT = macosx;
				SWIFT_OBJC_BRIDGING_HEADER = "Tests/GRDBPerformanceTests-Bridging.h";
			};
			name = Release;
		};
		56553C161C3E906C00522B5C /* Debug */ = {
			isa = XCBuildConfiguration;
			buildSettings = {
				COMBINE_HIDPI_IMAGES = YES;
				DEBUG_INFORMATION_FORMAT = dwarf;
				GCC_NO_COMMON_BLOCKS = YES;
				INFOPLIST_FILE = Tests/Info.plist;
				LD_RUNPATH_SEARCH_PATHS = "$(inherited) @executable_path/../Frameworks @loader_path/../Frameworks";
				MACOSX_DEPLOYMENT_TARGET = 10.10;
				PRODUCT_BUNDLE_IDENTIFIER = com.github.groue.GRDBOSXTests;
				PRODUCT_NAME = "$(TARGET_NAME)";
				SDKROOT = macosx;
			};
			name = Debug;
		};
		56553C171C3E906C00522B5C /* Release */ = {
			isa = XCBuildConfiguration;
			buildSettings = {
				COMBINE_HIDPI_IMAGES = YES;
				COPY_PHASE_STRIP = NO;
				DEBUG_INFORMATION_FORMAT = "dwarf-with-dsym";
				GCC_NO_COMMON_BLOCKS = YES;
				INFOPLIST_FILE = Tests/Info.plist;
				LD_RUNPATH_SEARCH_PATHS = "$(inherited) @executable_path/../Frameworks @loader_path/../Frameworks";
				MACOSX_DEPLOYMENT_TARGET = 10.10;
				PRODUCT_BUNDLE_IDENTIFIER = com.github.groue.GRDBOSXTests;
				PRODUCT_NAME = "$(TARGET_NAME)";
				SDKROOT = macosx;
			};
			name = Release;
		};
		56E5D7DC1B4D3FEE00430942 /* Debug */ = {
			isa = XCBuildConfiguration;
			baseConfigurationReference = 56B8F49A1B4E2F3600C24296 /* GRDB.xcconfig */;
			buildSettings = {
				APPLICATION_EXTENSION_API_ONLY = YES;
				"CODE_SIGN_IDENTITY[sdk=iphoneos*]" = "iPhone Developer";
				DEBUG_INFORMATION_FORMAT = dwarf;
				DEFINES_MODULE = YES;
				DYLIB_COMPATIBILITY_VERSION = 1;
				DYLIB_CURRENT_VERSION = 1;
				DYLIB_INSTALL_NAME_BASE = "@rpath";
				GCC_NO_COMMON_BLOCKS = YES;
				INFOPLIST_FILE = Support/Info.plist;
				INSTALL_PATH = "$(LOCAL_LIBRARY_DIR)/Frameworks";
				IPHONEOS_DEPLOYMENT_TARGET = 8.0;
				LD_RUNPATH_SEARCH_PATHS = "$(inherited) @executable_path/Frameworks @loader_path/Frameworks";
				PRODUCT_BUNDLE_IDENTIFIER = "com.github.groue.$(PRODUCT_NAME:rfc1034identifier)";
				PRODUCT_NAME = GRDB;
				SDKROOT = iphoneos;
				SKIP_INSTALL = YES;
				TARGETED_DEVICE_FAMILY = "1,2";
			};
			name = Debug;
		};
		56E5D7DD1B4D3FEE00430942 /* Release */ = {
			isa = XCBuildConfiguration;
			baseConfigurationReference = 56B8F49A1B4E2F3600C24296 /* GRDB.xcconfig */;
			buildSettings = {
				APPLICATION_EXTENSION_API_ONLY = YES;
				"CODE_SIGN_IDENTITY[sdk=iphoneos*]" = "iPhone Developer";
				COPY_PHASE_STRIP = NO;
				DEBUG_INFORMATION_FORMAT = "dwarf-with-dsym";
				DEFINES_MODULE = YES;
				DYLIB_COMPATIBILITY_VERSION = 1;
				DYLIB_CURRENT_VERSION = 1;
				DYLIB_INSTALL_NAME_BASE = "@rpath";
				GCC_NO_COMMON_BLOCKS = YES;
				INFOPLIST_FILE = Support/Info.plist;
				INSTALL_PATH = "$(LOCAL_LIBRARY_DIR)/Frameworks";
				IPHONEOS_DEPLOYMENT_TARGET = 8.0;
				LD_RUNPATH_SEARCH_PATHS = "$(inherited) @executable_path/Frameworks @loader_path/Frameworks";
				PRODUCT_BUNDLE_IDENTIFIER = "com.github.groue.$(PRODUCT_NAME:rfc1034identifier)";
				PRODUCT_NAME = GRDB;
				SDKROOT = iphoneos;
				SKIP_INSTALL = YES;
				SWIFT_OPTIMIZATION_LEVEL = "-Owholemodule";
				TARGETED_DEVICE_FAMILY = "1,2";
			};
			name = Release;
		};
		56E5D7DF1B4D3FEE00430942 /* Debug */ = {
			isa = XCBuildConfiguration;
			buildSettings = {
				"CODE_SIGN_IDENTITY[sdk=iphoneos*]" = "iPhone Developer";
				DEBUG_INFORMATION_FORMAT = dwarf;
				GCC_NO_COMMON_BLOCKS = YES;
				INFOPLIST_FILE = Tests/Info.plist;
				IPHONEOS_DEPLOYMENT_TARGET = 9.0;
				LD_RUNPATH_SEARCH_PATHS = "$(inherited) @executable_path/Frameworks @loader_path/Frameworks";
				PRODUCT_BUNDLE_IDENTIFIER = com.github.groue.GRDBiOSTests;
				PRODUCT_NAME = GRDBTests;
				SDKROOT = iphoneos;
			};
			name = Debug;
		};
		56E5D7E01B4D3FEE00430942 /* Release */ = {
			isa = XCBuildConfiguration;
			buildSettings = {
				"CODE_SIGN_IDENTITY[sdk=iphoneos*]" = "iPhone Developer";
				COPY_PHASE_STRIP = NO;
				DEBUG_INFORMATION_FORMAT = "dwarf-with-dsym";
				GCC_NO_COMMON_BLOCKS = YES;
				INFOPLIST_FILE = Tests/Info.plist;
				IPHONEOS_DEPLOYMENT_TARGET = 9.0;
				LD_RUNPATH_SEARCH_PATHS = "$(inherited) @executable_path/Frameworks @loader_path/Frameworks";
				PRODUCT_BUNDLE_IDENTIFIER = com.github.groue.GRDBiOSTests;
				PRODUCT_NAME = GRDBTests;
				SDKROOT = iphoneos;
			};
			name = Release;
		};
		56E5D8021B4D422E00430942 /* Debug */ = {
			isa = XCBuildConfiguration;
			buildSettings = {
				COMBINE_HIDPI_IMAGES = YES;
				DEBUG_INFORMATION_FORMAT = dwarf;
				GCC_NO_COMMON_BLOCKS = YES;
				INFOPLIST_FILE = Tests/Info.plist;
				LD_RUNPATH_SEARCH_PATHS = "$(inherited) @executable_path/../Frameworks @loader_path/../Frameworks";
				MACOSX_DEPLOYMENT_TARGET = 10.10;
				PRODUCT_BUNDLE_IDENTIFIER = com.github.groue.GRDBOSXTests;
				PRODUCT_NAME = GRDBTests;
				SDKROOT = macosx;
			};
			name = Debug;
		};
		56E5D8031B4D422E00430942 /* Release */ = {
			isa = XCBuildConfiguration;
			buildSettings = {
				COMBINE_HIDPI_IMAGES = YES;
				COPY_PHASE_STRIP = NO;
				DEBUG_INFORMATION_FORMAT = "dwarf-with-dsym";
				GCC_NO_COMMON_BLOCKS = YES;
				INFOPLIST_FILE = Tests/Info.plist;
				LD_RUNPATH_SEARCH_PATHS = "$(inherited) @executable_path/../Frameworks @loader_path/../Frameworks";
				MACOSX_DEPLOYMENT_TARGET = 10.10;
				PRODUCT_BUNDLE_IDENTIFIER = com.github.groue.GRDBOSXTests;
				PRODUCT_NAME = GRDBTests;
				SDKROOT = macosx;
			};
			name = Release;
		};
		DC37740719C8CBB3004FCF85 /* Debug */ = {
			isa = XCBuildConfiguration;
			buildSettings = {
				ALWAYS_SEARCH_USER_PATHS = NO;
				CLANG_CXX_LANGUAGE_STANDARD = "gnu++0x";
				CLANG_CXX_LIBRARY = "libc++";
				CLANG_ENABLE_MODULES = YES;
				CLANG_ENABLE_OBJC_ARC = YES;
				CLANG_WARN_BOOL_CONVERSION = YES;
				CLANG_WARN_CONSTANT_CONVERSION = YES;
				CLANG_WARN_DIRECT_OBJC_ISA_USAGE = YES_ERROR;
				CLANG_WARN_EMPTY_BODY = YES;
				CLANG_WARN_ENUM_CONVERSION = YES;
				CLANG_WARN_INT_CONVERSION = YES;
				CLANG_WARN_OBJC_ROOT_CLASS = YES_ERROR;
				CLANG_WARN_UNREACHABLE_CODE = YES;
				CLANG_WARN__DUPLICATE_METHOD_MATCH = YES;
				COPY_PHASE_STRIP = NO;
				CURRENT_PROJECT_VERSION = 1;
				ENABLE_STRICT_OBJC_MSGSEND = YES;
				ENABLE_TESTABILITY = YES;
				GCC_C_LANGUAGE_STANDARD = gnu99;
				GCC_DYNAMIC_NO_PIC = NO;
				GCC_OPTIMIZATION_LEVEL = 0;
				GCC_PREPROCESSOR_DEFINITIONS = (
					"DEBUG=1",
					"$(inherited)",
				);
				GCC_SYMBOLS_PRIVATE_EXTERN = NO;
				GCC_WARN_64_TO_32_BIT_CONVERSION = YES;
				GCC_WARN_ABOUT_RETURN_TYPE = YES_ERROR;
				GCC_WARN_UNDECLARED_SELECTOR = YES;
				GCC_WARN_UNINITIALIZED_AUTOS = YES_AGGRESSIVE;
				GCC_WARN_UNUSED_FUNCTION = YES;
				GCC_WARN_UNUSED_VARIABLE = YES;
				MTL_ENABLE_DEBUG_INFO = YES;
				ONLY_ACTIVE_ARCH = YES;
				SWIFT_OPTIMIZATION_LEVEL = "-Onone";
				VERSIONING_SYSTEM = "apple-generic";
				VERSION_INFO_PREFIX = "";
			};
			name = Debug;
		};
		DC37740819C8CBB3004FCF85 /* Release */ = {
			isa = XCBuildConfiguration;
			buildSettings = {
				ALWAYS_SEARCH_USER_PATHS = NO;
				CLANG_CXX_LANGUAGE_STANDARD = "gnu++0x";
				CLANG_CXX_LIBRARY = "libc++";
				CLANG_ENABLE_MODULES = YES;
				CLANG_ENABLE_OBJC_ARC = YES;
				CLANG_WARN_BOOL_CONVERSION = YES;
				CLANG_WARN_CONSTANT_CONVERSION = YES;
				CLANG_WARN_DIRECT_OBJC_ISA_USAGE = YES_ERROR;
				CLANG_WARN_EMPTY_BODY = YES;
				CLANG_WARN_ENUM_CONVERSION = YES;
				CLANG_WARN_INT_CONVERSION = YES;
				CLANG_WARN_OBJC_ROOT_CLASS = YES_ERROR;
				CLANG_WARN_UNREACHABLE_CODE = YES;
				CLANG_WARN__DUPLICATE_METHOD_MATCH = YES;
				COPY_PHASE_STRIP = YES;
				CURRENT_PROJECT_VERSION = 1;
				ENABLE_NS_ASSERTIONS = NO;
				ENABLE_STRICT_OBJC_MSGSEND = YES;
				GCC_C_LANGUAGE_STANDARD = gnu99;
				GCC_WARN_64_TO_32_BIT_CONVERSION = YES;
				GCC_WARN_ABOUT_RETURN_TYPE = YES_ERROR;
				GCC_WARN_UNDECLARED_SELECTOR = YES;
				GCC_WARN_UNINITIALIZED_AUTOS = YES_AGGRESSIVE;
				GCC_WARN_UNUSED_FUNCTION = YES;
				GCC_WARN_UNUSED_VARIABLE = YES;
				MTL_ENABLE_DEBUG_INFO = NO;
				VALIDATE_PRODUCT = YES;
				VERSIONING_SYSTEM = "apple-generic";
				VERSION_INFO_PREFIX = "";
			};
			name = Release;
		};
		DC37740A19C8CBB3004FCF85 /* Debug */ = {
			isa = XCBuildConfiguration;
			baseConfigurationReference = 56B8F49A1B4E2F3600C24296 /* GRDB.xcconfig */;
			buildSettings = {
				APPLICATION_EXTENSION_API_ONLY = YES;
				CLANG_ENABLE_MODULES = YES;
				COMBINE_HIDPI_IMAGES = YES;
				DEFINES_MODULE = YES;
				DYLIB_COMPATIBILITY_VERSION = 1;
				DYLIB_CURRENT_VERSION = 1;
				DYLIB_INSTALL_NAME_BASE = "@rpath";
				INFOPLIST_FILE = Support/Info.plist;
				INSTALL_PATH = "$(LOCAL_LIBRARY_DIR)/Frameworks";
				LD_RUNPATH_SEARCH_PATHS = "$(inherited) @executable_path/Frameworks @loader_path/Frameworks";
				MACOSX_DEPLOYMENT_TARGET = 10.9;
				PRODUCT_BUNDLE_IDENTIFIER = "com.github.groue.$(PRODUCT_NAME:rfc1034identifier)";
				PRODUCT_NAME = GRDB;
				SKIP_INSTALL = YES;
			};
			name = Debug;
		};
		DC37740B19C8CBB3004FCF85 /* Release */ = {
			isa = XCBuildConfiguration;
			baseConfigurationReference = 56B8F49A1B4E2F3600C24296 /* GRDB.xcconfig */;
			buildSettings = {
				APPLICATION_EXTENSION_API_ONLY = YES;
				CLANG_ENABLE_MODULES = YES;
				COMBINE_HIDPI_IMAGES = YES;
				DEFINES_MODULE = YES;
				DYLIB_COMPATIBILITY_VERSION = 1;
				DYLIB_CURRENT_VERSION = 1;
				DYLIB_INSTALL_NAME_BASE = "@rpath";
				INFOPLIST_FILE = Support/Info.plist;
				INSTALL_PATH = "$(LOCAL_LIBRARY_DIR)/Frameworks";
				LD_RUNPATH_SEARCH_PATHS = "$(inherited) @executable_path/Frameworks @loader_path/Frameworks";
				MACOSX_DEPLOYMENT_TARGET = 10.9;
				PRODUCT_BUNDLE_IDENTIFIER = "com.github.groue.$(PRODUCT_NAME:rfc1034identifier)";
				PRODUCT_NAME = GRDB;
				SKIP_INSTALL = YES;
				SWIFT_OPTIMIZATION_LEVEL = "-Owholemodule";
			};
			name = Release;
		};
/* End XCBuildConfiguration section */

/* Begin XCConfigurationList section */
		560C98171C0E22D300BF8471 /* Build configuration list for PBXNativeTarget "GRDBOSXPerformanceTests" */ = {
			isa = XCConfigurationList;
			buildConfigurations = (
				560C98181C0E22D300BF8471 /* Debug */,
				560C98191C0E22D300BF8471 /* Release */,
			);
			defaultConfigurationIsVisible = 0;
			defaultConfigurationName = Release;
		};
		56553C151C3E906C00522B5C /* Build configuration list for PBXNativeTarget "GRDBOSXCrashTests" */ = {
			isa = XCConfigurationList;
			buildConfigurations = (
				56553C161C3E906C00522B5C /* Debug */,
				56553C171C3E906C00522B5C /* Release */,
			);
			defaultConfigurationIsVisible = 0;
			defaultConfigurationName = Release;
		};
		56E5D7DB1B4D3FEE00430942 /* Build configuration list for PBXNativeTarget "GRDBiOS" */ = {
			isa = XCConfigurationList;
			buildConfigurations = (
				56E5D7DC1B4D3FEE00430942 /* Debug */,
				56E5D7DD1B4D3FEE00430942 /* Release */,
			);
			defaultConfigurationIsVisible = 0;
			defaultConfigurationName = Release;
		};
		56E5D7DE1B4D3FEE00430942 /* Build configuration list for PBXNativeTarget "GRDBiOSTests" */ = {
			isa = XCConfigurationList;
			buildConfigurations = (
				56E5D7DF1B4D3FEE00430942 /* Debug */,
				56E5D7E01B4D3FEE00430942 /* Release */,
			);
			defaultConfigurationIsVisible = 0;
			defaultConfigurationName = Release;
		};
		56E5D8011B4D422E00430942 /* Build configuration list for PBXNativeTarget "GRDBOSXTests" */ = {
			isa = XCConfigurationList;
			buildConfigurations = (
				56E5D8021B4D422E00430942 /* Debug */,
				56E5D8031B4D422E00430942 /* Release */,
			);
			defaultConfigurationIsVisible = 0;
			defaultConfigurationName = Release;
		};
		DC3773ED19C8CBB3004FCF85 /* Build configuration list for PBXProject "GRDB" */ = {
			isa = XCConfigurationList;
			buildConfigurations = (
				DC37740719C8CBB3004FCF85 /* Debug */,
				DC37740819C8CBB3004FCF85 /* Release */,
			);
			defaultConfigurationIsVisible = 0;
			defaultConfigurationName = Release;
		};
		DC37740919C8CBB3004FCF85 /* Build configuration list for PBXNativeTarget "GRDBOSX" */ = {
			isa = XCConfigurationList;
			buildConfigurations = (
				DC37740A19C8CBB3004FCF85 /* Debug */,
				DC37740B19C8CBB3004FCF85 /* Release */,
			);
			defaultConfigurationIsVisible = 0;
			defaultConfigurationName = Release;
		};
/* End XCConfigurationList section */

/* Begin XCVersionGroup section */
		56DE7B2D1C42B23B00861EB8 /* PerformanceModel.xcdatamodeld */ = {
			isa = XCVersionGroup;
			children = (
				56DE7B2E1C42B23B00861EB8 /* PerformanceModel.xcdatamodel */,
			);
			currentVersion = 56DE7B2E1C42B23B00861EB8 /* PerformanceModel.xcdatamodel */;
			path = PerformanceModel.xcdatamodeld;
			sourceTree = "<group>";
			versionGroupType = wrapper.xcdatamodel;
		};
/* End XCVersionGroup section */
	};
	rootObject = DC3773EA19C8CBB3004FCF85 /* Project object */;
}<|MERGE_RESOLUTION|>--- conflicted
+++ resolved
@@ -966,11 +966,8 @@
 			children = (
 				56A2386F1B9C75030082EB20 /* Core */,
 				56B7F4251BE148FE00E39BBF /* CoreGraphics */,
-<<<<<<< HEAD
 				315013941C21BCE600951DE3 /* FetchedResultsController */,
-=======
 				56300B6D1C53F592005A543B /* FetchRequest */,
->>>>>>> cc0f76d7
 				56A238001B9C6A1E0082EB20 /* Foundation */,
 				56A238911B9C750B0082EB20 /* Migrations */,
 				56A2389F1B9C753B0082EB20 /* Record */,
